--- conflicted
+++ resolved
@@ -369,15 +369,9 @@
 def mul_hom.id (M : Type*) [has_mul M] : mul_hom M M :=
 { to_fun := λ x, x, map_mul' := λ _ _, rfl, }
 /-- The identity map from a monoid to itself. -/
-<<<<<<< HEAD
 @[to_additive, simps]
-def monoid_hom.id (M : Type*) [monoid M] : M →* M :=
-{ to_fun := λ x, x, map_one' := rfl, map_mul' := λ _ _, rfl, }
-=======
-@[to_additive]
 def monoid_hom.id (M : Type*) [mul_one_class M] : M →* M :=
 { to_fun := id, map_one' := rfl, map_mul' := λ _ _, rfl, }
->>>>>>> 04af8bae
 /-- The identity map from a monoid_with_zero to itself. -/
 @[simps]
 def monoid_with_zero_hom.id (M : Type*) [monoid_with_zero M] : monoid_with_zero_hom M M :=
@@ -390,18 +384,6 @@
 /-- The identity map from an additive monoid to itself. -/
 add_decl_doc add_monoid_hom.id
 
-<<<<<<< HEAD
-=======
-@[simp, to_additive] lemma one_hom.id_apply {M : Type*} [has_one M] (x : M) :
-  one_hom.id M x = x := rfl
-@[simp, to_additive] lemma mul_hom.id_apply {M : Type*} [has_mul M] (x : M) :
-  mul_hom.id M x = x := rfl
-@[simp, to_additive] lemma monoid_hom.id_apply {M : Type*} [mul_one_class M] (x : M) :
-  monoid_hom.id M x = x := rfl
-@[simp] lemma monoid_with_zero_hom.id_apply {M : Type*} [monoid_with_zero M] (x : M) :
-  monoid_with_zero_hom.id M x = x := rfl
-
->>>>>>> 04af8bae
 /-- Composition of `one_hom`s as a `one_hom`. -/
 @[to_additive]
 def one_hom.comp [has_one M] [has_one N] [has_one P]
@@ -701,18 +683,9 @@
 /-- Evaluation of a `monoid_hom` at a point as a monoid homomorphism. See also `monoid_hom.apply`
 for the evaluation of any function at a point. -/
 @[to_additive "Evaluation of an `add_monoid_hom` at a point as an additive monoid homomorphism.
-<<<<<<< HEAD
 See also `add_monoid_hom.apply` for the evaluation of any function at a point.", simps]
-def eval [monoid M] [comm_monoid N] : M →* (M →* N) →* N := (monoid_hom.id (M →* N)).flip
-
-=======
-See also `add_monoid_hom.apply` for the evaluation of any function at a point."]
 def eval [mul_one_class M] [comm_monoid N] : M →* (M →* N) →* N := (monoid_hom.id (M →* N)).flip
 
-@[simp, to_additive]
-lemma eval_apply [mul_one_class M] [comm_monoid N] (x : M) (f : M →* N) : eval x f = f x := rfl
-
->>>>>>> 04af8bae
 /-- Composition of monoid morphisms (`monoid_hom.comp`) as a monoid morphism. -/
 @[to_additive "Composition of additive monoid morphisms
 (`add_monoid_hom.comp`) as an additive monoid morphism.", simps]
