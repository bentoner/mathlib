--- conflicted
+++ resolved
@@ -336,12 +336,6 @@
 
 section lift
 
-<<<<<<< HEAD
-variables {k G} [comm_semiring k] [monoid G]
-variables {A : Type u₃} [semiring A] [algebra k A]
-variables {B : Type*} [semiring B] [algebra k B]
-local attribute [reducible] monoid_algebra
-=======
 variables {k G} [comm_semiring k] [monoid G] {A : Type u₃} [semiring A] [algebra k A]
 
 /-- A `k`-algebra homomorphism from `monoid_algebra k G` is uniquely defined by its
@@ -356,68 +350,11 @@
 alg_hom_ext $ monoid_hom.congr_fun h
 
 variables (k G A)
->>>>>>> 7be82f94
-
-/--
-Auxiliary definition used to implement lift
-
-For a `monoid_algebra A G`, this is an algebra morphism that applies `H` to the `A` part and `F` to
-the `G` part. Multiplication between `H a` and `F g` must be commutative.
--/
-def lift_aux (F : G →* B) (H : A →ₐ[k] B) (FH_comm : ∀ a g, H a * F g = F g * H a) : monoid_algebra A G →ₐ[k] B :=
-{ to_fun := λ f, f.sum (λ g a, H a * F g),
-  map_one' := by {
-    rw [one_def, sum_single_index],
-    { rw [F.map_one, H.map_one, one_mul], },
-    { rw [F.map_one, H.map_zero, zero_mul], },
-  },
-  map_mul' := λ f g,
-    begin
-      rw [mul_def, finsupp.sum_mul, finsupp.sum_sum_index],
-      work_on_goal 1 { intros, rw [H.map_zero, zero_mul], },
-      work_on_goal 1 { intros, rw [H.map_add, add_mul], },
-      refine finset.sum_congr rfl (λ a ha, _),
-      simp only,
-      rw [finsupp.mul_sum, finsupp.sum_sum_index],
-      work_on_goal 1 { intros, rw [H.map_zero, zero_mul], },
-      work_on_goal 1 { intros, rw [H.map_add, add_mul], },
-      refine finset.sum_congr rfl (λ a' ha', _),
-      simp only,
-      rw [sum_single_index, H.map_mul, F.map_mul],
-      work_on_goal 1 { intros, rw [H.map_zero, zero_mul], },
-      calc H (f a) * H (g a') * (F a * F a')
-         = H (f a) * (H (g a') * F a) * F a' : by simp only [mul_assoc]
-      ...= H (f a) * (F a * H (g a')) * F a' : by rw FH_comm
-      ...= H (f a) * F a * (H (g a') * F a') : by simp only [mul_assoc],
-    end,
-  map_zero' := sum_zero_index,
-  map_add' := λ f g,
-    begin
-      rw [sum_add_index],
-      { intros, rw [H.map_zero, zero_mul], },
-      { intros, rw [H.map_add, add_mul], },
-    end,
-  commutes' := λ r,
-    begin
-      rw [coe_algebra_map, sum_single_index, F.map_one, mul_one, alg_hom.commutes],
-      intros, rw [H.map_zero, zero_mul],
-    end, }
 
 /-- Any monoid homomorphism `G →* A` can be lifted to an algebra homomorphism
 `monoid_algebra k G →ₐ[k] A`. -/
 def lift : (G →* A) ≃ (monoid_algebra k G →ₐ[k] A) :=
 { inv_fun := λ f, (f : monoid_algebra k G →* A).comp (of k G),
-<<<<<<< HEAD
-  to_fun := λ F, lift_aux F (algebra.of_id k A) (λ a b, by
-    simp [algebra.of_id, algebra.algebra_map_eq_smul_one]),
-  left_inv := λ f, begin ext x, simp [lift_aux, sum_single_index] end,
-  right_inv := λ F,
-    begin
-      ext f,
-      conv_rhs { rw ← f.sum_single },
-      simp [algebra.of_id, algebra.algebra_map_eq_smul_one, lift_aux, ← F.map_smul, finsupp.sum, ← F.map_sum],
-    end }
-=======
   to_fun := λ F, {
     to_fun := lift_nc ((algebra_map k A : k →+* A) : k →+ A) F,
     map_one' := lift_nc_one _ _,
@@ -426,7 +363,6 @@
     .. lift_nc ((algebra_map k A : k →+* A) : k →+ A) F },
   left_inv := λ f, by { ext, simp },
   right_inv := λ F, by { ext, simp } }
->>>>>>> 7be82f94
 
 variables {k G A}
 
@@ -434,37 +370,27 @@
   lift k G A F f = f.sum (λ a b, (algebra_map k A b) * F a) := rfl
 
 lemma lift_apply (F : G →* A) (f : monoid_algebra k G) :
-<<<<<<< HEAD
-  lift F f = f.sum (λ a b, b • F a) :=
-by simp [lift, lift_aux, algebra.of_id, algebra.algebra_map_eq_smul_one]
-=======
   lift k G A F f = f.sum (λ a b, b • F a) :=
 by simp only [lift_apply', algebra.smul_def]
 
 lemma lift_def (F : G →* A) :
   ⇑(lift k G A F) = lift_nc ((algebra_map k A : k →+* A) : k →+ A) F :=
 rfl
->>>>>>> 7be82f94
 
 @[simp] lemma lift_symm_apply (F : monoid_algebra k G →ₐ[k] A) (x : G) :
-  lift.symm F x = F (single x 1) := rfl
+  (lift k G A).symm F x = F (single x 1) := rfl
 
 lemma lift_of (F : G →* A) (x) :
-  lift F (of k G x) = F x :=
+  lift k G A F (of k G x) = F x :=
 by rw [of_apply, ← lift_symm_apply, equiv.symm_apply_apply]
 
 @[simp] lemma lift_single (F : G →* A) (a b) :
-<<<<<<< HEAD
-  lift F (single a b : monoid_algebra k G) = b • F a :=
-by rw [single_eq_algebra_map_mul_of, ← algebra.smul_def, alg_hom.map_smul, lift_of]
-=======
   lift k G A F (single a b) = b • F a :=
 by rw [lift_def, lift_nc_single, algebra.smul_def, ring_hom.coe_add_monoid_hom]
->>>>>>> 7be82f94
 
 lemma lift_unique' (F : monoid_algebra k G →ₐ[k] A) :
-  F = lift ((F : monoid_algebra k G →* A).comp (of k G)) :=
-(lift.apply_symm_apply F).symm
+  F = lift k G A ((F : monoid_algebra k G →* A).comp (of k G)) :=
+((lift k G A).apply_symm_apply F).symm
 
 /-- Decomposition of a `k`-algebra homomorphism from `monoid_algebra k G` by
 its values on `F (single a 1)`. -/
@@ -472,16 +398,6 @@
   F f = f.sum (λ a b, b • F (single a 1)) :=
 by conv_lhs { rw lift_unique' F, simp [lift_apply] }
 
-<<<<<<< HEAD
-/-- A `k`-algebra homomorphism from `monoid_algebra k G` is uniquely defined by its
-values on the functions `single a 1`. -/
--- @[ext] -- FIXME I would really like to make this an `ext` lemma, but it seems to cause `ext` to loop.
-lemma alg_hom_ext ⦃φ₁ φ₂ : monoid_algebra k G →ₐ[k] A⦄
-  (h : ∀ x, φ₁ (single x 1) = φ₂ (single x 1)) : φ₁ = φ₂ :=
-lift.symm.injective $ monoid_hom.ext h
-
-=======
->>>>>>> 7be82f94
 end lift
 
 variables (k)
@@ -834,58 +750,6 @@
 
 section lift
 
-<<<<<<< HEAD
-variables [comm_semiring k] [add_monoid G]
-variables {A : Type u₃} [semiring A] [algebra k A]
-variables {B : Type*} [semiring B] [algebra k B]
-
-/--
-Auxiliary definition used to implement lift
-
-For a `add_monoid_algebra A G`, this is an algebra morphism that applies `H` to the `A` part and `F` to
-the `G` part. Multiplication between `H a` and `F g` must be commutative.
--/
-def lift_aux (F : multiplicative G →* B) (H : A →ₐ[k] B) (FH_comm : ∀ a g, H a * F g = F g * H a) : add_monoid_algebra A G →ₐ[k] B :=
-{ to_fun := λ f, f.sum (λ g a, H a * F g),
-  -- The proofs here are almost identical to `monoid_algebra.lift_aux`, but use `erw` instead of `rw`
-  -- to unfold `multiplicative`
-  map_one' := by {
-    rw [one_def, sum_single_index],
-    { erw [F.map_one, H.map_one, one_mul], },
-    { erw [F.map_one, H.map_zero, zero_mul], },
-  },
-  map_mul' := λ f g,
-    begin
-      rw [mul_def, finsupp.sum_mul, finsupp.sum_sum_index],
-      work_on_goal 1 { intros, rw [H.map_zero, zero_mul], },
-      work_on_goal 1 { intros, rw [H.map_add, add_mul], },
-      refine finset.sum_congr rfl (λ a ha, _),
-      simp only,
-      rw [finsupp.mul_sum, finsupp.sum_sum_index],
-      work_on_goal 1 { intros, rw [H.map_zero, zero_mul], },
-      work_on_goal 1 { intros, rw [H.map_add, add_mul], },
-      refine finset.sum_congr rfl (λ a' ha', _),
-      simp only,
-      erw [sum_single_index, H.map_mul, F.map_mul],
-      work_on_goal 1 { intros, rw [H.map_zero, zero_mul], },
-      calc H (f a) * H (g a') * (F a * F a')
-         = H (f a) * (H (g a') * F a) * F a' : by simp only [mul_assoc]
-      ...= H (f a) * (F a * H (g a')) * F a' : by rw FH_comm
-      ...= H (f a) * F a * (H (g a') * F a') : by simp only [mul_assoc],
-    end,
-  map_zero' := sum_zero_index,
-  map_add' := λ f g,
-    begin
-      rw [sum_add_index],
-      { intros, rw [H.map_zero, zero_mul], },
-      { intros, rw [H.map_add, add_mul], },
-    end,
-  commutes' := λ r,
-    begin
-      erw [coe_algebra_map, sum_single_index, F.map_one, mul_one, alg_hom.commutes],
-      intros, rw [H.map_zero, zero_mul],
-    end, }
-=======
 variables {k G} [comm_semiring k] [add_monoid G] {A : Type u₃} [semiring A] [algebra k A]
 
 /-- A `k`-algebra homomorphism from `monoid_algebra k G` is uniquely defined by its
@@ -900,39 +764,58 @@
 alg_hom_ext $ monoid_hom.congr_fun h
 
 variables (k G A)
->>>>>>> 7be82f94
 
 /-- Any monoid homomorphism `G →* A` can be lifted to an algebra homomorphism
 `monoid_algebra k G →ₐ[k] A`. -/
 def lift : (multiplicative G →* A) ≃ (add_monoid_algebra k G →ₐ[k] A) :=
 { inv_fun := λ f, (f : add_monoid_algebra k G →* A).comp (of k G),
-<<<<<<< HEAD
-  to_fun := λ F, lift_aux F (algebra.of_id k A) (λ a b, by
-    simp [algebra.of_id, algebra.algebra_map_eq_smul_one]),
-  left_inv := λ f, begin ext x, simp [lift_aux, sum_single_index] end,
-  right_inv := λ F,
-    begin
-      ext f,
-      conv_rhs { rw ← f.sum_single },
-      simp [algebra.of_id, algebra.algebra_map_eq_smul_one, lift_aux, ← F.map_smul, finsupp.sum, ← F.map_sum],
-    end }
-
-end lift
+  to_fun := λ F, {
+    to_fun := lift_nc ((algebra_map k A : k →+* A) : k →+ A) F,
+    .. @monoid_algebra.lift k (multiplicative G) _ _ A _ _ F},
+  .. @monoid_algebra.lift k (multiplicative G) _ _ A _ _ }
+
+variables {k G A}
 
 variables {k G}
 
-lemma alg_hom_ext {A : Type u₃} [comm_semiring k] [add_monoid G]
-  [semiring A] [algebra k A] ⦃φ₁ φ₂ : add_monoid_algebra k G →ₐ[k] A⦄
-  (h : ∀ x, φ₁ (finsupp.single x 1) = φ₂ (finsupp.single x 1)) : φ₁ = φ₂ :=
-lift.symm.injective $ by {ext, apply h}
-
-lemma alg_hom_ext_iff {A : Type u₃} [comm_semiring k] [add_monoid G]
-  [semiring A] [algebra k A] ⦃φ₁ φ₂ : add_monoid_algebra k G →ₐ[k] A⦄ :
+
+lemma lift_apply' (F : multiplicative G →* A) (f : monoid_algebra k G) :
+  lift k G A F f = f.sum (λ a b, (algebra_map k A b) * F (multiplicative.of_add a)) := rfl
+
+lemma lift_apply (F : multiplicative G →* A) (f : monoid_algebra k G) :
+  lift k G A F f = f.sum (λ a b, b • F (multiplicative.of_add a)) :=
+by simp only [lift_apply', algebra.smul_def]
+
+lemma lift_def (F : multiplicative G →* A) :
+  ⇑(lift k G A F) = lift_nc ((algebra_map k A : k →+* A) : k →+ A) F :=
+rfl
+
+@[simp] lemma lift_symm_apply (F : add_monoid_algebra k G →ₐ[k] A) (x : multiplicative G) :
+  (lift k G A).symm F x = F (single x.to_add 1) := rfl
+
+lemma lift_of (F : multiplicative G →* A) (x : multiplicative G) :
+  lift k G A F (of k G x) = F x :=
+by rw [of_apply, ← lift_symm_apply, equiv.symm_apply_apply]
+
+@[simp] lemma lift_single (F : multiplicative G →* A) (a b) :
+  lift k G A F (single a b) = b • F (multiplicative.of_add a) :=
+by rw [lift_def, lift_nc_single, algebra.smul_def, ring_hom.coe_add_monoid_hom]
+
+lemma lift_unique' (F : add_monoid_algebra k G →ₐ[k] A) :
+  F = lift k G A ((F : add_monoid_algebra k G →* A).comp (of k G)) :=
+((lift k G A).apply_symm_apply F).symm
+
+/-- Decomposition of a `k`-algebra homomorphism from `monoid_algebra k G` by
+its values on `F (single a 1)`. -/
+lemma lift_unique (F : add_monoid_algebra k G →ₐ[k] A) (f : monoid_algebra k G) :
+  F f = f.sum (λ a b, b • F (single a 1)) :=
+by conv_lhs { rw lift_unique' F, simp [lift_apply] }
+
+lemma alg_hom_ext_iff {φ₁ φ₂ : add_monoid_algebra k G →ₐ[k] A} :
   (∀ x, φ₁ (finsupp.single x 1) = φ₂ (finsupp.single x 1)) ↔ φ₁ = φ₂ :=
 ⟨λ h, alg_hom_ext h, by rintro rfl _; refl⟩
 
 variables (k)
-
 /--
 The `alg_hom` which maps from a grading of an algebra `A` back to that algebra.
 -/
@@ -943,52 +826,6 @@
 lemma sum_id_apply {A : Type*} [comm_semiring k] [semiring A] [algebra k A] [add_monoid G] (g : add_monoid_algebra A G) :
   sum_id k g = g.sum (λ _ gi, gi) :=
 by simp [sum_id, lift_aux]
-=======
-  to_fun := λ F, {
-    to_fun := lift_nc ((algebra_map k A : k →+* A) : k →+ A) F,
-    .. @monoid_algebra.lift k (multiplicative G) _ _ A _ _ F},
-  .. @monoid_algebra.lift k (multiplicative G) _ _ A _ _ }
-
-variables {k G A}
-
-lemma lift_apply' (F : multiplicative G →* A) (f : monoid_algebra k G) :
-  lift k G A F f = f.sum (λ a b, (algebra_map k A b) * F (multiplicative.of_add a)) := rfl
-
-lemma lift_apply (F : multiplicative G →* A) (f : monoid_algebra k G) :
-  lift k G A F f = f.sum (λ a b, b • F (multiplicative.of_add a)) :=
-by simp only [lift_apply', algebra.smul_def]
-
-lemma lift_def (F : multiplicative G →* A) :
-  ⇑(lift k G A F) = lift_nc ((algebra_map k A : k →+* A) : k →+ A) F :=
-rfl
-
-@[simp] lemma lift_symm_apply (F : add_monoid_algebra k G →ₐ[k] A) (x : multiplicative G) :
-  (lift k G A).symm F x = F (single x.to_add 1) := rfl
-
-lemma lift_of (F : multiplicative G →* A) (x : multiplicative G) :
-  lift k G A F (of k G x) = F x :=
-by rw [of_apply, ← lift_symm_apply, equiv.symm_apply_apply]
-
-@[simp] lemma lift_single (F : multiplicative G →* A) (a b) :
-  lift k G A F (single a b) = b • F (multiplicative.of_add a) :=
-by rw [lift_def, lift_nc_single, algebra.smul_def, ring_hom.coe_add_monoid_hom]
-
-lemma lift_unique' (F : add_monoid_algebra k G →ₐ[k] A) :
-  F = lift k G A ((F : add_monoid_algebra k G →* A).comp (of k G)) :=
-((lift k G A).apply_symm_apply F).symm
-
-/-- Decomposition of a `k`-algebra homomorphism from `monoid_algebra k G` by
-its values on `F (single a 1)`. -/
-lemma lift_unique (F : add_monoid_algebra k G →ₐ[k] A) (f : monoid_algebra k G) :
-  F f = f.sum (λ a b, b • F (single a 1)) :=
-by conv_lhs { rw lift_unique' F, simp [lift_apply] }
-
-lemma alg_hom_ext_iff {φ₁ φ₂ : add_monoid_algebra k G →ₐ[k] A} :
-  (∀ x, φ₁ (finsupp.single x 1) = φ₂ (finsupp.single x 1)) ↔ φ₁ = φ₂ :=
-⟨λ h, alg_hom_ext h, by rintro rfl _; refl⟩
-
-end lift
->>>>>>> 7be82f94
 
 section
 local attribute [reducible] add_monoid_algebra
