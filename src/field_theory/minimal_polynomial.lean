/-
Copyright (c) 2019 Chris Hughes. All rights reserved.
Released under Apache 2.0 license as described in the file LICENSE.
Authors: Chris Hughes, Johan Commelin
-/
import data.polynomial.field_division
import ring_theory.algebraic
import ring_theory.polynomial.gauss_lemma

/-!
# Minimal polynomials

This file defines the minimal polynomial of an element x of an A-algebra B,
under the assumption that x is integral over A.

After stating the defining property we specialize to the setting of field extensions
and derive some well-known properties, amongst which the fact that minimal polynomials
are irreducible, and uniquely determined by their defining property.

-/

universes u v w

open_locale classical
open polynomial set function

variables {α : Type u} {β : Type v}

section min_poly_def
variables [comm_ring α] [ring β] [algebra α β]

/-- Let `B` be an `A`-algebra, and `x` an element of `B` that is integral over `A`
so we have some term `hx : is_integral A x`.
The minimal polynomial `minimal_polynomial hx` of `x` is a monic polynomial of smallest degree
that has `x` as its root.
For instance, if `V` is a `K`-vector space for some field `K`, and `f : V →ₗ[K] V` then
the minimal polynomial of `f` is `minimal_polynomial f.is_integral`. -/
noncomputable def minimal_polynomial {x : β} (hx : is_integral α x) : polynomial α :=
well_founded.min degree_lt_wf _ hx

end min_poly_def

namespace minimal_polynomial

section ring
variables [comm_ring α] [ring β] [algebra α β]
variables {x : β} (hx : is_integral α x)

/--A minimal polynomial is monic.-/
lemma monic : monic (minimal_polynomial hx) :=
(well_founded.min_mem degree_lt_wf _ hx).1

/--An element is a root of its minimal polynomial.-/
@[simp] lemma aeval : aeval x (minimal_polynomial hx) = 0 :=
(well_founded.min_mem degree_lt_wf _ hx).2

/--The defining property of the minimal polynomial of an element x:
it is the monic polynomial with smallest degree that has x as its root.-/
lemma min {p : polynomial α} (pmonic : p.monic) (hp : polynomial.aeval x p = 0) :
  degree (minimal_polynomial hx) ≤ degree p :=
le_of_not_lt $ well_founded.not_lt_min degree_lt_wf _ hx ⟨pmonic, hp⟩

/-- If the minimal polynomial of `x` has the form `X + C x'`, then `x = - algebra_map _ _ x'`. -/
lemma root_eq_algebra_map_of_eq_X_add_C
  (h : minimal_polynomial hx = X + C ((minimal_polynomial hx).coeff 0)) :
  x = - algebra_map _ _ (coeff (minimal_polynomial hx) 0) :=
begin
  rw [← sub_eq_zero, sub_eq_add_neg, neg_neg],
  convert minimal_polynomial.aeval hx,
  conv_rhs { rw h },
  rw [aeval_def, eval₂_add, eval₂_X, eval₂_C]
end
<<<<<<< HEAD
=======

>>>>>>> c82f5987
/-- A minimal polynomial is nonzero. -/
lemma ne_zero [nontrivial α] : (minimal_polynomial hx) ≠ 0 :=
ne_zero_of_monic (monic hx)

/-- If an element `x` is a root of a nonzero monic polynomial `p`,
then the degree of `p` is at least the degree of the minimal polynomial of `x`. -/
lemma degree_le_of_monic
  {p : polynomial α} (hmonic : p.monic) (hp : polynomial.aeval x p = 0) :
  degree (minimal_polynomial hx) ≤ degree p :=
min _ hmonic (by simp [hp])

end ring

section integral_domain

variables [integral_domain α]

section ring

variables [ring β] [algebra α β] [nontrivial β]
variables {x : β} (hx : is_integral α x)

/--The degree of a minimal polynomial is positive. -/
lemma degree_pos [nontrivial α] : 0 < degree (minimal_polynomial hx) :=
begin
  apply lt_of_le_of_ne,
  { simpa only [zero_le_degree_iff] using ne_zero hx },
  assume deg_eq_zero,
  rw eq_comm at deg_eq_zero,
  have ndeg_eq_zero : nat_degree (minimal_polynomial hx) = 0,
  { simpa using congr_arg nat_degree (eq_C_of_degree_eq_zero deg_eq_zero) },
  have eq_one : minimal_polynomial hx = 1,
  { rw eq_C_of_degree_eq_zero deg_eq_zero, convert C_1,
    simpa only [ndeg_eq_zero.symm] using (monic hx).leading_coeff },
  simpa only [eq_one, alg_hom.map_one, one_ne_zero] using aeval hx
end

/-- If `L/K` is a ring extension, and `x` is an element of `L` in the image of `K`,
then the minimal polynomial of `x` is `X - C x`. -/
lemma eq_X_sub_C_of_algebra_map_inj [nontrivial α] (a : α) (hf : function.injective (algebra_map α β)) :
  minimal_polynomial (@is_integral_algebra_map α β _ _ _ a) = X - C a :=
begin
  have hdegle : (minimal_polynomial (@is_integral_algebra_map α β _ _ _ a)).nat_degree ≤ 1,
  { apply with_bot.coe_le_coe.1,
    rw [←degree_eq_nat_degree (ne_zero (@is_integral_algebra_map α β _ _ _ a)),
      with_top.coe_one, ←degree_X_sub_C a],
    refine degree_le_of_monic (@is_integral_algebra_map α β _ _ _ a) (monic_X_sub_C a) _,
    simp only [aeval_C, aeval_X, alg_hom.map_sub, sub_self] },
  have hdeg : (minimal_polynomial (@is_integral_algebra_map α β _ _ _ a)).degree = 1,
  { apply (degree_eq_iff_nat_degree_eq (ne_zero (@is_integral_algebra_map α β _ _ _ a))).2,
    exact (has_le.le.antisymm hdegle (nat.succ_le_of_lt (with_bot.coe_lt_coe.1
    (lt_of_lt_of_le (degree_pos (@is_integral_algebra_map α β _ _ _ a)) degree_le_nat_degree)))) },
  have hrw := eq_X_add_C_of_degree_eq_one hdeg,
  simp only [monic (@is_integral_algebra_map α β _ _ _ a), one_mul,
    monic.leading_coeff, ring_hom.map_one] at hrw,
  have h0 : (minimal_polynomial (@is_integral_algebra_map α β _ _ _ a)).coeff 0 = -a,
  { have hroot := aeval (@is_integral_algebra_map α β _ _ _ a),
    rw [hrw, add_comm] at hroot,
    simp only [aeval_C, aeval_X, aeval_add] at hroot,
    replace hroot := eq_neg_of_add_eq_zero hroot,
    rw [←ring_hom.map_neg _ a] at hroot,
    exact (hf hroot) },
  rw hrw,
  simp only [h0, ring_hom.map_neg, sub_eq_add_neg],
end

/-- A minimal polynomial is not a unit. -/
lemma not_is_unit : ¬ is_unit (minimal_polynomial hx) :=
assume H, (ne_of_lt (degree_pos hx)).symm $ degree_eq_zero_of_is_unit H

end ring

section domain

variables [domain β] [algebra α β]
variables {x : β} (hx : is_integral α x)

/-- If `a` strictly divides the minimal polynomial of `x`, then `x` cannot be a root for `a`. -/
lemma aeval_ne_zero_of_dvd_not_unit_minimal_polynomial {a : polynomial α}
  (hamonic : a.monic) (hdvd : dvd_not_unit a (minimal_polynomial hx)) :
  polynomial.aeval x a ≠ 0 :=
begin
  intro ha,
  refine not_lt_of_ge (minimal_polynomial.min hx hamonic ha) _,
  obtain ⟨hzeroa, b, hb_nunit, prod⟩ := hdvd,
  have hbmonic : b.monic,
  { rw monic.def,
    have := monic hx,
    rwa [monic.def, prod, leading_coeff_mul, monic.def.mp hamonic, one_mul] at this },
  have hzerob : b ≠ 0 := hbmonic.ne_zero,
  have degbzero : 0 < b.nat_degree,
  { apply nat.pos_of_ne_zero,
    intro h,
    have h₁ := eq_C_of_nat_degree_eq_zero h,
    rw [←h, ←leading_coeff, monic.def.1 hbmonic, C_1] at h₁,
    rw h₁ at hb_nunit,
    have := is_unit_one,
    contradiction },
  rw [prod, degree_mul, degree_eq_nat_degree hzeroa, degree_eq_nat_degree hzerob],
  exact_mod_cast lt_add_of_pos_right _ degbzero,
end

/--A minimal polynomial is irreducible.-/
lemma irreducible : irreducible (minimal_polynomial hx) :=
begin
  cases irreducible_or_factor (minimal_polynomial hx) (not_is_unit hx) with hirr hred,
  { exact hirr },
  exfalso,
  obtain ⟨a, b, ha_nunit, hb_nunit, hab_eq⟩ := hred,
  have coeff_prod : a.leading_coeff * b.leading_coeff = 1,
  { rw [←monic.def.1 (monic hx), ←hab_eq],
    simp only [leading_coeff_mul] },
  have hamonic : (a * C b.leading_coeff).monic,
  { rw monic.def,
    simp only [coeff_prod, leading_coeff_mul, leading_coeff_C] },
  have hbmonic : (b * C a.leading_coeff).monic,
  { rw [monic.def, mul_comm],
    simp only [coeff_prod, leading_coeff_mul, leading_coeff_C] },
  have prod : minimal_polynomial hx = (a * C b.leading_coeff) * (b * C a.leading_coeff),
  { symmetry,
    calc a * C b.leading_coeff * (b * C a.leading_coeff)
        = a * b * (C a.leading_coeff * C b.leading_coeff) : by ring
    ... = a * b * (C (a.leading_coeff * b.leading_coeff)) : by simp only [ring_hom.map_mul]
    ... = a * b : by rw [coeff_prod, C_1, mul_one]
    ... = minimal_polynomial hx : hab_eq },
  have hzero := aeval hx,
  rw [prod, aeval_mul, mul_eq_zero] at hzero,
  cases hzero,
  { refine aeval_ne_zero_of_dvd_not_unit_minimal_polynomial hx hamonic _ hzero,
    exact ⟨hamonic.ne_zero, _, mt is_unit_of_mul_is_unit_left hb_nunit, prod⟩ },
  { refine aeval_ne_zero_of_dvd_not_unit_minimal_polynomial hx hbmonic _ hzero,
    rw mul_comm at prod,
    exact ⟨hbmonic.ne_zero, _, mt is_unit_of_mul_is_unit_left ha_nunit, prod⟩ },
end

end domain

end integral_domain

section field
variables [field α]

section ring
variables [ring β] [algebra α β]
variables {x : β} (hx : is_integral α x)

/--If an element x is a root of a nonzero polynomial p,
then the degree of p is at least the degree of the minimal polynomial of x.-/
lemma degree_le_of_ne_zero
  {p : polynomial α} (pnz : p ≠ 0) (hp : polynomial.aeval x p = 0) :
  degree (minimal_polynomial hx) ≤ degree p :=
calc degree (minimal_polynomial hx) ≤ degree (p * C (leading_coeff p)⁻¹) :
    min _ (monic_mul_leading_coeff_inv pnz) (by simp [hp])
  ... = degree p : degree_mul_leading_coeff_inv p pnz

/-- If an element x is a root of a polynomial p with degree less than the minimal polynomial,
then the polynomial is zero.-/
lemma eq_zero_of_degree_lt
{p : polynomial α} (hd : degree p < degree (minimal_polynomial hx)) (hp : polynomial.aeval x p = 0) :
  p = 0 :=
by { contrapose! hd with hnz, exact degree_le_of_ne_zero hx hnz hp }

/--The minimal polynomial of an element x is uniquely characterized by its defining property:
if there is another monic polynomial of minimal degree that has x as a root,
then this polynomial is equal to the minimal polynomial of x.-/
lemma unique {p : polynomial α} (pmonic : p.monic) (hp : polynomial.aeval x p = 0)
  (pmin : ∀ q : polynomial α, q.monic → polynomial.aeval x q = 0 → degree p ≤ degree q) :
  p = minimal_polynomial hx :=
begin
  symmetry, apply eq_of_sub_eq_zero,
  by_contra hnz,
  have := degree_le_of_ne_zero hx hnz (by simp [hp]),
  contrapose! this,
  apply degree_sub_lt _ (ne_zero hx),
  { rw [(monic hx).leading_coeff, pmonic.leading_coeff] },
  { exact le_antisymm (min hx pmonic hp)
      (pmin (minimal_polynomial hx) (monic hx) (aeval hx)) },
end

/--If an element x is a root of a polynomial p, then the minimal polynomial of x divides p.-/
lemma dvd {p : polynomial α} (hp : polynomial.aeval x p = 0) :
  minimal_polynomial hx ∣ p :=
begin
  rw ← dvd_iff_mod_by_monic_eq_zero (monic hx),
  by_contra hnz,
  have := degree_le_of_ne_zero hx hnz _,
  { contrapose! this,
    exact degree_mod_by_monic_lt _ (monic hx) (ne_zero hx) },
  { rw ← mod_by_monic_add_div p (monic hx) at hp,
    simpa using hp }
end

lemma dvd_map_of_is_scalar_tower {α γ : Type*} (β : Type*) [comm_ring α] [field β] [comm_ring γ]
  [algebra α β] [algebra α γ] [algebra β γ] [is_scalar_tower α β γ] {x : γ} (hx : is_integral α x) :
  minimal_polynomial (is_integral_of_is_scalar_tower x hx) ∣ (minimal_polynomial hx).map (algebra_map α β) :=
by { apply minimal_polynomial.dvd, rw [← is_scalar_tower.aeval_apply, minimal_polynomial.aeval] }

variables [nontrivial β]

/--The degree of a minimal polynomial is nonzero.-/
lemma degree_ne_zero : degree (minimal_polynomial hx) ≠ 0 :=
begin
  assume deg_eq_zero,
  have ndeg_eq_zero : nat_degree (minimal_polynomial hx) = 0,
  { simpa using congr_arg nat_degree (eq_C_of_degree_eq_zero deg_eq_zero) },
  have eq_one : minimal_polynomial hx = 1,
  { rw eq_C_of_degree_eq_zero deg_eq_zero, convert C_1,
    simpa [ndeg_eq_zero.symm] using (monic hx).leading_coeff },
  simpa [eq_one, aeval_def] using aeval hx
end

lemma one_le_degree : 1 ≤ degree (minimal_polynomial hx) :=
begin
  have := degree_pos hx,
  rw [degree_eq_nat_degree (ne_zero hx)] at ⊢ this,
  exact with_bot.some_le_some.mpr (with_bot.some_lt_some.mp this)
end

lemma root_eq_algebra_map_of_degree_le_one (h : degree (minimal_polynomial hx) ≤ 1) :
  x = - algebra_map _ _ (coeff (minimal_polynomial hx) 0) :=
begin
  have : (minimal_polynomial hx).coeff 1 = 1,
  { convert monic hx,
    rw nat_degree_eq_of_degree_eq_some (le_antisymm h (one_le_degree hx)) },
  refine root_eq_algebra_map_of_eq_X_add_C _ _,
  convert eq_X_add_C_of_degree_le_one h,
  rw [this, C_mul', one_smul]
end

theorem unique' {p : polynomial α} (hp1 : _root_.irreducible p) (hp2 : polynomial.aeval x p = 0)
  (hp3 : p.monic) : p = minimal_polynomial hx :=
let ⟨q, hq⟩ := dvd hx hp2 in
eq_of_monic_of_associated hp3 (monic hx) $
mul_one (minimal_polynomial hx) ▸ hq.symm ▸ associated_mul_mul (associated.refl _) $
associated_one_iff_is_unit.2 $ (hp1.is_unit_or_is_unit hq).resolve_left $ not_is_unit hx

section gcd_domain

/-- For GCD domains, the minimal polynomial over the ring is the same as the minimal polynomial
over the fraction field. -/
lemma gcd_domain_eq_field_fractions {α : Type u} {β : Type v} {γ : Type w} [integral_domain α]
  [gcd_monoid α] [field β] [integral_domain γ] (f : fraction_map α β) [algebra f.codomain γ]
  [algebra α γ] [is_scalar_tower α f.codomain γ] {x : γ} (hx : is_integral α x) :
  minimal_polynomial (@is_integral_of_is_scalar_tower α f.codomain γ _ _ _ _ _ _ _ x hx) =
    ((minimal_polynomial hx).map (localization_map.to_ring_hom f)) :=
begin
  refine (unique' (@is_integral_of_is_scalar_tower α f.codomain γ _ _ _ _ _ _ _ x hx) _ _ _).symm,
  { exact (polynomial.is_primitive.irreducible_iff_irreducible_map_fraction_map f
  (polynomial.monic.is_primitive (monic hx))).1 (irreducible hx) },
  { have htower := is_scalar_tower.aeval_apply α f.codomain γ x (minimal_polynomial hx),
    simp only [localization_map.algebra_map_eq, aeval] at htower,
    exact htower.symm },
  { exact monic_map _ (monic hx) }
end

/-- The minimal polynomial over `ℤ` is the same as the minimal polynomial over `ℚ`. -/
--TODO use `gcd_domain_eq_field_fractions` directly when localizations are defined
-- in terms of algebras instead of `ring_hom`s
lemma over_int_eq_over_rat {α : Type u} [integral_domain α] {x : α} [algebra ℚ α]
  (hx : is_integral ℤ x) :
  minimal_polynomial (@is_integral_of_is_scalar_tower ℤ ℚ α _ _ _ _ _ _ _ x hx) =
    map (int.cast_ring_hom ℚ) (minimal_polynomial hx) :=
begin
  refine (unique' (@is_integral_of_is_scalar_tower ℤ ℚ α _ _ _ _ _ _ _ x hx) _ _ _).symm,
  { exact (is_primitive.int.irreducible_iff_irreducible_map_cast
  (polynomial.monic.is_primitive (monic hx))).1 (irreducible hx) },
  { have htower := is_scalar_tower.aeval_apply ℤ ℚ α x (minimal_polynomial hx),
    simp only [localization_map.algebra_map_eq, aeval] at htower,
    exact htower.symm },
  { exact monic_map _ (monic hx) }
end

/-- For GCD domains, the minimal polynomial divides any primitive polynomial that has the integral
element as root. -/
lemma gcd_domain_dvd {α : Type u} {β : Type v} {γ : Type w}
  [integral_domain α] [gcd_monoid α] [field β] [integral_domain γ]
  (f : fraction_map α β) [algebra f.codomain γ] [algebra α γ] [is_scalar_tower α f.codomain γ]
  {x : γ} (hx : is_integral α x)
  {P : polynomial α} (hprim : is_primitive P) (hroot : polynomial.aeval x P = 0) :
  minimal_polynomial hx ∣ P :=
begin
  apply (is_primitive.dvd_iff_fraction_map_dvd_fraction_map f
    (monic.is_primitive (monic hx)) hprim ).2,
  rw [← gcd_domain_eq_field_fractions f hx],
  refine dvd (is_integral_of_is_scalar_tower x hx) _,
  rwa [← localization_map.algebra_map_eq, ← is_scalar_tower.aeval_apply]
end

/-- The minimal polynomial over `ℤ` divides any primitive polynomial that has the integral element
as root. -/
-- TODO use `gcd_domain_dvd` directly when localizations are defined in terms of algebras
-- instead of `ring_hom`s
lemma integer_dvd {α : Type u} [integral_domain α] [algebra ℚ α] {x : α} (hx : is_integral ℤ x)
  {P : polynomial ℤ} (hprim : is_primitive P) (hroot : polynomial.aeval x P = 0) : minimal_polynomial hx ∣ P :=
begin
  apply (is_primitive.int.dvd_iff_map_cast_dvd_map_cast _ _
    (monic.is_primitive (monic hx)) hprim ).2,
  rw [← over_int_eq_over_rat hx],
  refine dvd (is_integral_of_is_scalar_tower x hx) _,
  rwa [(int.cast_ring_hom ℚ).ext_int (algebra_map ℤ ℚ), ← is_scalar_tower.aeval_apply]
end

end gcd_domain

variable (β)
/--If L/K is a field extension, and x is an element of L in the image of K,
then the minimal polynomial of x is X - C x.-/
lemma eq_X_sub_C (a : α) :
  minimal_polynomial (@is_integral_algebra_map α β _ _ _ a) =
  X - C a :=
eq.symm $ unique' (@is_integral_algebra_map α β _ _ _ a) (irreducible_X_sub_C a)
  (by rw [alg_hom.map_sub, aeval_X, aeval_C, sub_self]) (monic_X_sub_C a)
variable {β}

/--The minimal polynomial of 0 is X.-/
@[simp] lemma zero {h₀ : is_integral α (0:β)} :
  minimal_polynomial h₀ = X :=
by simpa only [add_zero, C_0, sub_eq_add_neg, neg_zero, ring_hom.map_zero]
  using eq_X_sub_C β (0:α)

/--The minimal polynomial of 1 is X - 1.-/
@[simp] lemma one {h₁ : is_integral α (1:β)} :
  minimal_polynomial h₁ = X - 1 :=
by simpa only [ring_hom.map_one, C_1, sub_eq_add_neg]
  using eq_X_sub_C β (1:α)

end ring

section domain
variables [domain β] [algebra α β]
variables {x : β} (hx : is_integral α x)

/--A minimal polynomial is prime.-/
lemma prime : prime (minimal_polynomial hx) :=
begin
  refine ⟨ne_zero hx, not_is_unit hx, _⟩,
  rintros p q ⟨d, h⟩,
  have :    polynomial.aeval x (p*q) = 0 := by simp [h, aeval hx],
  replace : polynomial.aeval x p = 0 ∨ polynomial.aeval x q = 0 := by simpa,
  exact or.imp (dvd hx) (dvd hx) this
end

/--If L/K is a field extension and an element y of K is a root of the minimal polynomial
of an element x ∈ L, then y maps to x under the field embedding.-/
lemma root {x : β} (hx : is_integral α x) {y : α}
  (h : is_root (minimal_polynomial hx) y) : algebra_map α β y = x :=
have key : minimal_polynomial hx = X - C y :=
eq_of_monic_of_associated (monic hx) (monic_X_sub_C y) (associated_of_dvd_dvd
  (dvd_symm_of_irreducible (irreducible_X_sub_C y) (irreducible hx) (dvd_iff_is_root.2 h))
  (dvd_iff_is_root.2 h)),
by { have := aeval hx, rwa [key, alg_hom.map_sub, aeval_X, aeval_C, sub_eq_zero, eq_comm] at this }

/--The constant coefficient of the minimal polynomial of x is 0
if and only if x = 0.-/
@[simp] lemma coeff_zero_eq_zero : coeff (minimal_polynomial hx) 0 = 0 ↔ x = 0 :=
begin
  split,
  { intro h,
    have zero_root := zero_is_root_of_coeff_zero_eq_zero h,
    rw ← root hx zero_root,
    exact ring_hom.map_zero _ },
  { rintro rfl, simp }
end

/--The minimal polynomial of a nonzero element has nonzero constant coefficient.-/
lemma coeff_zero_ne_zero (h : x ≠ 0) : coeff (minimal_polynomial hx) 0 ≠ 0 :=
by { contrapose! h, simpa using h }

end domain

end field

end minimal_polynomial<|MERGE_RESOLUTION|>--- conflicted
+++ resolved
@@ -70,10 +70,7 @@
   conv_rhs { rw h },
   rw [aeval_def, eval₂_add, eval₂_X, eval₂_C]
 end
-<<<<<<< HEAD
-=======
-
->>>>>>> c82f5987
+
 /-- A minimal polynomial is nonzero. -/
 lemma ne_zero [nontrivial α] : (minimal_polynomial hx) ≠ 0 :=
 ne_zero_of_monic (monic hx)
