--- conflicted
+++ resolved
@@ -6,10 +6,7 @@
 
 import algebra.algebra.tower
 import algebra.invertible
-<<<<<<< HEAD
 import data.polynomial.algebra_map
-=======
->>>>>>> 24340238
 import linear_algebra.basis
 import ring_theory.adjoin
 
@@ -42,47 +39,6 @@
 variables [is_scalar_tower R S A] [is_scalar_tower R S B]
 
 variables (R) {S A B}
-<<<<<<< HEAD
-/-- R ⟶ S induces S-Alg ⥤ R-Alg -/
-def restrict_base (f : A →ₐ[S] B) : A →ₐ[R] B :=
-{ commutes' := λ r, by { rw [algebra_map_apply R S A, algebra_map_apply R S B],
-    exact f.commutes (algebra_map R S r) },
-  .. (f : A →+* B) }
-
-@[simp] lemma restrict_base_apply (f : A →ₐ[S] B) (x : A) : restrict_base R f x = f x := rfl
-
-instance right : is_scalar_tower R S S :=
-of_algebra_map_eq $ λ x, rfl
-
-instance subalgebra_to_submodule (N : subalgebra R A) : is_scalar_tower R N (N : submodule R A) :=
-⟨λ x y z, by simp only [smul_eq_mul, algebra.smul_mul_assoc]⟩
-
-instance nat : is_scalar_tower ℕ S A :=
-of_algebra_map_eq $ λ x, ((algebra_map S A).map_nat_cast x).symm
-
-instance comap {R S A : Type*} [comm_semiring R] [comm_semiring S] [semiring A]
-  [algebra R S] [algebra S A] : is_scalar_tower R S (algebra.comap R S A) :=
-of_algebra_map_eq $ λ x, rfl
-
--- conflicts with is_scalar_tower.subalgebra
-@[priority 999] instance subsemiring (U : subsemiring S) : is_scalar_tower U S A :=
-of_algebra_map_eq $ λ x, rfl
-
-section
-local attribute [instance] algebra.of_is_subring subset.comm_ring
--- conflicts with is_scalar_tower.subalgebra
-@[priority 999] instance subring {S A : Type*} [comm_ring S] [ring A] [algebra S A]
-  (U : set S) [is_subring U] : is_scalar_tower U S A :=
-of_algebra_map_eq $ λ x, rfl
-end
-
-@[nolint instance_priority]
-instance of_ring_hom {R A B : Type*} [comm_semiring R] [comm_semiring A] [comm_semiring B]
-  [algebra R A] [algebra R B] (f : A →ₐ[R] B) :
-  @is_scalar_tower R A B _ (f.to_ring_hom.to_algebra.to_has_scalar) _ :=
-by { letI := (f : A →+* B).to_algebra, exact of_algebra_map_eq (λ x, (f.commutes x).symm) }
-=======
->>>>>>> 24340238
 
 instance polynomial : is_scalar_tower R S (polynomial A) :=
 of_algebra_map_eq $ λ x, congr_arg polynomial.C $ algebra_map_apply R S A x
@@ -151,26 +107,9 @@
 
 end subalgebra
 
-<<<<<<< HEAD
-namespace is_scalar_tower
-
-open subalgebra
-
-variables [comm_semiring R] [comm_semiring S] [comm_semiring A]
-variables [algebra R S] [algebra S A] [algebra R A] [is_scalar_tower R S A]
-
-theorem range_under_adjoin (t : set A) :
-  (to_alg_hom R S A).range.under (algebra.adjoin _ t) = res R (algebra.adjoin S t) :=
-subalgebra.ext $ λ z,
-show z ∈ subsemiring.closure (set.range (algebra_map (to_alg_hom R S A).range A) ∪ t : set A) ↔
-  z ∈ subsemiring.closure (set.range (algebra_map S A) ∪ t : set A),
-from suffices set.range (algebra_map (to_alg_hom R S A).range A) = set.range (algebra_map S A),
-  by rw this,
-by { ext z, exact ⟨λ ⟨⟨x, y, _, h1⟩, h2⟩, ⟨y, h2 ▸ h1⟩, λ ⟨y, hy⟩, ⟨⟨z, y, set.mem_univ _, hy⟩, rfl⟩⟩ }
-
-end is_scalar_tower
-
 namespace algebra
+
+section
 
 theorem adjoin_algebra_map (R : Type u) (S : Type v) (A : Type w)
   [comm_ring R] [comm_ring S] [comm_ring A] [algebra R S] [algebra S A] [algebra R A]
@@ -179,10 +118,8 @@
 le_antisymm (adjoin_le $ set.image_subset_iff.2 $ λ y hy, ⟨y, subset_adjoin hy, rfl⟩)
   (subalgebra.map_le.2 $ adjoin_le $ λ y hy, subset_adjoin ⟨y, hy, rfl⟩)
 
-=======
->>>>>>> 24340238
-section
 open_locale classical
+
 lemma fg_trans' {R S A : Type*} [comm_ring R] [comm_ring S] [comm_ring A]
   [algebra R S] [algebra S A] [algebra R A] [is_scalar_tower R S A]
   (hRS : (⊤ : subalgebra R S).fg) (hSA : (⊤ : subalgebra S A).fg) :
@@ -192,58 +129,8 @@
        map_top, is_scalar_tower.range_under_adjoin, ht, subalgebra.res_top]⟩
 end
 
-<<<<<<< HEAD
 end algebra
 
-section semiring
-
-variables {R S A}
-variables [comm_semiring R] [semiring S] [add_comm_monoid A]
-variables [algebra R S] [semimodule S A] [semimodule R A] [is_scalar_tower R S A]
-
-namespace submodule
-
-open is_scalar_tower
-
-theorem smul_mem_span_smul_of_mem {s : set S} {t : set A} {k : S} (hks : k ∈ span R s)
-  {x : A} (hx : x ∈ t) : k • x ∈ span R (s • t) :=
-span_induction hks (λ c hc, subset_span $ set.mem_smul.2 ⟨c, x, hc, hx, rfl⟩)
-  (by { rw zero_smul, exact zero_mem _ })
-  (λ c₁ c₂ ih₁ ih₂, by { rw add_smul, exact add_mem _ ih₁ ih₂ })
-  (λ b c hc, by { rw is_scalar_tower.smul_assoc, exact smul_mem _ _ hc })
-
-theorem smul_mem_span_smul {s : set S} (hs : span R s = ⊤) {t : set A} {k : S}
-  {x : A} (hx : x ∈ span R t) :
-  k • x ∈ span R (s • t) :=
-span_induction hx (λ x hx, smul_mem_span_smul_of_mem (hs.symm ▸ mem_top) hx)
-  (by { rw smul_zero, exact zero_mem _ })
-  (λ x y ihx ihy, by { rw smul_add, exact add_mem _ ihx ihy })
-  (λ c x hx, smul_left_comm c k x ▸ smul_mem _ _ hx)
-
-theorem smul_mem_span_smul' {s : set S} (hs : span R s = ⊤) {t : set A} {k : S}
-  {x : A} (hx : x ∈ span R (s • t)) :
-  k • x ∈ span R (s • t) :=
-span_induction hx (λ x hx, let ⟨p, q, hp, hq, hpq⟩ := set.mem_smul.1 hx in
-    by { rw [← hpq, smul_smul], exact smul_mem_span_smul_of_mem (hs.symm ▸ mem_top) hq })
-  (by { rw smul_zero, exact zero_mem _ })
-  (λ x y ihx ihy, by { rw smul_add, exact add_mem _ ihx ihy })
-  (λ c x hx, smul_left_comm c k x ▸ smul_mem _ _ hx)
-
-theorem span_smul {s : set S} (hs : span R s = ⊤) (t : set A) :
-  span R (s • t) = (span S t).restrict_scalars R :=
-le_antisymm (span_le.2 $ λ x hx, let ⟨p, q, hps, hqt, hpqx⟩ := set.mem_smul.1 hx in
-  hpqx ▸ (span S t).smul_mem p (subset_span hqt)) $
-λ p hp, span_induction hp (λ x hx, one_smul S x ▸ smul_mem_span_smul hs (subset_span hx))
-  (zero_mem _)
-  (λ _ _, add_mem _)
-  (λ k x hx, smul_mem_span_smul' hs hx)
-
-end submodule
-
-end semiring
-
-=======
->>>>>>> 24340238
 section ring
 
 open finsupp
@@ -367,15 +254,14 @@
 
 end artin_tate
 
-<<<<<<< HEAD
 lemma is_noetherian_ring_of_is_noetherian_coe_submodule (R) {S} [comm_ring R] [ring S] [algebra R S]
 (N : subalgebra R S) (h : is_noetherian R (N : submodule R S)) : is_noetherian_ring N :=
 begin
   apply is_noetherian_of_is_scalar_tower R h,
   { apply_instance },
-  exact is_scalar_tower.subalgebra_to_submodule R N,
-end
-=======
+  exact is_scalar_tower.subalgebra_to_submodule N
+end
+
 section alg_hom_tower
 
 variables {A} {C D : Type*} [comm_semiring A] [comm_semiring C] [comm_semiring D]
@@ -407,5 +293,4 @@
     refl,
   end }
 
-end alg_hom_tower
->>>>>>> 24340238
+end alg_hom_tower