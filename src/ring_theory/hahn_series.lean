--- conflicted
+++ resolved
@@ -153,7 +153,6 @@
 lemma add_coeff {x y : hahn_series Γ R} {a : Γ} :
   (x + y).coeff a = x.coeff a + y.coeff a := rfl
 
-<<<<<<< HEAD
 lemma support_add_subset [add_monoid R] {x y : hahn_series Γ R} :
   support (x + y) ⊆ support x ∪ support y :=
 λ a ha, begin
@@ -163,7 +162,6 @@
   rw [ha.1, ha.2, add_zero],
 end
 
-=======
 /-- `single` as an additive monoid/group homomorphism -/
 def single.add_monoid_hom (a : Γ) : R →+ (hahn_series Γ R) :=
 { map_add' := λ x y, by { ext b, by_cases h : b = a; simp [h] },
@@ -173,7 +171,6 @@
 lemma single.add_monoid_hom_apply {a : Γ} {r : R} : single.add_monoid_hom a r = single a r := rfl
 
 end add_monoid
->>>>>>> e221dc9a
 
 instance [add_comm_monoid R] : add_comm_monoid (hahn_series Γ R) :=
 { add_comm := λ x y, by { ext, apply add_comm }
@@ -265,15 +262,11 @@
 @[simp]
 lemma single_zero_one [has_zero R] [has_one R] : (single 0 (1 : R)) = 1 := rfl
 
-<<<<<<< HEAD
 lemma support_one [semiring R] [nontrivial R] :
   {a | (1 : hahn_series Γ R).coeff a ≠ 0} = {0} :=
 support_single_of_ne one_ne_zero
 
-noncomputable instance [semiring R] : has_mul (hahn_series Γ R) :=
-=======
 instance [semiring R] : has_mul (hahn_series Γ R) :=
->>>>>>> e221dc9a
 { mul := λ x y, { coeff := λ a,
     ∑ ij in (finset.add_antidiagonal x.is_wf_support y.is_wf_support a),
     x.coeff ij.fst * y.coeff ij.snd,
@@ -510,8 +503,7 @@
 { .. hahn_series.comm_semiring,
   .. hahn_series.ring }
 
-<<<<<<< HEAD
-noncomputable instance [integral_domain R] : integral_domain (hahn_series Γ R) :=
+instance [integral_domain R] : integral_domain (hahn_series Γ R) :=
 { eq_zero_or_eq_zero_of_mul_eq_zero := λ x y xy, begin
     by_cases hx : x = 0,
     { left, exact hx },
@@ -528,6 +520,142 @@
 
 end multiplication
 
+section semiring
+variables [semiring R]
+
+@[simp]
+lemma single_mul_single {a b : Γ} {r s : R} :
+  single a r * single b s = single (a + b) (r * s) :=
+begin
+  ext x,
+  by_cases h : x = a + b,
+  { rw [h, mul_single_coeff_add],
+    simp },
+  { rw [single_coeff_of_ne h, mul_coeff, finset.sum_eq_zero],
+    rintros ⟨y1, y2⟩ hy,
+    obtain ⟨rfl, hy1, hy2⟩ := finset.mem_add_antidiagonal.1 hy,
+    rw [eq_of_mem_support_single hy1, eq_of_mem_support_single hy2] at h,
+    exact (h rfl).elim }
+end
+
+/-- `C a` is the constant Hahn Series `a`. `C` is provided as a ring homomorphism. -/
+def C : R →+* (hahn_series Γ R) :=
+{ to_fun := single 0,
+  map_zero' := single_eq_zero,
+  map_one' := rfl,
+  map_add' := λ x y, by { ext a, by_cases h : a = 0; simp [h] },
+  map_mul' := λ x y, by rw [single_mul_single, zero_add] }
+
+@[simp]
+lemma C_apply (r : R) : C r = single (0 : Γ) r := rfl
+
+@[simp]
+lemma C_zero : C (0 : R) = (0 : hahn_series Γ R) := C.map_zero
+
+@[simp]
+lemma C_one : C (1 : R) = (1 : hahn_series Γ R) := C.map_one
+
+lemma C_mul_eq_smul {r : R} {x : hahn_series Γ R} : C r * x = r • x :=
+single_zero_mul_eq_smul
+
+end semiring
+
+section algebra
+variables [comm_semiring R] {A : Type*} [semiring A] [algebra R A]
+
+instance : algebra R (hahn_series Γ A) :=
+{ to_ring_hom := C.comp (algebra_map R A),
+  smul_def' := λ r x, by { ext, simp },
+  commutes' := λ r x, by { ext, simp only [smul_coeff, single_zero_mul_eq_smul, ring_hom.coe_comp,
+    ring_hom.to_fun_eq_coe, C_apply, function.comp_app, algebra_map_smul, mul_single_zero_coeff],
+    rw [← algebra.commutes, algebra.smul_def], }, }
+
+theorem C_eq_algebra_map : C = (algebra_map R (hahn_series Γ R)) := rfl
+
+theorem algebra_map_apply {r : R} :
+  algebra_map R (hahn_series Γ A) r = C (algebra_map R A r) := rfl
+
+instance [nontrivial Γ] [nontrivial R] : nontrivial (subalgebra R (hahn_series Γ R)) :=
+⟨⟨⊥, ⊤, begin
+  rw [ne.def, subalgebra.ext_iff, not_forall],
+  obtain ⟨a, ha⟩ := exists_ne (0 : Γ),
+  refine ⟨single a 1, _⟩,
+  simp only [algebra.mem_bot, not_exists, set.mem_range, iff_true, algebra.mem_top],
+  intros x,
+  rw [ext_iff, function.funext_iff, not_forall],
+  refine ⟨a, _⟩,
+  rw [single_coeff_same, algebra_map_apply, C_apply, single_coeff_of_ne ha],
+  exact zero_ne_one
+end⟩⟩
+
+end algebra
+
+end multiplication
+
+section semiring
+variables [semiring R]
+
+/-- The ring `hahn_series ℕ R` is isomorphic to `power_series R`. -/
+def to_power_series : (hahn_series ℕ R) ≃+* power_series R :=
+{ to_fun := λ f, power_series.mk f.coeff,
+  inv_fun := λ f, ⟨λ n, power_series.coeff R n f, nat.lt_wf.is_wf _⟩,
+  left_inv := λ f, by { ext, simp },
+  right_inv := λ f, by { ext, simp },
+  map_add' := λ f g, by { ext, simp },
+  map_mul' := λ f g, begin
+    ext n,
+    simp only [power_series.coeff_mul, power_series.coeff_mk, mul_coeff, is_wf_support],
+    classical,
+    refine finset.sum_filter_ne_zero.symm.trans
+      ((finset.sum_congr _ (λ _ _, rfl)).trans finset.sum_filter_ne_zero),
+    ext m,
+    simp only [finset.nat.mem_antidiagonal, and.congr_left_iff, finset.mem_add_antidiagonal, ne.def,
+      and_iff_left_iff_imp, finset.mem_filter, mem_support],
+    intros h1 h2,
+    contrapose h1,
+    rw ← decidable.or_iff_not_and_not at h1,
+    cases h1; simp [h1]
+  end }
+
+@[simp]
+lemma coeff_to_power_series {f : hahn_series ℕ R} {n : ℕ} :
+  power_series.coeff R n f.to_power_series = f.coeff n :=
+power_series.coeff_mk _ _
+
+@[simp]
+lemma coeff_to_power_series_symm {f : power_series R} {n : ℕ} :
+  (hahn_series.to_power_series.symm f).coeff n = power_series.coeff R n f :=
+rfl
+
+end semiring
+
+section algebra
+variables (R) [comm_semiring R] {A : Type*} [semiring A] [algebra R A]
+
+/-- The `R`-algebra `hahn_series ℕ A` is isomorphic to `power_series A`. -/
+def to_power_series_alg : (hahn_series ℕ A) ≃ₐ[R] power_series A :=
+{ commutes' := λ r, begin
+    ext n,
+    simp only [algebra_map_apply, power_series.algebra_map_apply, ring_equiv.to_fun_eq_coe, C_apply,
+      coeff_to_power_series],
+    cases n,
+    { simp only [power_series.coeff_zero_eq_constant_coeff, single_coeff_same],
+      refl },
+    { simp only [n.succ_ne_zero, ne.def, not_false_iff, single_coeff_of_ne],
+      rw [power_series.coeff_C, if_neg n.succ_ne_zero] }
+  end,
+  .. to_power_series }
+
+@[simp]
+lemma to_power_series_alg_apply {f : hahn_series ℕ A} :
+  hahn_series.to_power_series_alg R f = f.to_power_series := rfl
+
+@[simp]
+lemma to_power_series_alg_symm_apply {f : power_series A} :
+  (hahn_series.to_power_series_alg R).symm f = hahn_series.to_power_series.symm f := rfl
+
+end algebra
+
 section valuation
 
 variables [linear_ordered_add_comm_group Γ] [integral_domain R] [nontrivial R]
@@ -542,13 +670,11 @@
   .. (infer_instance : linear_order (with_zero (multiplicative Γ))),
   .. (infer_instance : comm_group_with_zero (with_zero (multiplicative Γ))) }
 
-open_locale classical
-
 variables (Γ) (R)
 
 /-- The additive valuation on `hahn_series Γ R`, returning the smallest index at which
   a Hahn Series has a nonzero coefficient, or `⊤` for the 0 series.  -/
-noncomputable def add_val : add_valuation (hahn_series Γ R) (with_top Γ) :=
+def add_val : add_valuation (hahn_series Γ R) (with_top Γ) :=
 add_valuation.of (λ x, if h : x = (0 : hahn_series Γ R) then (⊤ : with_top Γ)
     else x.is_wf_support.min (support_nonempty_iff.2 h))
   (dif_pos rfl)
@@ -605,142 +731,5 @@
 dif_neg hx
 
 end valuation
-=======
-section semiring
-variables [semiring R]
-
-@[simp]
-lemma single_mul_single {a b : Γ} {r s : R} :
-  single a r * single b s = single (a + b) (r * s) :=
-begin
-  ext x,
-  by_cases h : x = a + b,
-  { rw [h, mul_single_coeff_add],
-    simp },
-  { rw [single_coeff_of_ne h, mul_coeff, finset.sum_eq_zero],
-    rintros ⟨y1, y2⟩ hy,
-    obtain ⟨rfl, hy1, hy2⟩ := finset.mem_add_antidiagonal.1 hy,
-    rw [eq_of_mem_support_single hy1, eq_of_mem_support_single hy2] at h,
-    exact (h rfl).elim }
-end
-
-/-- `C a` is the constant Hahn Series `a`. `C` is provided as a ring homomorphism. -/
-def C : R →+* (hahn_series Γ R) :=
-{ to_fun := single 0,
-  map_zero' := single_eq_zero,
-  map_one' := rfl,
-  map_add' := λ x y, by { ext a, by_cases h : a = 0; simp [h] },
-  map_mul' := λ x y, by rw [single_mul_single, zero_add] }
-
-@[simp]
-lemma C_apply (r : R) : C r = single (0 : Γ) r := rfl
-
-@[simp]
-lemma C_zero : C (0 : R) = (0 : hahn_series Γ R) := C.map_zero
-
-@[simp]
-lemma C_one : C (1 : R) = (1 : hahn_series Γ R) := C.map_one
-
-lemma C_mul_eq_smul {r : R} {x : hahn_series Γ R} : C r * x = r • x :=
-single_zero_mul_eq_smul
-
-end semiring
-
-section algebra
-variables [comm_semiring R] {A : Type*} [semiring A] [algebra R A]
-
-instance : algebra R (hahn_series Γ A) :=
-{ to_ring_hom := C.comp (algebra_map R A),
-  smul_def' := λ r x, by { ext, simp },
-  commutes' := λ r x, by { ext, simp only [smul_coeff, single_zero_mul_eq_smul, ring_hom.coe_comp,
-    ring_hom.to_fun_eq_coe, C_apply, function.comp_app, algebra_map_smul, mul_single_zero_coeff],
-    rw [← algebra.commutes, algebra.smul_def], }, }
-
-theorem C_eq_algebra_map : C = (algebra_map R (hahn_series Γ R)) := rfl
-
-theorem algebra_map_apply {r : R} :
-  algebra_map R (hahn_series Γ A) r = C (algebra_map R A r) := rfl
-
-instance [nontrivial Γ] [nontrivial R] : nontrivial (subalgebra R (hahn_series Γ R)) :=
-⟨⟨⊥, ⊤, begin
-  rw [ne.def, subalgebra.ext_iff, not_forall],
-  obtain ⟨a, ha⟩ := exists_ne (0 : Γ),
-  refine ⟨single a 1, _⟩,
-  simp only [algebra.mem_bot, not_exists, set.mem_range, iff_true, algebra.mem_top],
-  intros x,
-  rw [ext_iff, function.funext_iff, not_forall],
-  refine ⟨a, _⟩,
-  rw [single_coeff_same, algebra_map_apply, C_apply, single_coeff_of_ne ha],
-  exact zero_ne_one
-end⟩⟩
-
-end algebra
-
-end multiplication
-
-section semiring
-variables [semiring R]
-
-/-- The ring `hahn_series ℕ R` is isomorphic to `power_series R`. -/
-def to_power_series : (hahn_series ℕ R) ≃+* power_series R :=
-{ to_fun := λ f, power_series.mk f.coeff,
-  inv_fun := λ f, ⟨λ n, power_series.coeff R n f, nat.lt_wf.is_wf _⟩,
-  left_inv := λ f, by { ext, simp },
-  right_inv := λ f, by { ext, simp },
-  map_add' := λ f g, by { ext, simp },
-  map_mul' := λ f g, begin
-    ext n,
-    simp only [power_series.coeff_mul, power_series.coeff_mk, mul_coeff, is_wf_support],
-    classical,
-    refine finset.sum_filter_ne_zero.symm.trans
-      ((finset.sum_congr _ (λ _ _, rfl)).trans finset.sum_filter_ne_zero),
-    ext m,
-    simp only [finset.nat.mem_antidiagonal, and.congr_left_iff, finset.mem_add_antidiagonal, ne.def,
-      and_iff_left_iff_imp, finset.mem_filter, mem_support],
-    intros h1 h2,
-    contrapose h1,
-    rw ← decidable.or_iff_not_and_not at h1,
-    cases h1; simp [h1]
-  end }
-
-@[simp]
-lemma coeff_to_power_series {f : hahn_series ℕ R} {n : ℕ} :
-  power_series.coeff R n f.to_power_series = f.coeff n :=
-power_series.coeff_mk _ _
-
-@[simp]
-lemma coeff_to_power_series_symm {f : power_series R} {n : ℕ} :
-  (hahn_series.to_power_series.symm f).coeff n = power_series.coeff R n f :=
-rfl
-
-end semiring
-
-section algebra
-variables (R) [comm_semiring R] {A : Type*} [semiring A] [algebra R A]
-
-/-- The `R`-algebra `hahn_series ℕ A` is isomorphic to `power_series A`. -/
-def to_power_series_alg : (hahn_series ℕ A) ≃ₐ[R] power_series A :=
-{ commutes' := λ r, begin
-    ext n,
-    simp only [algebra_map_apply, power_series.algebra_map_apply, ring_equiv.to_fun_eq_coe, C_apply,
-      coeff_to_power_series],
-    cases n,
-    { simp only [power_series.coeff_zero_eq_constant_coeff, single_coeff_same],
-      refl },
-    { simp only [n.succ_ne_zero, ne.def, not_false_iff, single_coeff_of_ne],
-      rw [power_series.coeff_C, if_neg n.succ_ne_zero] }
-  end,
-  .. to_power_series }
-
-@[simp]
-lemma to_power_series_alg_apply {f : hahn_series ℕ A} :
-  hahn_series.to_power_series_alg R f = f.to_power_series := rfl
-
-@[simp]
-lemma to_power_series_alg_symm_apply {f : power_series A} :
-  (hahn_series.to_power_series_alg R).symm f = hahn_series.to_power_series.symm f := rfl
-
-end algebra
->>>>>>> e221dc9a
 
 end hahn_series