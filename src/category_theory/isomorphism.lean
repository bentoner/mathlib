--- conflicted
+++ resolved
@@ -5,9 +5,6 @@
 -/
 import category_theory.functor
 
-<<<<<<< HEAD
-universes v v' u u' -- declare the `v`'s first; see `category_theory.category` for an explanation
-=======
 /-!
 # Isomorphisms
 
@@ -33,7 +30,6 @@
 -/
 
 universes v u -- declare the `v`'s first; see `category_theory.category` for an explanation
->>>>>>> 44667ba6
 
 namespace category_theory
 open category
@@ -116,15 +112,6 @@
   {hom := hom ≫ hom', inv := inv' ≫ inv, hom_inv_id' := hom_inv_id'', inv_hom_id' := inv_hom_id''} :=
 rfl
 
-<<<<<<< HEAD
-@[simp] lemma refl_symm (X : C) : (iso.refl X).symm = iso.refl X := rfl
-@[simp] lemma trans_symm (α : X ≅ Y) (β : Y ≅ Z) : (α ≪≫ β).symm = β.symm ≪≫ α.symm := rfl
-@[simp] lemma refl_trans (α : X ≅ Y) : (iso.refl X) ≪≫ α = α := by { ext, simp }
-@[simp] lemma trans_refl (α : X ≅ Y) : α ≪≫ (iso.refl Y) = α := by { ext, simp }
-@[simp] lemma trans_assoc {W : C} (α : W ≅ X) (β : X ≅ Y) (γ : Y ≅ Z) :
-  (α ≪≫ β) ≪≫ γ = α ≪≫ (β ≪≫ γ) :=
-by { ext, simp }
-=======
 @[simp] lemma trans_symm (α : X ≅ Y) (β : Y ≅ Z) : (α ≪≫ β).symm = β.symm ≪≫ α.symm := rfl
 @[simp] lemma trans_assoc {Z' : C} (α : X ≅ Y) (β : Y ≅ Z) (γ : Z ≅ Z') :
   (α ≪≫ β) ≪≫ γ = α ≪≫ β ≪≫ γ :=
@@ -141,7 +128,6 @@
 
 @[simp] lemma self_symm_id_assoc (α : X ≅ Y) (β : X ≅ Z) : α ≪≫ α.symm ≪≫ β = β :=
 by rw [← trans_assoc, self_symm_id, refl_trans]
->>>>>>> 44667ba6
 
 lemma inv_comp_eq (α : X ≅ Y) {f : X ⟶ Z} {g : Y ⟶ Z} : α.inv ≫ f = g ↔ f = α.hom ≫ g :=
 ⟨λ H, by simp [H.symm], λ H, by simp [H]⟩
@@ -204,16 +190,10 @@
 { inv := 𝟙 X }
 
 instance of_iso (f : X ≅ Y) : is_iso f.hom :=
-<<<<<<< HEAD
-{ inv := f.inv }
+{ .. f }
+
 instance of_iso_inv (f : X ≅ Y) : is_iso f.inv :=
 { inv := f.hom }
-=======
-{ .. f }
-
-instance of_iso_inverse (f : X ≅ Y) : is_iso f.inv :=
-is_iso.of_iso f.symm
->>>>>>> 44667ba6
 
 variables {f g : X ⟶ Y} {h : Y ⟶ Z}
 
