--- conflicted
+++ resolved
@@ -45,22 +45,12 @@
 -- address the universal properties.
 namespace prod
 
-<<<<<<< HEAD
-variables (C : Type u₁) [𝒞 : category.{v₁} C] (D : Type u₂) [𝒟 : category.{v₂} D]
-include 𝒞 𝒟
-
-/-- `inl C Z` is the functor `X ↦ (X, Z)`. -/
--- Here and below we specify explicitly the projections to generate `@[simp]` lemmas for,
--- as the default behaviour of `@[simps]` will generate projections all the way down to components of pairs.
-@[simps obj map] def inl (Z : D) : C ⥤ C × D :=
-=======
 /-- `sectl C Z` is the functor `C ⥤ C × D` given by `X ↦ (X, Z)`. -/
 -- Here and below we specify explicitly the projections to generate `@[simp]` lemmas for,
 -- as the default behaviour of `@[simps]` will generate projections all the way down to components
 -- of pairs.
 @[simps obj map] def sectl
   (C : Type u₁) [category.{v₁} C] {D : Type u₂} [category.{v₂} D] (Z : D) : C ⥤ C × D :=
->>>>>>> 13b34b36
 { obj := λ X, (X, Z),
   map := λ X Y f, (f, 𝟙 Z) }
 
