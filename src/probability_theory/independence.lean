--- conflicted
+++ resolved
@@ -68,12 +68,8 @@
 open_locale big_operators classical
 
 lemma set.Inter_finset_congr {α} {β : Type*} {T : finset β} (f g : β → set α)
-<<<<<<< HEAD
-  (h_congr : ∀ (i ∈ T), f i = g i) : (⋂ (i∈ T), f i) = (⋂ (i ∈ T), g i) := begin
-=======
   (h_congr : ∀ (i ∈ T), f i = g i) : (⋂ (i∈ T), f i) = (⋂ (i ∈ T), g i) :=
 begin
->>>>>>> fc9da516
   ext a, split; simp only [set.mem_Inter]; intros h1 i h_i,
   rw  ← h_congr i h_i,
   apply h1 i h_i,
@@ -154,12 +150,8 @@
 indep_sets.symm h
 
 lemma indep_set.symm {α} [measurable_space α] (s t : set α) (μ : measure α . volume_tac) :
-<<<<<<< HEAD
-indep_set s t μ → indep_set t s μ := begin
-=======
 indep_set s t μ → indep_set t s μ :=
 begin
->>>>>>> fc9da516
   intros h,
   apply indep_sets.symm,
   apply h,
@@ -335,9 +327,6 @@
 end
 
 lemma indep_set_iff {α} [m :measurable_space α] {μ : measure α}
-<<<<<<< HEAD
-  {s t : set α} : indep_set s t μ ↔ μ (s ∩ t) = μ s * μ t := begin
-=======
   {s t : set α} : indep_set s t μ ↔ μ (s ∩ t) = μ s * μ t :=
 begin
   unfold indep_set,
@@ -353,7 +342,6 @@
 lemma indep_set_iff_of_probability_measure {α} [m :measurable_space α] {μ : measure α}
   [probability_measure μ] {s t : set α} : indep_set s t μ ↔ indep_sets {s} {t} :=
 begin
->>>>>>> fc9da516
   unfold indep_set,
   unfold indep_sets,
   simp_rw set.mem_singleton_iff,
@@ -382,12 +370,8 @@
     (∀ b ∈ T1, (Mf b).measurable_set' (f1 b)) →
     (∀ b ∈ T2, (Mf b).measurable_set' (f2 b)) →
    indep_set (⋂ b ∈ T1, f1 b) (⋂ b ∈ T2, f2 b) μ) :
-<<<<<<< HEAD
-   indep (Sup (Mf '' S1)) (Sup (Mf '' S2)) μ := begin
-=======
    indep (Sup (Mf '' S1)) (Sup (Mf '' S2)) μ :=
 begin
->>>>>>> fc9da516
   have h_set_union : ∀ (S:set β), ⋃₀ (measurable_set' '' (Mf '' S)) =
     (⋃ (b∈ S), (Mf b).measurable_set'),
   { intros S, ext a, split; intros h1; simp at h1; simp [h1], },
