/-
Copyright (c) 2020 Yury G. Kudryashov. All rights reserved.
Released under Apache 2.0 license as described in the file LICENSE.
Authors: Yury G. Kudryashov
-/
import dynamics.fixed_points.basic
import data.set.lattice
import data.pnat.basic
import data.int.gcd

/-!
# Periodic points

A point `x : α` is a periodic point of `f : α → α` of period `n` if `f^[n] x = x`.

## Main definitions

* `is_periodic_pt f n x` : `x` is a periodic point of `f` of period `n`, i.e. `f^[n] x = x`.
  We do not require `n > 0` in the definition.
* `pts_of_period f n` : the set `{x | is_periodic_pt f n x}`. Note that `n` is not required to
  be the minimal period of `x`.
* `periodic_pts f` : the set of all periodic points of `f`.
* `minimal_period f x` : the minimal period of a point `x` under an endomorphism `f` or zero
  if `x` is not a periodic point of `f`.

## Main statements

We provide “dot syntax”-style operations on terms of the form `h : is_periodic_pt f n x` including
arithmetic operations on `n` and `h.map (hg : semiconj_by g f f')`. We also prove that `f`
is bijective on each set `pts_of_period f n` and on `periodic_pts f`. Finally, we prove that `x`
is a periodic point of `f` of period `n` if and only if `minimal_period f x | n`.

## References

* https://en.wikipedia.org/wiki/Periodic_point

-/

open set

namespace function

variables {α : Type*} {β : Type*} {f fa : α → α} {fb : β → β} {x y : α} {m n : ℕ}

/-- A point `x` is a periodic point of `f : α → α` of period `n` if `f^[n] x = x`.
Note that we do not require `0 < n` in this definition. Many theorems about periodic points
need this assumption. -/
def is_periodic_pt (f : α → α) (n : ℕ) (x : α) := is_fixed_pt (f^[n]) x

/-- A fixed point of `f` is a periodic point of `f` of any prescribed period. -/
lemma is_fixed_pt.is_periodic_pt (hf : is_fixed_pt f x) (n : ℕ) : is_periodic_pt f n x :=
hf.iterate n

/-- For the identity map, all points are periodic. -/
lemma is_periodic_id (n : ℕ) (x : α) : is_periodic_pt id n x := (is_fixed_pt_id x).is_periodic_pt n

/-- Any point is a periodic point of period `0`. -/
lemma is_periodic_pt_zero (f : α → α) (x : α) : is_periodic_pt f 0 x := is_fixed_pt_id x

namespace is_periodic_pt

instance [decidable_eq α] {f : α → α} {n : ℕ} {x : α} : decidable (is_periodic_pt f n x) :=
is_fixed_pt.decidable

protected lemma is_fixed_pt (hf : is_periodic_pt f n x) : is_fixed_pt (f^[n]) x := hf

protected lemma map (hx : is_periodic_pt fa n x) {g : α → β} (hg : semiconj g fa fb) :
  is_periodic_pt fb n (g x) :=
hx.map (hg.iterate_right n)

lemma apply_iterate (hx : is_periodic_pt f n x) (m : ℕ) : is_periodic_pt f n (f^[m] x) :=
hx.map $ commute.iterate_self f m

protected lemma apply (hx : is_periodic_pt f n x) : is_periodic_pt f n (f x) :=
hx.apply_iterate 1

protected lemma add (hn : is_periodic_pt f n x) (hm : is_periodic_pt f m x) :
  is_periodic_pt f (n + m) x :=
by { rw [is_periodic_pt, iterate_add], exact hn.comp hm }

lemma left_of_add (hn : is_periodic_pt f (n + m) x) (hm : is_periodic_pt f m x) :
  is_periodic_pt f n x :=
by { rw [is_periodic_pt, iterate_add] at hn, exact hn.left_of_comp hm }

lemma right_of_add (hn : is_periodic_pt f (n + m) x) (hm : is_periodic_pt f n x) :
  is_periodic_pt f m x :=
by { rw add_comm at hn, exact hn.left_of_add hm }

protected lemma sub (hm : is_periodic_pt f m x) (hn : is_periodic_pt f n x) :
  is_periodic_pt f (m - n) x :=
begin
  cases le_total n m with h h,
  { refine left_of_add _ hn,
    rwa [nat.sub_add_cancel h] },
  { rw [nat.sub_eq_zero_of_le h],
    apply is_periodic_pt_zero }
end

protected lemma mul_const (hm : is_periodic_pt f m x) (n : ℕ) : is_periodic_pt f (m * n) x :=
by simp only [is_periodic_pt, iterate_mul, hm.is_fixed_pt.iterate n]

protected lemma const_mul (hm : is_periodic_pt f m x) (n : ℕ) : is_periodic_pt f (n * m) x :=
by simp only [mul_comm n, hm.mul_const n]

lemma trans_dvd (hm : is_periodic_pt f m x) {n : ℕ} (hn : m ∣ n) : is_periodic_pt f n x :=
let ⟨k, hk⟩ := hn in hk.symm ▸ hm.mul_const k

protected lemma iterate (hf : is_periodic_pt f n x) (m : ℕ) : is_periodic_pt (f^[m]) n x :=
begin
  rw [is_periodic_pt, ← iterate_mul, mul_comm, iterate_mul],
  exact hf.is_fixed_pt.iterate m
end

protected lemma mod (hm : is_periodic_pt f m x) (hn : is_periodic_pt f n x) :
  is_periodic_pt f (m % n) x :=
begin
  rw [← nat.mod_add_div m n] at hm,
  exact hm.left_of_add (hn.mul_const _)
end

protected lemma gcd (hm : is_periodic_pt f m x) (hn : is_periodic_pt f n x) :
  is_periodic_pt f (m.gcd n) x :=
begin
  revert hm hn,
  refine nat.gcd.induction m n (λ n h0 hn, _) (λ m n hm ih hm hn, _),
  { rwa [nat.gcd_zero_left], },
  { rw [nat.gcd_rec],
    exact ih (hn.mod hm) hm }
end

/-- If `f` sends two periodic points `x` and `y` of the same positive period to the same point,
then `x = y`. For a similar statement about points of different periods see `eq_of_apply_eq`. -/
lemma eq_of_apply_eq_same (hx : is_periodic_pt f n x) (hy : is_periodic_pt f n y) (hn : 0 < n)
  (h : f x = f y) :
  x = y :=
by rw [← hx.eq, ← hy.eq, ← iterate_pred_comp_of_pos f hn, comp_app, h]

/-- If `f` sends two periodic points `x` and `y` of positive periods to the same point,
then `x = y`. -/
lemma eq_of_apply_eq (hx : is_periodic_pt f m x) (hy : is_periodic_pt f n y) (hm : 0 < m)
  (hn : 0 < n) (h : f x = f y) :
  x = y :=
(hx.mul_const n).eq_of_apply_eq_same (hy.const_mul m) (mul_pos hm hn) h

end is_periodic_pt

/-- The set of periodic points of a given (possibly non-minimal) period. -/
def pts_of_period (f : α → α) (n : ℕ) : set α := {x : α | is_periodic_pt f n x}

@[simp] lemma mem_pts_of_period : x ∈ pts_of_period f n ↔ is_periodic_pt f n x :=
iff.rfl

lemma semiconj.maps_to_pts_of_period {g : α → β} (h : semiconj g fa fb) (n : ℕ) :
  maps_to g (pts_of_period fa n) (pts_of_period fb n) :=
(h.iterate_right n).maps_to_fixed_pts

lemma bij_on_pts_of_period (f : α → α) {n : ℕ} (hn : 0 < n) :
  bij_on f (pts_of_period f n) (pts_of_period f n) :=
⟨(commute.refl f).maps_to_pts_of_period n,
  λ x hx y hy hxy, hx.eq_of_apply_eq_same hy hn hxy,
  λ x hx, ⟨f^[n.pred] x, hx.apply_iterate _,
    by rw [← comp_app f, comp_iterate_pred_of_pos f hn, hx.eq]⟩⟩

lemma directed_pts_of_period_pnat (f : α → α) : directed (⊆) (λ n : ℕ+, pts_of_period f n) :=
λ m n, ⟨m * n, λ x hx, hx.mul_const n, λ x hx, hx.const_mul m⟩

/-- The set of periodic points of a map `f : α → α`. -/
def periodic_pts (f : α → α) : set α := {x : α | ∃ n > 0, is_periodic_pt f n x}

lemma mk_mem_periodic_pts (hn : 0 < n) (hx : is_periodic_pt f n x) :
  x ∈ periodic_pts f :=
⟨n, hn, hx⟩

lemma mem_periodic_pts : x ∈ periodic_pts f ↔ ∃ n > 0, is_periodic_pt f n x := iff.rfl

variable (f)

lemma bUnion_pts_of_period : (⋃ n > 0, pts_of_period f n) = periodic_pts f :=
set.ext $ λ x, by simp [mem_periodic_pts]

lemma Union_pnat_pts_of_period : (⋃ n : ℕ+, pts_of_period f n) = periodic_pts f :=
supr_subtype.trans $ bUnion_pts_of_period f

lemma bij_on_periodic_pts : bij_on f (periodic_pts f) (periodic_pts f) :=
Union_pnat_pts_of_period f ▸
  bij_on_Union_of_directed (directed_pts_of_period_pnat f) (λ i, bij_on_pts_of_period f i.pos)

variable {f}

lemma semiconj.maps_to_periodic_pts {g : α → β} (h : semiconj g fa fb) :
  maps_to g (periodic_pts fa) (periodic_pts fb) :=
λ x ⟨n, hn, hx⟩, ⟨n, hn, hx.map h⟩

open_locale classical

noncomputable theory

/-- Minimal period of a point `x` under an endomorphism `f`. If `x` is not a periodic point of `f`,
then `minimal_period f x = 0`. -/
def minimal_period (f : α → α) (x : α) :=
if h : x ∈ periodic_pts f then nat.find h else 0

lemma is_periodic_pt_minimal_period (f : α → α) (x : α) :
  is_periodic_pt f (minimal_period f x) x :=
begin
  delta minimal_period,
  split_ifs with hx,
  { exact (nat.find_spec hx).snd },
  { exact is_periodic_pt_zero f x }
end

lemma minimal_period_pos_of_mem_periodic_pts (hx : x ∈ periodic_pts f) :
  0 < minimal_period f x :=
by simp only [minimal_period, dif_pos hx, gt_iff_lt.1 (nat.find_spec hx).fst]

lemma is_periodic_pt.minimal_period_pos (hn : 0 < n) (hx : is_periodic_pt f n x) :
  0 < minimal_period f x :=
minimal_period_pos_of_mem_periodic_pts $ mk_mem_periodic_pts hn hx

lemma minimal_period_pos_iff_mem_periodic_pts :
  0 < minimal_period f x ↔ x ∈ periodic_pts f :=
⟨not_imp_not.1 $ λ h,
  by simp only [minimal_period, dif_neg h, lt_irrefl 0, not_false_iff],
  minimal_period_pos_of_mem_periodic_pts⟩

lemma is_periodic_pt.minimal_period_le (hn : 0 < n) (hx : is_periodic_pt f n x) :
  minimal_period f x ≤ n :=
begin
  rw [minimal_period, dif_pos (mk_mem_periodic_pts hn hx)],
  exact nat.find_min' (mk_mem_periodic_pts hn hx) ⟨hn, hx⟩
end

lemma minimal_period_id : minimal_period id x = 1 :=
begin
  apply le_antisymm,
  { exact is_periodic_pt.minimal_period_le (nat.one_pos) (is_periodic_id _ _ ) },
  { exact nat.succ_le_of_lt (is_periodic_pt.minimal_period_pos (nat.one_pos) (is_periodic_id _ _)) }
end

lemma is_fixed_point_iff_minimal_period_eq_one : minimal_period f x = 1 ↔ is_fixed_pt f x :=
begin
  split,
  { intro h,
    rw ← iterate_one f,
    apply function.is_periodic_pt.is_fixed_pt,
    convert is_periodic_pt_minimal_period f x,
    exact h.symm },
  { intro h,
    exact le_antisymm (is_periodic_pt.minimal_period_le (nat.one_pos) (h.is_periodic_pt 1))
      (nat.succ_le_of_lt (is_periodic_pt.minimal_period_pos (nat.one_pos) (h.is_periodic_pt 1))) }
end

lemma is_periodic_pt.eq_zero_of_lt_minimal_period (hx : is_periodic_pt f n x)
  (hn : n < minimal_period f x) :
  n = 0 :=
eq.symm $ (eq_or_lt_of_le $ n.zero_le).resolve_right $ λ hn0,
not_lt.2 (hx.minimal_period_le hn0) hn

lemma not_mem_periodic_pts_of_lt_minimal_period (hn : n < minimal_period f x) :
¬ (0 < n ∧ is_periodic_pt f n x) :=
begin
  rw [minimal_period] at hn,
  refine not_and.mpr (λ n0, λ hm, not_le.mpr hn _),
  rw dif_pos (mk_mem_periodic_pts n0 hm),
  exact (nat.find_le_iff _ _).mpr ⟨n, rfl.le, n0, hm⟩,
end

lemma is_periodic_pt.minimal_period_dvd (hx : is_periodic_pt f n x) :
  minimal_period f x ∣ n :=
(eq_or_lt_of_le $ n.zero_le).elim (λ hn0, hn0 ▸ dvd_zero _) $ λ hn0,
(nat.dvd_iff_mod_eq_zero _ _).2 $
(hx.mod $ is_periodic_pt_minimal_period f x).eq_zero_of_lt_minimal_period $
nat.mod_lt _ $ hx.minimal_period_pos hn0

lemma is_periodic_pt_iff_minimal_period_dvd :
  is_periodic_pt f n x ↔ minimal_period f x ∣ n :=
⟨is_periodic_pt.minimal_period_dvd,
  λ h, (is_periodic_pt_minimal_period f x).trans_dvd h⟩

open nat

lemma minimal_period_eq_prime {p : ℕ} [hp : fact p.prime] (hper : is_periodic_pt f p x)
  (hfix : ¬ is_fixed_pt f x) : minimal_period f x = p :=
(hp.out.2 _ (hper.minimal_period_dvd)).resolve_left
  (mt is_fixed_point_iff_minimal_period_eq_one.1 hfix)

lemma minimal_period_eq_prime_pow {p k : ℕ} [hp : fact p.prime] (hk : ¬ is_periodic_pt f (p ^ k) x)
(hk1 : is_periodic_pt f (p ^ (k + 1)) x) : minimal_period f x = p ^ (k + 1) :=
begin
  apply nat.eq_prime_pow_of_dvd_least_prime_pow hp.out;
  rwa ← is_periodic_pt_iff_minimal_period_dvd
end

lemma commute.minimal_period_of_comp_dvd_lcm {g : α → α} (h : function.commute f g) :
  minimal_period (f ∘ g) x ∣ nat.lcm (minimal_period f x) (minimal_period g x) :=
begin
  rw [← is_periodic_pt_iff_minimal_period_dvd, is_periodic_pt, h.comp_iterate],
  refine is_fixed_pt.comp _ _;
  rw [← is_periodic_pt, is_periodic_pt_iff_minimal_period_dvd];
  exact nat.dvd_lcm_left _ _ <|> exact dvd_lcm_right _ _
end

private lemma minimal_period_iterate_eq_div_gcd_aux (h : 0 < gcd (minimal_period f x) n) :
  minimal_period (f ^[n]) x = minimal_period f x / nat.gcd (minimal_period f x) n :=
begin
    apply nat.dvd_antisymm,
  { apply is_periodic_pt.minimal_period_dvd,
    rw [is_periodic_pt, is_fixed_pt, ← iterate_mul, ← nat.mul_div_assoc _ (gcd_dvd_left _ _),
        mul_comm, nat.mul_div_assoc _ (gcd_dvd_right _ _), mul_comm, iterate_mul],
    exact is_periodic_pt.iterate (is_periodic_pt_minimal_period f x) _ },
<<<<<<< HEAD
  { have gcd_pos : 0 < gcd (minimal_period f x) n := gcd_pos_of_pos_right _ (nat.pos_of_ne_zero h),
    apply coprime.dvd_of_dvd_mul_right (coprime_div_gcd_div_gcd gcd_pos),
    apply dvd_of_mul_dvd_mul_right gcd_pos,
=======
  { apply coprime.dvd_of_dvd_mul_right (coprime_div_gcd_div_gcd h),
    apply dvd_of_mul_dvd_mul_right h,
>>>>>>> 2878ca78
    rw [nat.div_mul_cancel (gcd_dvd_left _ _), mul_assoc, nat.div_mul_cancel (gcd_dvd_right _ _),
        mul_comm],
    apply is_periodic_pt.minimal_period_dvd,
    rw [is_periodic_pt, is_fixed_pt, iterate_mul],
    exact is_periodic_pt_minimal_period _ _ },
end
lemma minimal_period_iterate_eq_div_gcd (h : n ≠ 0) :
  minimal_period (f ^[n]) x = minimal_period f x / nat.gcd (minimal_period f x) n :=
minimal_period_iterate_eq_div_gcd_aux $ gcd_pos_of_pos_right _ (nat.pos_of_ne_zero h)

lemma minimal_period_iterate_eq_div_gcd' (h : x ∈ periodic_pts f) :
  minimal_period (f ^[n]) x = minimal_period f x / nat.gcd (minimal_period f x) n :=
minimal_period_iterate_eq_div_gcd_aux $
  gcd_pos_of_pos_left n (minimal_period_pos_iff_mem_periodic_pts.mpr h)

end function<|MERGE_RESOLUTION|>--- conflicted
+++ resolved
@@ -303,25 +303,20 @@
 private lemma minimal_period_iterate_eq_div_gcd_aux (h : 0 < gcd (minimal_period f x) n) :
   minimal_period (f ^[n]) x = minimal_period f x / nat.gcd (minimal_period f x) n :=
 begin
-    apply nat.dvd_antisymm,
+  apply nat.dvd_antisymm,
   { apply is_periodic_pt.minimal_period_dvd,
     rw [is_periodic_pt, is_fixed_pt, ← iterate_mul, ← nat.mul_div_assoc _ (gcd_dvd_left _ _),
         mul_comm, nat.mul_div_assoc _ (gcd_dvd_right _ _), mul_comm, iterate_mul],
     exact is_periodic_pt.iterate (is_periodic_pt_minimal_period f x) _ },
-<<<<<<< HEAD
-  { have gcd_pos : 0 < gcd (minimal_period f x) n := gcd_pos_of_pos_right _ (nat.pos_of_ne_zero h),
-    apply coprime.dvd_of_dvd_mul_right (coprime_div_gcd_div_gcd gcd_pos),
-    apply dvd_of_mul_dvd_mul_right gcd_pos,
-=======
   { apply coprime.dvd_of_dvd_mul_right (coprime_div_gcd_div_gcd h),
     apply dvd_of_mul_dvd_mul_right h,
->>>>>>> 2878ca78
     rw [nat.div_mul_cancel (gcd_dvd_left _ _), mul_assoc, nat.div_mul_cancel (gcd_dvd_right _ _),
         mul_comm],
     apply is_periodic_pt.minimal_period_dvd,
     rw [is_periodic_pt, is_fixed_pt, iterate_mul],
-    exact is_periodic_pt_minimal_period _ _ },
-end
+    exact is_periodic_pt_minimal_period _ _ }
+end
+
 lemma minimal_period_iterate_eq_div_gcd (h : n ≠ 0) :
   minimal_period (f ^[n]) x = minimal_period f x / nat.gcd (minimal_period f x) n :=
 minimal_period_iterate_eq_div_gcd_aux $ gcd_pos_of_pos_right _ (nat.pos_of_ne_zero h)
