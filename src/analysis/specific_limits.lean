--- conflicted
+++ resolved
@@ -90,11 +90,7 @@
   {r : ℝ} (h₀ : 0 < r) (h₁ : r < 1) :
   (𝓤 α).has_basis (λ k : ℕ, true) (λ k, {p : α × α | dist p.1 p.2 < r ^ k}) :=
 metric.mk_uniformity_basis (λ i _, pow_pos h₀ _) $ λ ε ε0,
-<<<<<<< HEAD
-  (exists_pow_lt_of_lt_1 ε0 h₀.le h₁).imp $ λ k hk, ⟨trivial, hk.le⟩
-=======
   (exists_pow_lt_of_lt_one ε0 h₁).imp $ λ k hk, ⟨trivial, hk.le⟩
->>>>>>> 60234d18
 
 lemma geom_lt {u : ℕ → ℝ} {k : ℝ} (hk : 0 < k) {n : ℕ} (h : ∀ m ≤ n, k*u m < u (m + 1)) :
   k^(n + 1) *u 0 < u (n + 1) :=
