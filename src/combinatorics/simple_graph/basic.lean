/-
Copyright (c) 2020 Aaron Anderson, Jalex Stark, Kyle Miller. All rights reserved.
Released under Apache 2.0 license as described in the file LICENSE.
Author: Aaron Anderson, Jalex Stark, Kyle Miller, Alena Gusakov
-/
import data.fintype.basic
import data.sym2
/-!
# Simple graphs

This module defines simple graphs on a vertex type `V` as an
irreflexive symmetric relation.

There is a basic API for locally finite graphs and for graphs with
finitely many vertices.

## Main definitions

* `simple_graph` is a structure for symmetric, irreflexive relations

* `neighbor_set` is the `set` of vertices adjacent to a given vertex

* `neighbor_finset` is the `finset` of vertices adjacent to a given vertex,
   if `neighbor_set` is finite

* `incidence_set` is the `set` of edges containing a given vertex

* `incidence_finset` is the `finset` of edges containing a given vertex,
   if `incidence_set` is finite

## Implementation notes

* A locally finite graph is one with instances `∀ v, fintype (G.neighbor_set v)`.

* Given instances `decidable_rel G.adj` and `fintype V`, then the graph
is locally finite, too.

TODO: This is the simplest notion of an unoriented graph.  This should
eventually fit into a more complete combinatorics hierarchy which
includes multigraphs and directed graphs.  We begin with simple graphs
in order to start learning what the combinatorics hierarchy should
look like.

TODO: Part of this would include defining, for example, subgraphs of a
simple graph.

-/
open finset
universe u

/--
A simple graph is an irreflexive symmetric relation `adj` on a vertex type `V`.
The relation describes which pairs of vertices are adjacent.
There is exactly one edge for every pair of adjacent edges;
see `simple_graph.edge_set` for the corresponding edge set.
-/
@[ext]
structure simple_graph (V : Type u) :=
(adj : V → V → Prop)
(sym : symmetric adj . obviously)
(loopless : irreflexive adj . obviously)

/--
Construct the simple graph induced by the given relation.  It
symmetrizes the relation and makes it irreflexive.
-/
def simple_graph.from_rel {V : Type u} (r : V → V → Prop) : simple_graph V :=
{ adj := λ a b, (a ≠ b) ∧ (r a b ∨ r b a),
  sym := λ a b ⟨hn, hr⟩, ⟨hn.symm, hr.symm⟩,
  loopless := λ a ⟨hn, _⟩, hn rfl }

noncomputable instance {V : Type u} [fintype V] : fintype (simple_graph V) :=
by { classical, exact fintype.of_injective simple_graph.adj simple_graph.ext }

@[simp]
lemma simple_graph.from_rel_adj {V : Type u} (r : V → V → Prop) (v w : V) :
  (simple_graph.from_rel r).adj v w ↔ v ≠ w ∧ (r v w ∨ r w v) :=
by refl

/--
The complete graph on a type `V` is the simple graph with all pairs of distinct vertices adjacent.
-/
def complete_graph (V : Type u) : simple_graph V :=
{ adj := ne }

instance (V : Type u) : inhabited (simple_graph V) :=
⟨complete_graph V⟩

instance complete_graph_adj_decidable (V : Type u) [decidable_eq V] :
  decidable_rel (complete_graph V).adj :=
by { dsimp [complete_graph], apply_instance }

namespace simple_graph
variables {V : Type u} (G : simple_graph V)

/-- `G.neighbor_set v` is the set of vertices adjacent to `v` in `G`. -/
def neighbor_set (v : V) : set V := set_of (G.adj v)

lemma ne_of_adj {a b : V} (hab : G.adj a b) : a ≠ b :=
by { rintro rfl, exact G.loopless a hab }

/--
The edges of G consist of the unordered pairs of vertices related by
`G.adj`.
-/
def edge_set : set (sym2 V) := sym2.from_rel G.sym

/--
The `incidence_set` is the set of edges incident to a given vertex.
-/
def incidence_set (v : V) : set (sym2 V) := {e ∈ G.edge_set | v ∈ e}

lemma incidence_set_subset (v : V) : G.incidence_set v ⊆ G.edge_set :=
λ _ h, h.1

@[simp]
lemma mem_edge_set {v w : V} : ⟦(v, w)⟧ ∈ G.edge_set ↔ G.adj v w :=
by refl

/--
Two vertices are adjacent iff there is an edge between them.  The
condition `v ≠ w` ensures they are different endpoints of the edge,
which is necessary since when `v = w` the existential
`∃ (e ∈ G.edge_set), v ∈ e ∧ w ∈ e` is satisfied by every edge
incident to `v`.
-/
lemma adj_iff_exists_edge {v w : V} :
  G.adj v w ↔ v ≠ w ∧ ∃ (e ∈ G.edge_set), v ∈ e ∧ w ∈ e :=
begin
  refine ⟨λ _, ⟨G.ne_of_adj ‹_›, ⟦(v,w)⟧, _⟩, _⟩,
  { simpa },
  { rintro ⟨hne, e, he, hv⟩,
    rw sym2.elems_iff_eq hne at hv,
    subst e,
    rwa mem_edge_set at he }
end

lemma edge_other_ne {e : sym2 V} (he : e ∈ G.edge_set) {v : V} (h : v ∈ e) : h.other ≠ v :=
begin
  erw [← sym2.mem_other_spec h, sym2.eq_swap] at he,
  exact G.ne_of_adj he,
end

instance edges_fintype [decidable_eq V] [fintype V] [decidable_rel G.adj] :
  fintype G.edge_set := by { dunfold edge_set, exact subtype.fintype _ }

instance mem_edge_set_decidable [decidable_rel G.adj] (e : sym2 V) :
  decidable (e ∈ G.edge_set) := by { dunfold edge_set, apply_instance }

instance mem_incidence_set_decidable [decidable_eq V] [decidable_rel G.adj] (v : V) (e : sym2 V) :
  decidable (e ∈ G.incidence_set v) := by { dsimp [incidence_set], apply_instance }

/--
The `edge_set` of the graph as a `finset`.
-/
def edge_finset [decidable_eq V] [fintype V] [decidable_rel G.adj] : finset (sym2 V) :=
set.to_finset G.edge_set

@[simp] lemma mem_edge_finset [decidable_eq V] [fintype V] [decidable_rel G.adj] (e : sym2 V) :
  e ∈ G.edge_finset ↔ e ∈ G.edge_set :=
by { dunfold edge_finset, simp }

@[simp] lemma edge_set_univ_card [decidable_eq V] [fintype V] [decidable_rel G.adj] :
  (univ : finset G.edge_set).card = G.edge_finset.card :=
fintype.card_of_subtype G.edge_finset (mem_edge_finset _)

@[simp] lemma irrefl {v : V} : ¬G.adj v v := G.loopless v

@[symm] lemma edge_symm (u v : V) : G.adj u v ↔ G.adj v u := ⟨λ x, G.sym x, λ x, G.sym x⟩

@[simp] lemma mem_neighbor_set (v w : V) : w ∈ G.neighbor_set v ↔ G.adj v w :=
by tauto

@[simp] lemma mem_incidence_set (v w : V) : ⟦(v, w)⟧ ∈ G.incidence_set v ↔ G.adj v w :=
by simp [incidence_set]

lemma mem_incidence_iff_neighbor {v w : V} : ⟦(v, w)⟧ ∈ G.incidence_set v ↔ w ∈ G.neighbor_set v :=
by simp only [mem_incidence_set, mem_neighbor_set]

lemma adj_incidence_set_inter {v : V} {e : sym2 V} (he : e ∈ G.edge_set) (h : v ∈ e) :
  G.incidence_set v ∩ G.incidence_set h.other = {e} :=
begin
  ext e',
  simp only [incidence_set, set.mem_sep_eq, set.mem_inter_eq, set.mem_singleton_iff],
  split,
  { intro h', rw ←sym2.mem_other_spec h,
    exact (sym2.elems_iff_eq (edge_other_ne G he h).symm).mp ⟨h'.1.2, h'.2.2⟩, },
  { rintro rfl, use [he, h, he], apply sym2.mem_other_mem, },
end

section incidence
variable [decidable_eq V]

/--
Given an edge incident to a particular vertex, get the other vertex on the edge.
-/
def other_vertex_of_incident {v : V} {e : sym2 V} (h : e ∈ G.incidence_set v) : V := h.2.other'

lemma edge_mem_other_incident_set {v : V} {e : sym2 V} (h : e ∈ G.incidence_set v) :
  e ∈ G.incidence_set (G.other_vertex_of_incident h) :=
by { use h.1, simp [other_vertex_of_incident, sym2.mem_other_mem'] }

lemma incidence_other_prop {v : V} {e : sym2 V} (h : e ∈ G.incidence_set v) :
  G.other_vertex_of_incident h ∈ G.neighbor_set v :=
by { cases h with he hv, rwa [←sym2.mem_other_spec' hv, mem_edge_set] at he }

@[simp]
lemma incidence_other_neighbor_edge {v w : V} (h : w ∈ G.neighbor_set v) :
  G.other_vertex_of_incident (G.mem_incidence_iff_neighbor.mpr h) = w :=
sym2.congr_right.mp (sym2.mem_other_spec' (G.mem_incidence_iff_neighbor.mpr h).right)

/--
There is an equivalence between the set of edges incident to a given
vertex and the set of vertices adjacent to the vertex.
-/
@[simps] def incidence_set_equiv_neighbor_set (v : V) : G.incidence_set v ≃ G.neighbor_set v :=
{ to_fun := λ e, ⟨G.other_vertex_of_incident e.2, G.incidence_other_prop e.2⟩,
  inv_fun := λ w, ⟨⟦(v, w.1)⟧, G.mem_incidence_iff_neighbor.mpr w.2⟩,
  left_inv := λ x, by simp [other_vertex_of_incident],
  right_inv := λ ⟨w, hw⟩, by simp }

end incidence

section finite_at

/-!
## Finiteness at a vertex

This section contains definitions and lemmas concerning vertices that
have finitely many adjacent vertices.  We denote this condition by
`fintype (G.neighbor_set v)`.

We define `G.neighbor_finset v` to be the `finset` version of `G.neighbor_set v`.
Use `neighbor_finset_eq_filter` to rewrite this definition as a `filter`.
-/

variables (v : V) [fintype (G.neighbor_set v)]
/--
`G.neighbors v` is the `finset` version of `G.adj v` in case `G` is
locally finite at `v`.
-/
def neighbor_finset : finset V := (G.neighbor_set v).to_finset

@[simp] lemma mem_neighbor_finset (w : V) :
  w ∈ G.neighbor_finset v ↔ G.adj v w :=
by simp [neighbor_finset]

/--
`G.degree v` is the number of vertices adjacent to `v`.
-/
def degree : ℕ := (G.neighbor_finset v).card

@[simp]
lemma card_neighbor_set_eq_degree : fintype.card (G.neighbor_set v) = G.degree v :=
by simp [degree, neighbor_finset]

lemma degree_pos_iff_exists_adj : 0 < G.degree v ↔ ∃ w, G.adj v w :=
by simp only [degree, card_pos, finset.nonempty, mem_neighbor_finset]

instance incidence_set_fintype [decidable_eq V] : fintype (G.incidence_set v) :=
fintype.of_equiv (G.neighbor_set v) (G.incidence_set_equiv_neighbor_set v).symm

/--
This is the `finset` version of `incidence_set`.
-/
def incidence_finset [decidable_eq V] : finset (sym2 V) := (G.incidence_set v).to_finset

@[simp]
lemma card_incidence_set_eq_degree [decidable_eq V] :
  fintype.card (G.incidence_set v) = G.degree v :=
by { rw fintype.card_congr (G.incidence_set_equiv_neighbor_set v), simp }

@[simp]
lemma mem_incidence_finset [decidable_eq V] (e : sym2 V) :
  e ∈ G.incidence_finset v ↔ e ∈ G.incidence_set v :=
set.mem_to_finset

end finite_at

section locally_finite

/--
A graph is locally finite if every vertex has a finite neighbor set.
-/
@[reducible]
def locally_finite := Π (v : V), fintype (G.neighbor_set v)

variable [locally_finite G]

/--
A locally finite simple graph is regular of degree `d` if every vertex has degree `d`.
-/
def is_regular_of_degree (d : ℕ) : Prop := ∀ (v : V), G.degree v = d

end locally_finite

section finite

variables [fintype V]

instance neighbor_set_fintype [decidable_rel G.adj] (v : V) : fintype (G.neighbor_set v) :=
@subtype.fintype _ _ (by { simp_rw mem_neighbor_set, apply_instance }) _

lemma neighbor_finset_eq_filter {v : V} [decidable_rel G.adj] :
  G.neighbor_finset v = finset.univ.filter (G.adj v) :=
by { ext, simp }

@[simp]
lemma complete_graph_degree [decidable_eq V] (v : V) :
  (complete_graph V).degree v = fintype.card V - 1 :=
begin
  convert univ.card.pred_eq_sub_one,
  erw [degree, neighbor_finset_eq_filter, filter_ne, card_erase_of_mem (mem_univ v)],
end

lemma complete_graph_is_regular [decidable_eq V] :
  (complete_graph V).is_regular_of_degree (fintype.card V - 1) :=
by { intro v, simp }

/--
The minimum degree of all vertices
-/
def min_degree (G : simple_graph V) [nonempty V] [decidable_rel G.adj] : ℕ :=
finset.min' (univ.image (λ (v : V), G.degree v)) (nonempty.image univ_nonempty _)

/--
The maximum degree of all vertices
-/
def max_degree (G : simple_graph V) [nonempty V] [decidable_rel G.adj] : ℕ :=
finset.max' (univ.image (λ (v : V), G.degree v)) (nonempty.image univ_nonempty _)


end finite

<<<<<<< HEAD
section common_neighbors

/--
The set of common neighbors between two vertices `v` and `w` in a graph `G` is the
intersection of the neighbor sets of `v` and `w`.
-/
def common_neighbors (v w : V) : set V := (G.neighbor_set v) ∩ (G.neighbor_set w)

lemma common_neighbors_eq_inter (v w : V) :
  G.common_neighbors v w = (G.neighbor_set v) ∩ (G.neighbor_set w) := rfl

lemma not_mem_left_common_neighbors (v w : V) : v ∉ (G.common_neighbors v w) :=
by simp [irrefl, mem_neighbor_set, common_neighbors_eq_inter]

lemma not_mem_right_common_neighbors (v w : V) : w ∉ (G.common_neighbors v w) :=
begin
  rw common_neighbors,
  simp,
end

lemma common_neighbors_subset_neighbor_set (v w : V) : G.common_neighbors v w ⊆ G.neighbor_set v :=
begin
  rw common_neighbors_eq_inter,
  exact set.inter_subset_left _ _,
end

end common_neighbors
=======
section complement

/-!
## Complement of a simple graph

This section contains definitions and lemmas concerning the complement of a simple graph.
-/

/--
We define `compl G` to be the `simple_graph V` such that no two adjacent vertices in `G`
are adjacent in the complement, and every nonadjacent pair of vertices is adjacent
(still ensuring that vertices are not adjacent to themselves.)
-/
def compl (G : simple_graph V) : simple_graph V :=
{ adj := λ v w, v ≠ w ∧ ¬G.adj v w,
  sym := λ v w ⟨hne, _⟩, ⟨hne.symm, by rwa edge_symm⟩,
  loopless := λ v ⟨hne, _⟩, false.elim (hne rfl) }

instance has_compl : has_compl (simple_graph V) :=
{ compl := compl }

@[simp]
lemma compl_adj (G : simple_graph V) (v w : V) : Gᶜ.adj v w ↔ v ≠ w ∧ ¬G.adj v w := iff.rfl

@[simp]
lemma compl_compl (G : simple_graph V) : Gᶜᶜ = G :=
begin
  ext v w,
  split; simp only [compl_adj, not_and, not_not],
  { exact λ ⟨hne, h⟩, h hne },
  { intro h,
    simpa [G.ne_of_adj h], },
end

@[simp]
lemma compl_involutive : function.involutive (@compl V) := compl_compl

lemma compl_neighbor_set_disjoint (G : simple_graph V) (v : V) :
  disjoint (G.neighbor_set v) (Gᶜ.neighbor_set v) :=
begin
  rw set.disjoint_iff,
  rintro w ⟨h, h'⟩,
  rw [mem_neighbor_set, compl_adj] at h',
  exact h'.2 h,
end

lemma neighbor_set_union_compl_neighbor_set_eq (G : simple_graph V) (v : V) :
  G.neighbor_set v ∪ Gᶜ.neighbor_set v = {v}ᶜ :=
begin
  ext w,
  have h := @ne_of_adj _ G,
  simp_rw [set.mem_union, mem_neighbor_set, compl_adj, set.mem_compl_eq, set.mem_singleton_iff],
  tauto,
end

end complement
>>>>>>> 864dbcc3

end simple_graph<|MERGE_RESOLUTION|>--- conflicted
+++ resolved
@@ -332,7 +332,6 @@
 
 end finite
 
-<<<<<<< HEAD
 section common_neighbors
 
 /--
@@ -360,7 +359,7 @@
 end
 
 end common_neighbors
-=======
+
 section complement
 
 /-!
@@ -417,6 +416,5 @@
 end
 
 end complement
->>>>>>> 864dbcc3
 
 end simple_graph