--- conflicted
+++ resolved
@@ -540,57 +540,22 @@
 end
 
 lemma preimage_inv_fun_of_mem [n : nonempty α] {f : α → β} (hf : injective f) {s : set α}
-<<<<<<< HEAD
-  (h : classical.choice n ∈ s) : inv_fun f ⁻¹' s = f '' s ∪ (f '' univ)ᶜ :=
-begin
-  apply subset.antisymm,
-  { assume x hx,
-    by_cases H : ∃ a, f a = x,
-    { simp only [inv_fun, inv_fun_on, H, true_and, dif_pos, mem_univ, mem_preimage] at hx,
-      left,
-      simp only [mem_image],
-      exact ⟨_, hx, classical.some_spec H⟩ },
-    { push_neg at H,
-      simp [H] } },
-  { assume x hx,
-    cases hx,
-    { rcases hx with ⟨y, ys, fy⟩,
-      simp only [←fy, left_inverse_inv_fun hf y, ys, mem_preimage] },
-    { have : ¬ (∃ a, f a = x), by simpa using hx,
-      simp only [inv_fun, inv_fun_on, this, h, true_and, mem_univ, mem_preimage, dif_neg,
-        not_false_iff] } }
-=======
   (h : classical.choice n ∈ s) : inv_fun f ⁻¹' s = f '' s ∪ (range f)ᶜ :=
 begin
   ext x,
   rcases em (x ∈ range f) with ⟨a, rfl⟩|hx,
   { simp [left_inverse_inv_fun hf _, mem_image_of_injective hf] },
   { simp [mem_preimage, inv_fun_neg hx, h, hx] }
->>>>>>> 1503cf89
 end
 
 lemma preimage_inv_fun_of_not_mem [n : nonempty α] {f : α → β} (hf : injective f)
   {s : set α} (h : classical.choice n ∉ s) : inv_fun f ⁻¹' s = f '' s :=
 begin
-<<<<<<< HEAD
-  apply subset.antisymm,
-  { assume x hx,
-    by_cases H : ∃ a, f a = x,
-    { simp only [inv_fun, inv_fun_on, H, true_and, dif_pos, mem_univ, mem_preimage] at hx,
-      simp only [mem_image],
-      exact ⟨_, hx, classical.some_spec H⟩ },
-    { simp [inv_fun, inv_fun_on, H] at hx,
-      exact false.elim (h hx) } },
-  { assume x hx,
-    rcases hx with ⟨y, ys, fy⟩,
-    simp only [←fy, left_inverse_inv_fun hf y, ys, mem_preimage] },
-=======
   ext x,
   rcases em (x ∈ range f) with ⟨a, rfl⟩|hx,
   { rw [mem_preimage, left_inverse_inv_fun hf, mem_image_of_injective hf] },
   { have : x ∉ f '' s, from λ h', hx (image_subset_range _ _ h'),
     simp only [mem_preimage, inv_fun_neg hx, h, this] },
->>>>>>> 1503cf89
 end
 
 end set
