/-
Copyright (c) 2015 Microsoft Corporation. All rights reserved.
Released under Apache 2.0 license as described in the file LICENSE.
Authors: Leonardo de Moura, Mario Carneiro
-/
import data.set.function

/-!
# Equivalence between types

In this file we define two types:

* `equiv α β` a.k.a. `α ≃ β`: a bijective map `α → β` bundled with its inverse map; we use this (and
  not equality!) to express that various `Type`s or `Sort`s are equivalent.

* `equiv.perm α`: the group of permutations `α ≃ α`. More lemmas about `equiv.perm` can be found in
  `group_theory/perm`.

Then we define

* canonical isomorphisms between various types: e.g.,

  - `equiv.refl α` is the identity map interpreted as `α ≃ α`;

  - `equiv.sum_equiv_sigma_bool` is the canonical equivalence between the sum of two types `α ⊕ β`
    and the sigma-type `Σ b : bool, cond b α β`;

  - `equiv.prod_sum_distrib : α × (β ⊕ γ) ≃ (α × β) ⊕ (α × γ)` shows that type product and type sum
    satisfy the distributive law up to a canonical equivalence;

* operations on equivalences: e.g.,

  - `equiv.symm e : β ≃ α` is the inverse of `e : α ≃ β`;

  - `equiv.trans e₁ e₂ : α ≃ γ` is the composition of `e₁ : α ≃ β` and `e₂ : β ≃ γ` (note the order
    of the arguments!);

  - `equiv.prod_congr ea eb : α₁ × β₁ ≃ α₂ × β₂`: combine two equivalences `ea : α₁ ≃ α₂` and
    `eb : β₁ ≃ β₂` using `prod.map`.

* definitions that transfer some instances along an equivalence. By convention, we transfer
  instances from right to left.

  - `equiv.inhabited` takes `e : α ≃ β` and `[inhabited β]` and returns `inhabited α`;
  - `equiv.unique` takes `e : α ≃ β` and `[unique β]` and returns `unique α`;
  - `equiv.decidable_eq` takes `e : α ≃ β` and `[decidable_eq β]` and returns `decidable_eq α`.

  More definitions of this kind can be found in other files. E.g., `data/equiv/transfer_instance`
  does it for many algebraic type classes like `group`, `module`, etc.

## Tags

equivalence, congruence, bijective map
-/

open function

universes u v w z
variables {α : Sort u} {β : Sort v} {γ : Sort w}

/-- `α ≃ β` is the type of functions from `α → β` with a two-sided inverse. -/
@[nolint has_inhabited_instance]
structure equiv (α : Sort*) (β : Sort*) :=
(to_fun    : α → β)
(inv_fun   : β → α)
(left_inv  : left_inverse inv_fun to_fun)
(right_inv : right_inverse inv_fun to_fun)

infix ` ≃ `:25 := equiv

/-- Convert an involutive function `f` to an equivalence with `to_fun = inv_fun = f`. -/
def function.involutive.to_equiv (f : α → α) (h : involutive f) : α ≃ α :=
⟨f, f, h.left_inverse, h.right_inverse⟩

namespace equiv

/-- `perm α` is the type of bijections from `α` to itself. -/
@[reducible] def perm (α : Sort*) := equiv α α

instance : has_coe_to_fun (α ≃ β) :=
⟨_, to_fun⟩

@[simp] theorem coe_fn_mk (f : α → β) (g l r) : (equiv.mk f g l r : α → β) = f :=
rfl

/-- The map `coe_fn : (r ≃ s) → (r → s)` is injective. -/
theorem coe_fn_injective : function.injective (λ (e : α ≃ β) (x : α), e x)
| ⟨f₁, g₁, l₁, r₁⟩ ⟨f₂, g₂, l₂, r₂⟩ h :=
  have f₁ = f₂, from h,
  have g₁ = g₂, from l₁.eq_right_inverse (this.symm ▸ r₂),
  by simp *

@[simp, norm_cast] protected lemma coe_inj {e₁ e₂ : α ≃ β} : ⇑e₁ = e₂ ↔ e₁ = e₂ :=
coe_fn_injective.eq_iff

@[ext] lemma ext {f g : equiv α β} (H : ∀ x, f x = g x) : f = g :=
coe_fn_injective (funext H)

protected lemma congr_arg {f : equiv α β} : Π {x x' : α}, x = x' → f x = f x'
| _ _ rfl := rfl

protected lemma congr_fun {f g : equiv α β} (h : f = g) (x : α) : f x = g x := h ▸ rfl

lemma ext_iff {f g : equiv α β} : f = g ↔ ∀ x, f x = g x :=
⟨λ h x, h ▸ rfl, ext⟩

@[ext] lemma perm.ext {σ τ : equiv.perm α} (H : ∀ x, σ x = τ x) : σ = τ :=
equiv.ext H

protected lemma perm.congr_arg {f : equiv.perm α} {x x' : α} : x = x' → f x = f x' :=
equiv.congr_arg

protected lemma perm.congr_fun {f g : equiv.perm α} (h : f = g) (x : α) : f x = g x :=
equiv.congr_fun h x

lemma perm.ext_iff {σ τ : equiv.perm α} : σ = τ ↔ ∀ x, σ x = τ x :=
ext_iff

/-- Any type is equivalent to itself. -/
@[refl] protected def refl (α : Sort*) : α ≃ α := ⟨id, id, λ x, rfl, λ x, rfl⟩

instance inhabited' : inhabited (α ≃ α) := ⟨equiv.refl α⟩

/-- Inverse of an equivalence `e : α ≃ β`. -/
@[symm] protected def symm (e : α ≃ β) : β ≃ α := ⟨e.inv_fun, e.to_fun, e.right_inv, e.left_inv⟩

/-- See Note [custom simps projection] -/
def simps.inv_fun (e : α ≃ β) : β → α := e.symm

initialize_simps_projections equiv (to_fun → apply, inv_fun → symm_apply)

/-- Composition of equivalences `e₁ : α ≃ β` and `e₂ : β ≃ γ`. -/
@[trans] protected def trans (e₁ : α ≃ β) (e₂ : β ≃ γ) : α ≃ γ :=
⟨e₂ ∘ e₁, e₁.symm ∘ e₂.symm,
  e₂.left_inv.comp e₁.left_inv, e₂.right_inv.comp e₁.right_inv⟩

@[simp]
lemma to_fun_as_coe (e : α ≃ β) : e.to_fun = e := rfl

@[simp]
lemma inv_fun_as_coe (e : α ≃ β) : e.inv_fun = e.symm := rfl

protected theorem injective (e : α ≃ β) : injective e :=
e.left_inv.injective

protected theorem surjective (e : α ≃ β) : surjective e :=
e.right_inv.surjective

protected theorem bijective (f : α ≃ β) : bijective f :=
⟨f.injective, f.surjective⟩

@[simp] lemma range_eq_univ {α : Type*} {β : Type*} (e : α ≃ β) : set.range e = set.univ :=
set.eq_univ_of_forall e.surjective

protected theorem subsingleton (e : α ≃ β) [subsingleton β] : subsingleton α :=
e.injective.subsingleton

protected theorem subsingleton.symm (e : α ≃ β) [subsingleton α] : subsingleton β :=
e.symm.injective.subsingleton

lemma subsingleton_iff (e : α ≃ β) : subsingleton α ↔ subsingleton β :=
⟨λ h, by exactI e.symm.subsingleton, λ h, by exactI e.subsingleton⟩

instance equiv_subsingleton_cod [subsingleton β] :
  subsingleton (α ≃ β) :=
⟨λ f g, equiv.ext $ λ x, subsingleton.elim _ _⟩

instance equiv_subsingleton_dom [subsingleton α] :
  subsingleton (α ≃ β) :=
⟨λ f g, equiv.ext $ λ x, @subsingleton.elim _ (equiv.subsingleton.symm f) _ _⟩

instance perm_subsingleton [subsingleton α] : subsingleton (perm α) :=
equiv.equiv_subsingleton_cod

lemma perm.subsingleton_eq_refl [subsingleton α] (e : perm α) :
  e = equiv.refl α := subsingleton.elim _ _

/-- Transfer `decidable_eq` across an equivalence. -/
protected def decidable_eq (e : α ≃ β) [decidable_eq β] : decidable_eq α :=
e.injective.decidable_eq

lemma nonempty_iff_nonempty (e : α ≃ β) : nonempty α ↔ nonempty β :=
nonempty.congr e e.symm

/-- If `α ≃ β` and `β` is inhabited, then so is `α`. -/
protected def inhabited [inhabited β] (e : α ≃ β) : inhabited α :=
⟨e.symm (default _)⟩

/-- If `α ≃ β` and `β` is a singleton type, then so is `α`. -/
protected def unique [unique β] (e : α ≃ β) : unique α :=
e.symm.surjective.unique

/-- Equivalence between equal types. -/
protected def cast {α β : Sort*} (h : α = β) : α ≃ β :=
⟨cast h, cast h.symm, λ x, by { cases h, refl }, λ x, by { cases h, refl }⟩

@[simp] theorem coe_fn_symm_mk (f : α → β) (g l r) : ((equiv.mk f g l r).symm : β → α) = g :=
rfl

@[simp] theorem coe_refl : ⇑(equiv.refl α) = id := rfl

@[simp] theorem perm.coe_subsingleton {α : Type*} [subsingleton α] (e : perm α) : ⇑(e) = id :=
by rw [perm.subsingleton_eq_refl e, coe_refl]

theorem refl_apply (x : α) : equiv.refl α x = x := rfl

@[simp] theorem coe_trans (f : α ≃ β) (g : β ≃ γ) : ⇑(f.trans g) = g ∘ f := rfl

theorem trans_apply (f : α ≃ β) (g : β ≃ γ) (a : α) : (f.trans g) a = g (f a) := rfl

@[simp] theorem apply_symm_apply  (e : α ≃ β) (x : β) : e (e.symm x) = x :=
e.right_inv x

@[simp] theorem symm_apply_apply (e : α ≃ β) (x : α) : e.symm (e x) = x :=
e.left_inv x

@[simp] theorem symm_comp_self (e : α ≃ β) : e.symm ∘ e = id := funext e.symm_apply_apply

@[simp] theorem self_comp_symm (e : α ≃ β) : e ∘ e.symm = id := funext e.apply_symm_apply

@[simp] lemma symm_trans_apply (f : α ≃ β) (g : β ≃ γ) (a : γ) :
  (f.trans g).symm a = f.symm (g.symm a) := rfl

-- The `simp` attribute is needed to make this a `dsimp` lemma.
-- `simp` will always rewrite with `equiv.symm_symm` before this has a chance to fire.
@[simp, nolint simp_nf] theorem symm_symm_apply (f : α ≃ β) (b : α) : f.symm.symm b = f b := rfl

@[simp] theorem apply_eq_iff_eq (f : α ≃ β) {x y : α} : f x = f y ↔ x = y :=
f.injective.eq_iff

theorem apply_eq_iff_eq_symm_apply {α β : Sort*} (f : α ≃ β) {x : α} {y : β} :
  f x = y ↔ x = f.symm y :=
begin
  conv_lhs { rw ←apply_symm_apply f y, },
  rw apply_eq_iff_eq,
end

@[simp] theorem cast_apply {α β} (h : α = β) (x : α) : equiv.cast h x = cast h x := rfl

@[simp] theorem cast_symm {α β} (h : α = β) : (equiv.cast h).symm = equiv.cast h.symm := rfl

@[simp] theorem cast_refl {α} (h : α = α := rfl) : equiv.cast h = equiv.refl α := rfl

@[simp] theorem cast_trans {α β γ} (h : α = β) (h2 : β = γ) :
  (equiv.cast h).trans (equiv.cast h2) = equiv.cast (h.trans h2) :=
ext $ λ x, by { substs h h2, refl }

lemma cast_eq_iff_heq {α β} (h : α = β) {a : α} {b : β} : equiv.cast h a = b ↔ a == b :=
by { subst h, simp }

lemma symm_apply_eq {α β} (e : α ≃ β) {x y} : e.symm x = y ↔ x = e y :=
⟨λ H, by simp [H.symm], λ H, by simp [H]⟩

lemma eq_symm_apply {α β} (e : α ≃ β) {x y} : y = e.symm x ↔ e y = x :=
(eq_comm.trans e.symm_apply_eq).trans eq_comm

@[simp] theorem symm_symm (e : α ≃ β) : e.symm.symm = e := by { cases e, refl }

@[simp] theorem trans_refl (e : α ≃ β) : e.trans (equiv.refl β) = e := by { cases e, refl }

@[simp] theorem refl_symm : (equiv.refl α).symm = equiv.refl α := rfl

@[simp] theorem refl_trans (e : α ≃ β) : (equiv.refl α).trans e = e := by { cases e, refl }

@[simp] theorem symm_trans (e : α ≃ β) : e.symm.trans e = equiv.refl β := ext (by simp)

@[simp] theorem trans_symm (e : α ≃ β) : e.trans e.symm = equiv.refl α := ext (by simp)

lemma trans_assoc {δ} (ab : α ≃ β) (bc : β ≃ γ) (cd : γ ≃ δ) :
  (ab.trans bc).trans cd = ab.trans (bc.trans cd) :=
equiv.ext $ assume a, rfl

theorem left_inverse_symm (f : equiv α β) : left_inverse f.symm f := f.left_inv

theorem right_inverse_symm (f : equiv α β) : function.right_inverse f.symm f := f.right_inv

@[simp] lemma injective_comp (e : α ≃ β) (f : β → γ) : injective (f ∘ e) ↔ injective f :=
injective.of_comp_iff' f e.bijective

@[simp] lemma comp_injective (f : α → β) (e : β ≃ γ) : injective (e ∘ f) ↔ injective f :=
e.injective.of_comp_iff f

@[simp] lemma surjective_comp (e : α ≃ β) (f : β → γ) : surjective (f ∘ e) ↔ surjective f :=
e.surjective.of_comp_iff f

@[simp] lemma comp_surjective (f : α → β) (e : β ≃ γ) : surjective (e ∘ f) ↔ surjective f :=
surjective.of_comp_iff' e.bijective f

@[simp] lemma bijective_comp (e : α ≃ β) (f : β → γ) : bijective (f ∘ e) ↔ bijective f :=
e.bijective.of_comp_iff f

@[simp] lemma comp_bijective (f : α → β) (e : β ≃ γ) : bijective (e ∘ f) ↔ bijective f :=
bijective.of_comp_iff' e.bijective f

/-- If `α` is equivalent to `β` and `γ` is equivalent to `δ`, then the type of equivalences `α ≃ γ`
is equivalent to the type of equivalences `β ≃ δ`. -/
def equiv_congr {δ} (ab : α ≃ β) (cd : γ ≃ δ) : (α ≃ γ) ≃ (β ≃ δ) :=
⟨ λac, (ab.symm.trans ac).trans cd, λbd, ab.trans $ bd.trans $ cd.symm,
  assume ac, by { ext x, simp }, assume ac, by { ext x, simp } ⟩

@[simp] lemma equiv_congr_refl {α β} :
  (equiv.refl α).equiv_congr (equiv.refl β) = equiv.refl (α ≃ β) := by { ext, refl }

@[simp] lemma equiv_congr_symm {δ} (ab : α ≃ β) (cd : γ ≃ δ) :
  (ab.equiv_congr cd).symm = ab.symm.equiv_congr cd.symm := by { ext, refl }

@[simp] lemma equiv_congr_trans {δ ε ζ} (ab : α ≃ β) (de : δ ≃ ε) (bc : β ≃ γ) (ef : ε ≃ ζ) :
  (ab.equiv_congr de).trans (bc.equiv_congr ef) = (ab.trans bc).equiv_congr (de.trans ef) :=
by { ext, refl }

@[simp] lemma equiv_congr_refl_left {α β γ} (bg : β ≃ γ) (e : α ≃ β) :
  (equiv.refl α).equiv_congr bg e = e.trans bg := rfl

@[simp] lemma equiv_congr_refl_right {α β} (ab e : α ≃ β) :
  ab.equiv_congr (equiv.refl β) e = ab.symm.trans e := rfl

@[simp] lemma equiv_congr_apply_apply {δ} (ab : α ≃ β) (cd : γ ≃ δ) (e : α ≃ γ) (x) :
  ab.equiv_congr cd e x = cd (e (ab.symm x)) := rfl

section perm_congr

variables {α' β' : Type*} (e : α' ≃ β')

/-- If `α` is equivalent to `β`, then `perm α` is equivalent to `perm β`. -/
def perm_congr : perm α' ≃ perm β' :=
equiv_congr e e

lemma perm_congr_def (p : equiv.perm α') :
  e.perm_congr p = (e.symm.trans p).trans e := rfl

@[simp] lemma perm_congr_refl :
  e.perm_congr (equiv.refl _) = equiv.refl _ :=
by simp [perm_congr_def]

@[simp] lemma perm_congr_symm :
  e.perm_congr.symm = e.symm.perm_congr := rfl

@[simp] lemma perm_congr_apply (p : equiv.perm α') (x) :
  e.perm_congr p x = e (p (e.symm x)) := rfl

lemma perm_congr_symm_apply (p : equiv.perm β') (x) :
  e.perm_congr.symm p x = e.symm (p (e x)) := rfl

lemma perm_congr_trans (p p' : equiv.perm α') :
  (e.perm_congr p).trans (e.perm_congr p') = e.perm_congr (p.trans p') :=
by { ext, simp }

end perm_congr

protected lemma image_eq_preimage {α β} (e : α ≃ β) (s : set α) : e '' s = e.symm ⁻¹' s :=
set.ext $ assume x, set.mem_image_iff_of_inverse e.left_inv e.right_inv

@[simp] lemma symm_preimage_eq_image {α β} (e : α ≃ β) (s : set α) : e.symm ⁻¹' s = e '' s :=
(e.image_eq_preimage s).symm

@[simp] lemma symm_image_eq_preimage {α β} (e : α ≃ β) (s : set β) : e.symm '' s = e ⁻¹' s :=
by conv_lhs {rw [←symm_preimage_eq_image, symm_symm e]}

protected lemma subset_image {α β} (e : α ≃ β) (s : set α) (t : set β) :
  t ⊆ e '' s ↔ e.symm '' t ⊆ s :=
by rw [set.image_subset_iff, e.image_eq_preimage]

@[simp] lemma symm_image_image {α β} (e : α ≃ β) (s : set α) : e.symm '' (e '' s) = s :=
by { rw [← set.image_comp], simp }

<<<<<<< HEAD
lemma image_symm_image {α β} (e : α ≃ β) (s : set β) : e '' (e.symm '' s) = s :=
=======
lemma eq_image_iff_symm_image_eq {α β} (e : α ≃ β) (s : set α) (t : set β) :
  t = e '' s ↔ e.symm '' t = s :=
begin
  refine (injective.eq_iff' _ _).symm,
  { rw set.image_injective,
    exact (equiv.symm e).injective },
  { exact equiv.symm_image_image _ _ }
end

@[simp] lemma image_symm_image {α β} (e : α ≃ β) (s : set β) : e '' (e.symm '' s) = s :=
>>>>>>> fead60fe
e.symm.symm_image_image s

@[simp] lemma image_preimage {α β} (e : α ≃ β) (s : set β) : e '' (e ⁻¹' s) = s :=
e.surjective.image_preimage s

@[simp] lemma preimage_image {α β} (e : α ≃ β) (s : set α) : e ⁻¹' (e '' s) = s :=
set.preimage_image_eq s e.injective

lemma preimage_symm_preimage {α β} (e : α ≃ β) (s : set α) :
  e ⁻¹' (e.symm ⁻¹' s) = s :=
by ext; simp

protected lemma image_compl {α β} (f : equiv α β) (s : set α) :
  f '' sᶜ = (f '' s)ᶜ :=
set.image_compl_eq f.bijective

@[simp] lemma symm_preimage_preimage {α β} (e : α ≃ β) (s : set β) :
  e.symm ⁻¹' (e ⁻¹' s) = s :=
by ext; simp

@[simp] lemma preimage_subset {α β} (e : α ≃ β) (s t : set β) : e ⁻¹' s ⊆ e ⁻¹' t ↔ s ⊆ t :=
e.surjective.preimage_subset_preimage_iff

@[simp] lemma image_subset {α β} (e : α ≃ β) (s t : set α) : e '' s ⊆ e '' t ↔ s ⊆ t :=
set.image_subset_image_iff e.injective

@[simp] lemma image_eq_iff_eq {α β} (e : α ≃ β) (s t : set α) : e '' s = e '' t ↔ s = t :=
set.image_eq_image e.injective

lemma preimage_eq_iff_eq_image {α β} (e : α ≃ β) (s t) : e ⁻¹' s = t ↔ s = e '' t :=
set.preimage_eq_iff_eq_image e.bijective

lemma eq_preimage_iff_image_eq {α β} (e : α ≃ β) (s t) : s = e ⁻¹' t ↔ e '' s = t :=
set.eq_preimage_iff_image_eq e.bijective

/-- If `α` is an empty type, then it is equivalent to the `empty` type. -/
def equiv_empty (h : α → false) : α ≃ empty :=
⟨λ x, (h x).elim, λ e, e.rec _, λ x, (h x).elim, λ e, e.rec _⟩

/-- `false` is equivalent to `empty`. -/
def false_equiv_empty : false ≃ empty :=
equiv_empty _root_.id

/-- If `α` is an empty type, then it is equivalent to the `pempty` type in any universe. -/
def {u' v'} equiv_pempty {α : Sort v'} (h : α → false) : α ≃ pempty.{u'} :=
⟨λ x, (h x).elim, λ e, e.rec _, λ x, (h x).elim, λ e, e.rec _⟩

/-- `false` is equivalent to `pempty`. -/
def false_equiv_pempty : false ≃ pempty :=
equiv_pempty _root_.id

/-- `empty` is equivalent to `pempty`. -/
def empty_equiv_pempty : empty ≃ pempty :=
equiv_pempty $ empty.rec _

/-- `pempty` types from any two universes are equivalent. -/
def pempty_equiv_pempty : pempty.{v} ≃ pempty.{w} :=
equiv_pempty pempty.elim

/-- If `α` is not `nonempty`, then it is equivalent to `empty`. -/
def empty_of_not_nonempty {α : Sort*} (h : ¬ nonempty α) : α ≃ empty :=
equiv_empty $ assume a, h ⟨a⟩

/-- If `α` is not `nonempty`, then it is equivalent to `pempty`. -/
def pempty_of_not_nonempty {α : Sort*} (h : ¬ nonempty α) : α ≃ pempty :=
equiv_pempty $ assume a, h ⟨a⟩

/-- The `Sort` of proofs of a true proposition is equivalent to `punit`. -/
def prop_equiv_punit {p : Prop} (h : p) : p ≃ punit :=
⟨λ x, (), λ x, h, λ _, rfl, λ ⟨⟩, rfl⟩

/-- `true` is equivalent to `punit`. -/
def true_equiv_punit : true ≃ punit := prop_equiv_punit trivial

/-- `ulift α` is equivalent to `α`. -/
@[simps apply symm_apply {fully_applied := ff}]
protected def ulift {α : Type v} : ulift.{u} α ≃ α :=
⟨ulift.down, ulift.up, ulift.up_down, λ a, rfl⟩

/-- `plift α` is equivalent to `α`. -/
@[simps apply symm_apply {fully_applied := ff}]
protected def plift : plift α ≃ α :=
⟨plift.down, plift.up, plift.up_down, plift.down_up⟩

/-- equivalence of propositions is the same as iff -/
def of_iff {P Q : Prop} (h : P ↔ Q) : P ≃ Q :=
{ to_fun := h.mp,
  inv_fun := h.mpr,
  left_inv := λ x, rfl,
  right_inv := λ y, rfl }

/-- If `α₁` is equivalent to `α₂` and `β₁` is equivalent to `β₂`, then the type of maps `α₁ → β₁`
is equivalent to the type of maps `α₂ → β₂`. -/
@[congr, simps apply] def arrow_congr {α₁ β₁ α₂ β₂ : Sort*} (e₁ : α₁ ≃ α₂) (e₂ : β₁ ≃ β₂) :
  (α₁ → β₁) ≃ (α₂ → β₂) :=
{ to_fun := λ f, e₂ ∘ f ∘ e₁.symm,
  inv_fun := λ f, e₂.symm ∘ f ∘ e₁,
  left_inv := λ f, funext $ λ x, by simp,
  right_inv := λ f, funext $ λ x, by simp }

lemma arrow_congr_comp {α₁ β₁ γ₁ α₂ β₂ γ₂ : Sort*}
  (ea : α₁ ≃ α₂) (eb : β₁ ≃ β₂) (ec : γ₁ ≃ γ₂) (f : α₁ → β₁) (g : β₁ → γ₁) :
  arrow_congr ea ec (g ∘ f) = (arrow_congr eb ec g) ∘ (arrow_congr ea eb f) :=
by { ext, simp only [comp, arrow_congr_apply, eb.symm_apply_apply] }

@[simp] lemma arrow_congr_refl {α β : Sort*} :
  arrow_congr (equiv.refl α) (equiv.refl β) = equiv.refl (α → β) := rfl

@[simp] lemma arrow_congr_trans {α₁ β₁ α₂ β₂ α₃ β₃ : Sort*}
  (e₁ : α₁ ≃ α₂) (e₁' : β₁ ≃ β₂) (e₂ : α₂ ≃ α₃) (e₂' : β₂ ≃ β₃) :
  arrow_congr (e₁.trans e₂) (e₁'.trans e₂') = (arrow_congr e₁ e₁').trans (arrow_congr e₂ e₂') :=
rfl

@[simp] lemma arrow_congr_symm {α₁ β₁ α₂ β₂ : Sort*} (e₁ : α₁ ≃ α₂) (e₂ : β₁ ≃ β₂) :
  (arrow_congr e₁ e₂).symm = arrow_congr e₁.symm e₂.symm :=
rfl

/--
A version of `equiv.arrow_congr` in `Type`, rather than `Sort`.

The `equiv_rw` tactic is not able to use the default `Sort` level `equiv.arrow_congr`,
because Lean's universe rules will not unify `?l_1` with `imax (1 ?m_1)`.
-/
@[congr, simps apply]
def arrow_congr' {α₁ β₁ α₂ β₂ : Type*} (hα : α₁ ≃ α₂) (hβ : β₁ ≃ β₂) : (α₁ → β₁) ≃ (α₂ → β₂) :=
equiv.arrow_congr hα hβ

@[simp] lemma arrow_congr'_refl {α β : Type*} :
  arrow_congr' (equiv.refl α) (equiv.refl β) = equiv.refl (α → β) := rfl

@[simp] lemma arrow_congr'_trans {α₁ β₁ α₂ β₂ α₃ β₃ : Type*}
  (e₁ : α₁ ≃ α₂) (e₁' : β₁ ≃ β₂) (e₂ : α₂ ≃ α₃) (e₂' : β₂ ≃ β₃) :
  arrow_congr' (e₁.trans e₂) (e₁'.trans e₂') = (arrow_congr' e₁ e₁').trans (arrow_congr' e₂ e₂') :=
rfl

@[simp] lemma arrow_congr'_symm {α₁ β₁ α₂ β₂ : Type*} (e₁ : α₁ ≃ α₂) (e₂ : β₁ ≃ β₂) :
  (arrow_congr' e₁ e₂).symm = arrow_congr' e₁.symm e₂.symm :=
rfl

/-- Conjugate a map `f : α → α` by an equivalence `α ≃ β`. -/
@[simps apply]
def conj (e : α ≃ β) : (α → α) ≃ (β → β) := arrow_congr e e

@[simp] lemma conj_refl : conj (equiv.refl α) = equiv.refl (α → α) := rfl

@[simp] lemma conj_symm (e : α ≃ β) : e.conj.symm = e.symm.conj := rfl

@[simp] lemma conj_trans (e₁ : α ≃ β) (e₂ : β ≃ γ) :
  (e₁.trans e₂).conj = e₁.conj.trans e₂.conj :=
rfl

-- This should not be a simp lemma as long as `(∘)` is reducible:
-- when `(∘)` is reducible, Lean can unify `f₁ ∘ f₂` with any `g` using
-- `f₁ := g` and `f₂ := λ x, x`.  This causes nontermination.
lemma conj_comp (e : α ≃ β) (f₁ f₂ : α → α) :
  e.conj (f₁ ∘ f₂) = (e.conj f₁) ∘ (e.conj f₂) :=
by apply arrow_congr_comp

section binary_op

variables {α₁ β₁ : Type*} (e : α₁ ≃ β₁) (f : α₁ → α₁ → α₁)

lemma semiconj_conj (f : α₁ → α₁) : semiconj e f (e.conj f) := λ x, by simp

lemma semiconj₂_conj : semiconj₂ e f (e.arrow_congr e.conj f) := λ x y, by simp

instance [is_associative α₁ f] :
  is_associative β₁ (e.arrow_congr (e.arrow_congr e) f) :=
(e.semiconj₂_conj f).is_associative_right e.surjective

instance [is_idempotent α₁ f] :
  is_idempotent β₁ (e.arrow_congr (e.arrow_congr e) f) :=
(e.semiconj₂_conj f).is_idempotent_right e.surjective

instance [is_left_cancel α₁ f] :
  is_left_cancel β₁ (e.arrow_congr (e.arrow_congr e) f) :=
⟨e.surjective.forall₃.2 $ λ x y z, by simpa using @is_left_cancel.left_cancel _ f _ x y z⟩

instance [is_right_cancel α₁ f] :
  is_right_cancel β₁ (e.arrow_congr (e.arrow_congr e) f) :=
⟨e.surjective.forall₃.2 $ λ x y z, by simpa using @is_right_cancel.right_cancel _ f _ x y z⟩

end binary_op

/-- `punit` sorts in any two universes are equivalent. -/
def punit_equiv_punit : punit.{v} ≃ punit.{w} :=
⟨λ _, punit.star, λ _, punit.star, λ u, by { cases u, refl }, λ u, by { cases u, reflexivity }⟩

section
/-- The sort of maps to `punit.{v}` is equivalent to `punit.{w}`. -/
def arrow_punit_equiv_punit (α : Sort*) : (α → punit.{v}) ≃ punit.{w} :=
⟨λ f, punit.star, λ u f, punit.star,
  λ f, by { funext x, cases f x, refl }, λ u, by { cases u, reflexivity }⟩

/-- The sort of maps from `punit` is equivalent to the codomain. -/
def punit_arrow_equiv (α : Sort*) : (punit.{u} → α) ≃ α :=
⟨λ f, f punit.star, λ a u, a, λ f, by { ext ⟨⟩, refl }, λ u, rfl⟩

/-- The sort of maps from `true` is equivalent to the codomain. -/
def true_arrow_equiv (α : Sort*) : (true → α) ≃ α :=
⟨λ f, f trivial, λ a u, a, λ f, by { ext ⟨⟩, refl }, λ u, rfl⟩

/-- The sort of maps from `empty` is equivalent to `punit`. -/
def empty_arrow_equiv_punit (α : Sort*) : (empty → α) ≃ punit.{u} :=
⟨λ f, punit.star, λ u e, e.rec _, λ f, funext $ λ x, x.rec _, λ u, by { cases u, refl }⟩

/-- The sort of maps from `pempty` is equivalent to `punit`. -/
def pempty_arrow_equiv_punit (α : Sort*) : (pempty → α) ≃ punit.{u} :=
⟨λ f, punit.star, λ u e, e.rec _, λ f, funext $ λ x, x.rec _, λ u, by { cases u, refl }⟩

/-- The sort of maps from `false` is equivalent to `punit`. -/
def false_arrow_equiv_punit (α : Sort*) : (false → α) ≃ punit.{u} :=
calc (false → α) ≃ (empty → α) : arrow_congr false_equiv_empty (equiv.refl _)
             ... ≃ punit       : empty_arrow_equiv_punit _

end

/-- Product of two equivalences. If `α₁ ≃ α₂` and `β₁ ≃ β₂`, then `α₁ × β₁ ≃ α₂ × β₂`. -/
@[congr, simps apply]
def prod_congr {α₁ β₁ α₂ β₂ : Type*} (e₁ : α₁ ≃ α₂) (e₂ : β₁ ≃ β₂) : α₁ × β₁ ≃ α₂ × β₂ :=
⟨prod.map e₁ e₂, prod.map e₁.symm e₂.symm, λ ⟨a, b⟩, by simp, λ ⟨a, b⟩, by simp⟩

@[simp] theorem prod_congr_symm {α₁ β₁ α₂ β₂ : Type*} (e₁ : α₁ ≃ α₂) (e₂ : β₁ ≃ β₂) :
  (prod_congr e₁ e₂).symm = prod_congr e₁.symm e₂.symm :=
rfl

/-- Type product is commutative up to an equivalence: `α × β ≃ β × α`. -/
@[simps apply] def prod_comm (α β : Type*) : α × β ≃ β × α :=
⟨prod.swap, prod.swap, λ⟨a, b⟩, rfl, λ⟨a, b⟩, rfl⟩

@[simp] lemma prod_comm_symm (α β) : (prod_comm α β).symm = prod_comm β α := rfl

/-- Type product is associative up to an equivalence. -/
@[simps] def prod_assoc (α β γ : Sort*) : (α × β) × γ ≃ α × (β × γ) :=
⟨λ p, (p.1.1, p.1.2, p.2), λp, ((p.1, p.2.1), p.2.2), λ ⟨⟨a, b⟩, c⟩, rfl, λ ⟨a, ⟨b, c⟩⟩, rfl⟩

lemma prod_assoc_preimage {α β γ} {s : set α} {t : set β} {u : set γ} :
  equiv.prod_assoc α β γ ⁻¹' s.prod (t.prod u) = (s.prod t).prod u :=
by { ext, simp [and_assoc] }

section
/-- `punit` is a right identity for type product up to an equivalence. -/
@[simps apply] def prod_punit (α : Type*) : α × punit.{u+1} ≃ α :=
⟨λ p, p.1, λ a, (a, punit.star), λ ⟨_, punit.star⟩, rfl, λ a, rfl⟩

/-- `punit` is a left identity for type product up to an equivalence. -/
@[simps apply]
def punit_prod (α : Type*) : punit.{u+1} × α ≃ α :=
calc punit × α ≃ α × punit : prod_comm _ _
           ... ≃ α         : prod_punit _

/-- `empty` type is a right absorbing element for type product up to an equivalence. -/
def prod_empty (α : Type*) : α × empty ≃ empty :=
equiv_empty (λ ⟨_, e⟩, e.rec _)

/-- `empty` type is a left absorbing element for type product up to an equivalence. -/
def empty_prod (α : Type*) : empty × α ≃ empty :=
equiv_empty (λ ⟨e, _⟩, e.rec _)

/-- `pempty` type is a right absorbing element for type product up to an equivalence. -/
def prod_pempty (α : Type*) : α × pempty ≃ pempty :=
equiv_pempty (λ ⟨_, e⟩, e.rec _)

/-- `pempty` type is a left absorbing element for type product up to an equivalence. -/
def pempty_prod (α : Type*) : pempty × α ≃ pempty :=
equiv_pempty (λ ⟨e, _⟩, e.rec _)
end

section
open sum
/-- `psum` is equivalent to `sum`. -/
def psum_equiv_sum (α β : Type*) : psum α β ≃ α ⊕ β :=
⟨λ s, psum.cases_on s inl inr,
 λ s, sum.cases_on s psum.inl psum.inr,
 λ s, by cases s; refl,
 λ s, by cases s; refl⟩

/-- If `α ≃ α'` and `β ≃ β'`, then `α ⊕ β ≃ α' ⊕ β'`. -/
@[simps apply]
def sum_congr {α₁ β₁ α₂ β₂ : Type*} (ea : α₁ ≃ α₂) (eb : β₁ ≃ β₂) : α₁ ⊕ β₁ ≃ α₂ ⊕ β₂ :=
⟨sum.map ea eb, sum.map ea.symm eb.symm, λ x, by simp, λ x, by simp⟩

@[simp] lemma sum_congr_trans {α₁ α₂ β₁ β₂ γ₁ γ₂ : Sort*}
  (e : α₁ ≃ β₁) (f : α₂ ≃ β₂) (g : β₁ ≃ γ₁) (h : β₂ ≃ γ₂) :
  (equiv.sum_congr e f).trans (equiv.sum_congr g h) = (equiv.sum_congr (e.trans g) (f.trans h)) :=
by { ext i, cases i; refl }

@[simp] lemma sum_congr_symm {α β γ δ : Sort*} (e : α ≃ β) (f : γ ≃ δ) :
  (equiv.sum_congr e f).symm = (equiv.sum_congr (e.symm) (f.symm)) :=
rfl

@[simp] lemma sum_congr_refl {α β : Sort*} :
  equiv.sum_congr (equiv.refl α) (equiv.refl β) = equiv.refl (α ⊕ β) :=
by { ext i, cases i; refl }

namespace perm

/-- Combine a permutation of `α` and of `β` into a permutation of `α ⊕ β`. -/
@[reducible]
def sum_congr {α β : Type*} (ea : equiv.perm α) (eb : equiv.perm β) : equiv.perm (α ⊕ β) :=
equiv.sum_congr ea eb

@[simp] lemma sum_congr_apply {α β : Type*} (ea : equiv.perm α) (eb : equiv.perm β) (x : α ⊕ β) :
  sum_congr ea eb x = sum.map ⇑ea ⇑eb x := equiv.sum_congr_apply ea eb x

@[simp] lemma sum_congr_trans {α β : Sort*}
  (e : equiv.perm α) (f : equiv.perm β) (g : equiv.perm α) (h : equiv.perm β) :
  (sum_congr e f).trans (sum_congr g h) = sum_congr (e.trans g) (f.trans h) :=
equiv.sum_congr_trans e f g h

@[simp] lemma sum_congr_symm {α β : Sort*} (e : equiv.perm α) (f : equiv.perm β) :
  (sum_congr e f).symm = sum_congr (e.symm) (f.symm) :=
equiv.sum_congr_symm e f

@[simp] lemma sum_congr_refl {α β : Sort*} :
  sum_congr (equiv.refl α) (equiv.refl β) = equiv.refl (α ⊕ β) :=
equiv.sum_congr_refl

end perm

/-- `bool` is equivalent the sum of two `punit`s. -/
def bool_equiv_punit_sum_punit : bool ≃ punit.{u+1} ⊕ punit.{v+1} :=
⟨λ b, cond b (inr punit.star) (inl punit.star),
 λ s, sum.rec_on s (λ_, ff) (λ_, tt),
 λ b, by cases b; refl,
 λ s, by rcases s with ⟨⟨⟩⟩ | ⟨⟨⟩⟩; refl⟩

/-- `Prop` is noncomputably equivalent to `bool`. -/
noncomputable def Prop_equiv_bool : Prop ≃ bool :=
⟨λ p, @to_bool p (classical.prop_decidable _),
 λ b, b, λ p, by simp, λ b, by simp⟩

/-- Sum of types is commutative up to an equivalence. -/
@[simps apply]
def sum_comm (α β : Sort*) : α ⊕ β ≃ β ⊕ α :=
⟨sum.swap, sum.swap, sum.swap_swap, sum.swap_swap⟩

@[simp] lemma sum_comm_symm (α β) : (sum_comm α β).symm = sum_comm β α := rfl

/-- Sum of types is associative up to an equivalence. -/
def sum_assoc (α β γ : Sort*) : (α ⊕ β) ⊕ γ ≃ α ⊕ (β ⊕ γ) :=
⟨sum.elim (sum.elim sum.inl (sum.inr ∘ sum.inl)) (sum.inr ∘ sum.inr),
  sum.elim (sum.inl ∘ sum.inl) $ sum.elim (sum.inl ∘ sum.inr) sum.inr,
  by rintros (⟨_ | _⟩ | _); refl,
  by rintros (_ | ⟨_ | _⟩); refl⟩

@[simp] theorem sum_assoc_apply_in1 {α β γ} (a) : sum_assoc α β γ (inl (inl a)) = inl a := rfl
@[simp] theorem sum_assoc_apply_in2 {α β γ} (b) : sum_assoc α β γ (inl (inr b)) = inr (inl b) := rfl
@[simp] theorem sum_assoc_apply_in3 {α β γ} (c) : sum_assoc α β γ (inr c) = inr (inr c) := rfl

/-- Sum with `empty` is equivalent to the original type. -/
def sum_empty (α : Type*) : α ⊕ empty ≃ α :=
⟨sum.elim id (empty.rec _),
 inl,
 λ s, by { rcases s with _ | ⟨⟨⟩⟩, refl },
 λ a, rfl⟩

@[simp] lemma sum_empty_apply_inl {α} (a) : sum_empty α (sum.inl a) = a := rfl

/-- The sum of `empty` with any `Sort*` is equivalent to the right summand. -/
def empty_sum (α : Sort*) : empty ⊕ α ≃ α :=
(sum_comm _ _).trans $ sum_empty _

@[simp] lemma empty_sum_apply_inr {α} (a) : empty_sum α (sum.inr a) = a := rfl

/-- Sum with `pempty` is equivalent to the original type. -/
def sum_pempty (α : Type*) : α ⊕ pempty ≃ α :=
⟨sum.elim id (pempty.rec _),
 inl,
 λ s, by { rcases s with _ | ⟨⟨⟩⟩, refl },
 λ a, rfl⟩

@[simp] lemma sum_pempty_apply_inl {α} (a) : sum_pempty α (sum.inl a) = a := rfl

/-- The sum of `pempty` with any `Sort*` is equivalent to the right summand. -/
def pempty_sum (α : Sort*) : pempty ⊕ α ≃ α :=
(sum_comm _ _).trans $ sum_pempty _

@[simp] lemma pempty_sum_apply_inr {α} (a) : pempty_sum α (sum.inr a) = a := rfl

/-- `option α` is equivalent to `α ⊕ punit` -/
def option_equiv_sum_punit (α : Type*) : option α ≃ α ⊕ punit.{u+1} :=
⟨λ o, match o with none := inr punit.star | some a := inl a end,
 λ s, match s with inr _ := none | inl a := some a end,
 λ o, by cases o; refl,
 λ s, by rcases s with _ | ⟨⟨⟩⟩; refl⟩

@[simp] lemma option_equiv_sum_punit_none {α} :
  option_equiv_sum_punit α none = sum.inr punit.star := rfl
@[simp] lemma option_equiv_sum_punit_some {α} (a) :
  option_equiv_sum_punit α (some a) = sum.inl a := rfl

@[simp] lemma option_equiv_sum_punit_coe {α} (a : α) :
  option_equiv_sum_punit α a = sum.inl a := rfl

@[simp] lemma option_equiv_sum_punit_symm_inl {α} (a) :
  (option_equiv_sum_punit α).symm (sum.inl a) = a :=
rfl

@[simp] lemma option_equiv_sum_punit_symm_inr {α} (a) :
  (option_equiv_sum_punit α).symm (sum.inr a) = none :=
rfl

/-- The set of `x : option α` such that `is_some x` is equivalent to `α`. -/
def option_is_some_equiv (α : Type*) : {x : option α // x.is_some} ≃ α :=
{ to_fun := λ o, option.get o.2,
  inv_fun := λ x, ⟨some x, dec_trivial⟩,
  left_inv := λ o, subtype.eq $ option.some_get _,
  right_inv := λ x, option.get_some _ _ }

/-- `α ⊕ β` is equivalent to a `sigma`-type over `bool`. Note that this definition assumes `α` and
`β` to be types from the same universe, so it cannot by used directly to transfer theorems about
sigma types to theorems about sum types. In many cases one can use `ulift` to work around this
difficulty. -/
def sum_equiv_sigma_bool (α β : Type u) : α ⊕ β ≃ (Σ b: bool, cond b α β) :=
⟨λ s, s.elim (λ x, ⟨tt, x⟩) (λ x, ⟨ff, x⟩),
 λ s, match s with ⟨tt, a⟩ := inl a | ⟨ff, b⟩ := inr b end,
 λ s, by cases s; refl,
 λ s, by rcases s with ⟨_|_, _⟩; refl⟩

/-- `sigma_preimage_equiv f` for `f : α → β` is the natural equivalence between
the type of all fibres of `f` and the total space `α`. -/
@[simps]
def sigma_preimage_equiv {α β : Type*} (f : α → β) :
  (Σ y : β, {x // f x = y}) ≃ α :=
⟨λ x, ↑x.2, λ x, ⟨f x, x, rfl⟩, λ ⟨y, x, rfl⟩, rfl, λ x, rfl⟩

/-- A set `s` in `α × β` is equivalent to the sigma-type `Σ x, {y | (x, y) ∈ s}`. -/
def set_prod_equiv_sigma {α β : Type*} (s : set (α × β)) :
  s ≃ Σ x : α, {y | (x, y) ∈ s} :=
{ to_fun := λ x, ⟨x.1.1, x.1.2, by simp⟩,
  inv_fun := λ x, ⟨(x.1, x.2.1), x.2.2⟩,
  left_inv := λ ⟨⟨x, y⟩, h⟩, rfl,
  right_inv := λ ⟨x, y, h⟩, rfl }

end

section sum_compl

/-- For any predicate `p` on `α`,
the sum of the two subtypes `{a // p a}` and its complement `{a // ¬ p a}`
is naturally equivalent to `α`. -/
def sum_compl {α : Type*} (p : α → Prop) [decidable_pred p] :
  {a // p a} ⊕ {a // ¬ p a} ≃ α :=
{ to_fun := sum.elim coe coe,
  inv_fun := λ a, if h : p a then sum.inl ⟨a, h⟩ else sum.inr ⟨a, h⟩,
  left_inv := by { rintros (⟨x,hx⟩|⟨x,hx⟩); dsimp; [rw dif_pos, rw dif_neg], },
  right_inv := λ a, by { dsimp, split_ifs; refl } }

@[simp] lemma sum_compl_apply_inl {α : Type*} (p : α → Prop) [decidable_pred p]
  (x : {a // p a}) :
  sum_compl p (sum.inl x) = x := rfl

@[simp] lemma sum_compl_apply_inr {α : Type*} (p : α → Prop) [decidable_pred p]
  (x : {a // ¬ p a}) :
  sum_compl p (sum.inr x) = x := rfl

@[simp] lemma sum_compl_apply_symm_of_pos {α : Type*} (p : α → Prop) [decidable_pred p]
  (a : α) (h : p a) :
  (sum_compl p).symm a = sum.inl ⟨a, h⟩ := dif_pos h

@[simp] lemma sum_compl_apply_symm_of_neg {α : Type*} (p : α → Prop) [decidable_pred p]
  (a : α) (h : ¬ p a) :
  (sum_compl p).symm a = sum.inr ⟨a, h⟩ := dif_neg h

open equiv

variables {ε : Type*} {p : ε → Prop} [decidable_pred p]
variables (ep ep' : perm {a // p a}) (en en' : perm {a // ¬ p a})

/-- Combining permutations on `ε` that permute only inside or outside the subtype
split induced by `p : ε → Prop` constructs a permutation on `ε`. -/
def perm.subtype_congr : equiv.perm ε :=
perm_congr (sum_compl p) (sum_congr ep en)

lemma perm.subtype_congr.apply (a : ε) :
  ep.subtype_congr en a = if h : p a then ep ⟨a, h⟩ else en ⟨a, h⟩ :=
by { by_cases h : p a; simp [perm.subtype_congr, h] }

@[simp] lemma perm.subtype_congr.left_apply {a : ε} (h : p a) :
  ep.subtype_congr en a = ep ⟨a, h⟩ :=
by simp [perm.subtype_congr.apply, h]

@[simp] lemma perm.subtype_congr.left_apply_subtype (a : {a // p a}) :
  ep.subtype_congr en a = ep a :=
by { convert perm.subtype_congr.left_apply _ _ a.property, simp }

@[simp] lemma perm.subtype_congr.right_apply {a : ε} (h : ¬ p a) :
  ep.subtype_congr en a = en ⟨a, h⟩ :=
by simp [perm.subtype_congr.apply, h]

@[simp] lemma perm.subtype_congr.right_apply_subtype (a : {a // ¬ p a}) :
  ep.subtype_congr en a = en a :=
by { convert perm.subtype_congr.right_apply _ _ a.property, simp }

@[simp] lemma perm.subtype_congr.refl :
  perm.subtype_congr (equiv.refl {a // p a}) (equiv.refl {a // ¬ p a}) = equiv.refl ε :=
by { ext x, by_cases h : p x; simp [h] }

@[simp] lemma perm.subtype_congr.symm :
  (ep.subtype_congr en).symm = perm.subtype_congr ep.symm en.symm :=
begin
  ext x,
  by_cases h : p x,
  { have : p (ep.symm ⟨x, h⟩) := subtype.property _,
    simp [perm.subtype_congr.apply, h, symm_apply_eq, this] },
  { have : ¬ p (en.symm ⟨x, h⟩) := subtype.property (en.symm _),
    simp [perm.subtype_congr.apply, h, symm_apply_eq, this] }
end

@[simp] lemma perm.subtype_congr.trans :
  (ep.subtype_congr en).trans (ep'.subtype_congr en') =
    perm.subtype_congr (ep.trans ep') (en.trans en') :=
begin
  ext x,
  by_cases h : p x,
  { have : p (ep ⟨x, h⟩) := subtype.property _,
    simp [perm.subtype_congr.apply, h, this] },
  { have : ¬ p (en ⟨x, h⟩) := subtype.property (en _),
    simp [perm.subtype_congr.apply, h, symm_apply_eq, this] }
end

end sum_compl

section subtype_preimage

variables (p : α → Prop) [decidable_pred p] (x₀ : {a // p a} → β)

/-- For a fixed function `x₀ : {a // p a} → β` defined on a subtype of `α`,
the subtype of functions `x : α → β` that agree with `x₀` on the subtype `{a // p a}`
is naturally equivalent to the type of functions `{a // ¬ p a} → β`. -/
@[simps]
def subtype_preimage :
  {x : α → β // x ∘ coe = x₀} ≃ ({a // ¬ p a} → β) :=
{ to_fun := λ (x : {x : α → β // x ∘ coe = x₀}) a, (x : α → β) a,
  inv_fun := λ x, ⟨λ a, if h : p a then x₀ ⟨a, h⟩ else x ⟨a, h⟩,
    funext $ λ ⟨a, h⟩, dif_pos h⟩,
  left_inv := λ ⟨x, hx⟩, subtype.val_injective $ funext $ λ a,
    (by { dsimp, split_ifs; [ rw ← hx, skip ]; refl }),
  right_inv := λ x, funext $ λ ⟨a, h⟩,
    show dite (p a) _ _ = _, by { dsimp, rw [dif_neg h] } }

lemma subtype_preimage_symm_apply_coe_pos (x : {a // ¬ p a} → β) (a : α) (h : p a) :
  ((subtype_preimage p x₀).symm x : α → β) a = x₀ ⟨a, h⟩ :=
dif_pos h

lemma subtype_preimage_symm_apply_coe_neg (x : {a // ¬ p a} → β) (a : α) (h : ¬ p a) :
  ((subtype_preimage p x₀).symm x : α → β) a = x ⟨a, h⟩ :=
dif_neg h

end subtype_preimage

section fun_unique

variables (α β) [unique α]

/-- If `α` has a unique term, then the type of function `α → β` is equivalent to `β`. -/
@[simps] def fun_unique : (α → β) ≃ β :=
{ to_fun := λ f, f (default α),
  inv_fun := λ b a, b,
  left_inv := λ f, funext $ λ a, congr_arg f $ subsingleton.elim _ _,
  right_inv := λ b, rfl }

end fun_unique

section

/-- A family of equivalences `Π a, β₁ a ≃ β₂ a` generates an equivalence between `Π a, β₁ a` and
`Π a, β₂ a`. -/
def Pi_congr_right {α} {β₁ β₂ : α → Sort*} (F : Π a, β₁ a ≃ β₂ a) : (Π a, β₁ a) ≃ (Π a, β₂ a) :=
⟨λ H a, F a (H a), λ H a, (F a).symm (H a),
 λ H, funext $ by simp, λ H, funext $ by simp⟩

/-- Dependent `curry` equivalence: the type of dependent functions on `Σ i, β i` is equivalent
to the type of dependent functions of two arguments (i.e., functions to the space of functions). -/
def Pi_curry {α} {β : α → Sort*} (γ : Π a, β a → Sort*) :
  (Π x : Σ i, β i, γ x.1 x.2) ≃ (Π a b, γ a b) :=
{ to_fun := λ f x y, f ⟨x,y⟩,
  inv_fun := λ f x, f x.1 x.2,
  left_inv := λ f, funext $ λ ⟨x,y⟩, rfl,
  right_inv := λ f, funext $ λ x, funext $ λ y, rfl }

end

section
/-- A `psigma`-type is equivalent to the corresponding `sigma`-type. -/
@[simps apply symm_apply] def psigma_equiv_sigma {α} (β : α → Sort*) : (Σ' i, β i) ≃ Σ i, β i :=
⟨λ a, ⟨a.1, a.2⟩, λ a, ⟨a.1, a.2⟩, λ ⟨a, b⟩, rfl, λ ⟨a, b⟩, rfl⟩

/-- A family of equivalences `Π a, β₁ a ≃ β₂ a` generates an equivalence between `Σ a, β₁ a` and
`Σ a, β₂ a`. -/
@[simps apply]
def sigma_congr_right {α} {β₁ β₂ : α → Sort*} (F : Π a, β₁ a ≃ β₂ a) : (Σ a, β₁ a) ≃ Σ a, β₂ a :=
⟨λ a, ⟨a.1, F a.1 a.2⟩, λ a, ⟨a.1, (F a.1).symm a.2⟩,
 λ ⟨a, b⟩, congr_arg (sigma.mk a) $ symm_apply_apply (F a) b,
 λ ⟨a, b⟩, congr_arg (sigma.mk a) $ apply_symm_apply (F a) b⟩

@[simp] lemma sigma_congr_right_trans {α} {β₁ β₂ β₃ : α → Sort*}
  (F : Π a, β₁ a ≃ β₂ a) (G : Π a, β₂ a ≃ β₃ a) :
  (sigma_congr_right F).trans (sigma_congr_right G) = sigma_congr_right (λ a, (F a).trans (G a)) :=
by { ext1 x, cases x, refl }

@[simp] lemma sigma_congr_right_symm {α} {β₁ β₂ : α → Sort*} (F : Π a, β₁ a ≃ β₂ a) :
  (sigma_congr_right F).symm = sigma_congr_right (λ a, (F a).symm) :=
by { ext1 x, cases x, refl }

@[simp] lemma sigma_congr_right_refl {α} {β : α → Sort*} :
  (sigma_congr_right (λ a, equiv.refl (β a))) = equiv.refl (Σ a, β a) :=
by { ext1 x, cases x, refl }

namespace perm

/-- A family of permutations `Π a, perm (β a)` generates a permuation `perm (Σ a, β₁ a)`. -/
@[reducible]
def sigma_congr_right {α} {β : α → Sort*} (F : Π a, perm (β a)) : perm (Σ a, β a) :=
equiv.sigma_congr_right F

@[simp] lemma sigma_congr_right_trans {α} {β : α → Sort*}
  (F : Π a, perm (β a)) (G : Π a, perm (β a)) :
  (sigma_congr_right F).trans (sigma_congr_right G) = sigma_congr_right (λ a, (F a).trans (G a)) :=
equiv.sigma_congr_right_trans F G

@[simp] lemma sigma_congr_right_symm {α} {β : α → Sort*} (F : Π a, perm (β a)) :
  (sigma_congr_right F).symm = sigma_congr_right (λ a, (F a).symm) :=
equiv.sigma_congr_right_symm F

@[simp] lemma sigma_congr_right_refl {α} {β : α → Sort*} :
  (sigma_congr_right (λ a, equiv.refl (β a))) = equiv.refl (Σ a, β a) :=
equiv.sigma_congr_right_refl

end perm

/-- An equivalence `f : α₁ ≃ α₂` generates an equivalence between `Σ a, β (f a)` and `Σ a, β a`. -/
@[simps apply]
def sigma_congr_left {α₁ α₂} {β : α₂ → Sort*} (e : α₁ ≃ α₂) : (Σ a:α₁, β (e a)) ≃ (Σ a:α₂, β a) :=
⟨λ a, ⟨e a.1, a.2⟩, λ a, ⟨e.symm a.1, @@eq.rec β a.2 (e.right_inv a.1).symm⟩,
 λ ⟨a, b⟩, match e.symm (e a), e.left_inv a : ∀ a' (h : a' = a),
     @sigma.mk _ (β ∘ e) _ (@@eq.rec β b (congr_arg e h.symm)) = ⟨a, b⟩ with
   | _, rfl := rfl end,
 λ ⟨a, b⟩, match e (e.symm a), _ : ∀ a' (h : a' = a),
     sigma.mk a' (@@eq.rec β b h.symm) = ⟨a, b⟩ with
   | _, rfl := rfl end⟩

/-- Transporting a sigma type through an equivalence of the base -/
def sigma_congr_left' {α₁ α₂} {β : α₁ → Sort*} (f : α₁ ≃ α₂) :
  (Σ a:α₁, β a) ≃ (Σ a:α₂, β (f.symm a)) :=
(sigma_congr_left f.symm).symm

/-- Transporting a sigma type through an equivalence of the base and a family of equivalences
of matching fibers -/
def sigma_congr {α₁ α₂} {β₁ : α₁ → Sort*} {β₂ : α₂ → Sort*} (f : α₁ ≃ α₂)
  (F : ∀ a, β₁ a ≃ β₂ (f a)) :
  sigma β₁ ≃ sigma β₂ :=
(sigma_congr_right F).trans (sigma_congr_left f)

/-- `sigma` type with a constant fiber is equivalent to the product. -/
@[simps apply symm_apply] def sigma_equiv_prod (α β : Type*) : (Σ_:α, β) ≃ α × β :=
⟨λ a, ⟨a.1, a.2⟩, λ a, ⟨a.1, a.2⟩, λ ⟨a, b⟩, rfl, λ ⟨a, b⟩, rfl⟩

/-- If each fiber of a `sigma` type is equivalent to a fixed type, then the sigma type
is equivalent to the product. -/
def sigma_equiv_prod_of_equiv {α β} {β₁ : α → Sort*} (F : Π a, β₁ a ≃ β) : sigma β₁ ≃ α × β :=
(sigma_congr_right F).trans (sigma_equiv_prod α β)

end

section prod_congr

variables {α₁ β₁ β₂ : Type*} (e : α₁ → β₁ ≃ β₂)

/-- A family of equivalences `Π (a : α₁), β₁ ≃ β₂` generates an equivalence
between `β₁ × α₁` and `β₂ × α₁`. -/
def prod_congr_left : β₁ × α₁ ≃ β₂ × α₁ :=
{ to_fun := λ ab, ⟨e ab.2 ab.1, ab.2⟩,
  inv_fun := λ ab, ⟨(e ab.2).symm ab.1, ab.2⟩,
  left_inv := by { rintros ⟨a, b⟩, simp },
  right_inv := by { rintros ⟨a, b⟩, simp } }

@[simp] lemma prod_congr_left_apply (b : β₁) (a : α₁) :
prod_congr_left e (b, a) = (e a b, a) := rfl

lemma prod_congr_refl_right (e : β₁ ≃ β₂) :
  prod_congr e (equiv.refl α₁) = prod_congr_left (λ _, e) :=
by { ext ⟨a, b⟩ : 1, simp }

/-- A family of equivalences `Π (a : α₁), β₁ ≃ β₂` generates an equivalence
between `α₁ × β₁` and `α₁ × β₂`. -/
def prod_congr_right : α₁ × β₁ ≃ α₁ × β₂ :=
{ to_fun := λ ab, ⟨ab.1, e ab.1 ab.2⟩,
  inv_fun := λ ab, ⟨ab.1, (e ab.1).symm ab.2⟩,
  left_inv := by { rintros ⟨a, b⟩, simp },
  right_inv := by { rintros ⟨a, b⟩, simp } }

@[simp] lemma prod_congr_right_apply (a : α₁) (b : β₁) :
  prod_congr_right e (a, b) = (a, e a b) := rfl

lemma prod_congr_refl_left (e : β₁ ≃ β₂) :
  prod_congr (equiv.refl α₁) e = prod_congr_right (λ _, e) :=
by { ext ⟨a, b⟩ : 1, simp }

@[simp] lemma prod_congr_left_trans_prod_comm :
  (prod_congr_left e).trans (prod_comm _ _) = (prod_comm _ _).trans (prod_congr_right e) :=
by { ext ⟨a, b⟩ : 1, simp }

@[simp] lemma prod_congr_right_trans_prod_comm :
  (prod_congr_right e).trans (prod_comm _ _) = (prod_comm _ _).trans (prod_congr_left e) :=
by { ext ⟨a, b⟩ : 1, simp }

lemma sigma_congr_right_sigma_equiv_prod :
  (sigma_congr_right e).trans (sigma_equiv_prod α₁ β₂) =
    (sigma_equiv_prod α₁ β₁).trans (prod_congr_right e) :=
by { ext ⟨a, b⟩ : 1, simp }

lemma sigma_equiv_prod_sigma_congr_right :
  (sigma_equiv_prod α₁ β₁).symm.trans (sigma_congr_right e) =
    (prod_congr_right e).trans (sigma_equiv_prod α₁ β₂).symm :=
by { ext ⟨a, b⟩ : 1, simp }

/-- A variation on `equiv.prod_congr` where the equivalence in the second component can depend
  on the first component. A typical example is a shear mapping, explaining the name of this
  declaration. -/
@[simps {fully_applied := ff}]
def prod_shear {α₁ β₁ α₂ β₂ : Type*} (e₁ : α₁ ≃ α₂) (e₂ : α₁ → β₁ ≃ β₂) : α₁ × β₁ ≃ α₂ × β₂ :=
{ to_fun := λ x : α₁ × β₁, (e₁ x.1, e₂ x.1 x.2),
  inv_fun := λ y : α₂ × β₂, (e₁.symm y.1, (e₂ $ e₁.symm y.1).symm y.2),
  left_inv := by { rintro ⟨x₁, y₁⟩, simp only [symm_apply_apply] },
  right_inv := by { rintro ⟨x₁, y₁⟩, simp only [apply_symm_apply] } }

end prod_congr

namespace perm

variables {α₁ β₁ β₂ : Type*} [decidable_eq α₁] (a : α₁) (e : perm β₁)

/-- `prod_extend_right a e` extends `e : perm β` to `perm (α × β)` by sending `(a, b)` to
`(a, e b)` and keeping the other `(a', b)` fixed. -/
def prod_extend_right : perm (α₁ × β₁) :=
{ to_fun := λ ab, if ab.fst = a then (a, e ab.snd) else ab,
  inv_fun := λ ab, if ab.fst = a then (a, e.symm ab.snd) else ab,
  left_inv := by { rintros ⟨k', x⟩, simp only, split_ifs with h; simp [h] },
  right_inv := by { rintros ⟨k', x⟩, simp only, split_ifs with h; simp [h] } }

@[simp] lemma prod_extend_right_apply_eq (b : β₁) :
  prod_extend_right a e (a, b) = (a, e b) := if_pos rfl

lemma prod_extend_right_apply_ne {a a' : α₁} (h : a' ≠ a) (b : β₁) :
  prod_extend_right a e (a', b) = (a', b) := if_neg h

lemma eq_of_prod_extend_right_ne {e : perm β₁} {a a' : α₁} {b : β₁}
  (h : prod_extend_right a e (a', b) ≠ (a', b)) : a' = a :=
by { contrapose! h, exact prod_extend_right_apply_ne _ h _ }

@[simp] lemma fst_prod_extend_right (ab : α₁ × β₁) :
  (prod_extend_right a e ab).fst = ab.fst :=
begin
  rw [prod_extend_right, coe_fn_mk],
  split_ifs with h,
  { rw h },
  { refl }
end

end perm

section
/-- The type of functions to a product `α × β` is equivalent to the type of pairs of functions
`γ → α` and `γ → β`. -/
def arrow_prod_equiv_prod_arrow (α β γ : Type*) : (γ → α × β) ≃ (γ → α) × (γ → β) :=
⟨λ f, (λ c, (f c).1, λ c, (f c).2),
 λ p c, (p.1 c, p.2 c),
 λ f, funext $ λ c, prod.mk.eta,
 λ p, by { cases p, refl }⟩

/-- Functions `α → β → γ` are equivalent to functions on `α × β`. -/
def arrow_arrow_equiv_prod_arrow (α β γ : Sort*) : (α → β → γ) ≃ (α × β → γ) :=
⟨uncurry, curry, curry_uncurry, uncurry_curry⟩

open sum
/-- The type of functions on a sum type `α ⊕ β` is equivalent to the type of pairs of functions
on `α` and on `β`. -/
def sum_arrow_equiv_prod_arrow (α β γ : Type*) : ((α ⊕ β) → γ) ≃ (α → γ) × (β → γ) :=
⟨λ f, (f ∘ inl, f ∘ inr),
 λ p, sum.elim p.1 p.2,
 λ f, by { ext ⟨⟩; refl },
 λ p, by { cases p, refl }⟩

/-- Type product is right distributive with respect to type sum up to an equivalence. -/
def sum_prod_distrib (α β γ : Sort*) : (α ⊕ β) × γ ≃ (α × γ) ⊕ (β × γ) :=
⟨λ p, match p with (inl a, c) := inl (a, c) | (inr b, c) := inr (b, c) end,
 λ s, match s with inl q := (inl q.1, q.2) | inr q := (inr q.1, q.2) end,
 λ p, by rcases p with ⟨_ | _, _⟩; refl,
 λ s, by rcases s with ⟨_, _⟩ | ⟨_, _⟩; refl⟩

@[simp] theorem sum_prod_distrib_apply_left {α β γ} (a : α) (c : γ) :
   sum_prod_distrib α β γ (sum.inl a, c) = sum.inl (a, c) := rfl
@[simp] theorem sum_prod_distrib_apply_right {α β γ} (b : β) (c : γ) :
   sum_prod_distrib α β γ (sum.inr b, c) = sum.inr (b, c) := rfl

/-- Type product is left distributive with respect to type sum up to an equivalence. -/
def prod_sum_distrib (α β γ : Sort*) : α × (β ⊕ γ) ≃ (α × β) ⊕ (α × γ) :=
calc α × (β ⊕ γ) ≃ (β ⊕ γ) × α       : prod_comm _ _
            ...   ≃ (β × α) ⊕ (γ × α) : sum_prod_distrib _ _ _
            ...   ≃ (α × β) ⊕ (α × γ) : sum_congr (prod_comm _ _) (prod_comm _ _)

@[simp] theorem prod_sum_distrib_apply_left {α β γ} (a : α) (b : β) :
   prod_sum_distrib α β γ (a, sum.inl b) = sum.inl (a, b) := rfl
@[simp] theorem prod_sum_distrib_apply_right {α β γ} (a : α) (c : γ) :
   prod_sum_distrib α β γ (a, sum.inr c) = sum.inr (a, c) := rfl

/-- The product of an indexed sum of types (formally, a `sigma`-type `Σ i, α i`) by a type `β` is
equivalent to the sum of products `Σ i, (α i × β)`. -/
def sigma_prod_distrib {ι : Type*} (α : ι → Type*) (β : Type*) :
  ((Σ i, α i) × β) ≃ (Σ i, (α i × β)) :=
⟨λ p, ⟨p.1.1, (p.1.2, p.2)⟩,
 λ p, (⟨p.1, p.2.1⟩, p.2.2),
 λ p, by { rcases p with ⟨⟨_, _⟩, _⟩, refl },
 λ p, by { rcases p with ⟨_, ⟨_, _⟩⟩, refl }⟩

/-- The product `bool × α` is equivalent to `α ⊕ α`. -/
def bool_prod_equiv_sum (α : Type u) : bool × α ≃ α ⊕ α :=
calc bool × α ≃ (unit ⊕ unit) × α       : prod_congr bool_equiv_punit_sum_punit (equiv.refl _)
      ...     ≃ (unit × α) ⊕ (unit × α) : sum_prod_distrib _ _ _
      ...     ≃ α ⊕ α                   : sum_congr (punit_prod _) (punit_prod _)

/-- The function type `bool → α` is equivalent to `α × α`. -/
def bool_to_equiv_prod (α : Type u) : (bool → α) ≃ α × α :=
calc (bool → α) ≃ ((unit ⊕ unit) → α) : (arrow_congr bool_equiv_punit_sum_punit (equiv.refl α))
     ...        ≃ (unit → α) × (unit → α) : sum_arrow_equiv_prod_arrow _ _ _
     ...        ≃ α × α : prod_congr (punit_arrow_equiv _) (punit_arrow_equiv _)

@[simp] lemma bool_to_equiv_prod_apply {α : Type u} (f : bool → α) :
  bool_to_equiv_prod α f = (f ff, f tt) := rfl
@[simp] lemma bool_to_equiv_prod_symm_apply_ff {α : Type u} (p : α × α) :
  (bool_to_equiv_prod α).symm p ff = p.1 := rfl
@[simp] lemma bool_to_equiv_prod_symm_apply_tt {α : Type u} (p : α × α) :
  (bool_to_equiv_prod α).symm p tt = p.2 := rfl

end

section
open sum nat
/-- The set of natural numbers is equivalent to `ℕ ⊕ punit`. -/
def nat_equiv_nat_sum_punit : ℕ ≃ ℕ ⊕ punit.{u+1} :=
⟨λ n, match n with zero := inr punit.star | succ a := inl a end,
 λ s, match s with inl n := succ n | inr punit.star := zero end,
 λ n, begin cases n, repeat { refl } end,
 λ s, begin cases s with a u, { refl }, {cases u, { refl }} end⟩

/-- `ℕ ⊕ punit` is equivalent to `ℕ`. -/
def nat_sum_punit_equiv_nat : ℕ ⊕ punit.{u+1} ≃ ℕ :=
nat_equiv_nat_sum_punit.symm

/-- The type of integer numbers is equivalent to `ℕ ⊕ ℕ`. -/
def int_equiv_nat_sum_nat : ℤ ≃ ℕ ⊕ ℕ :=
by refine ⟨_, _, _, _⟩; intro z; {cases z; [left, right]; assumption} <|> {cases z; refl}

end

/-- An equivalence between `α` and `β` generates an equivalence between `list α` and `list β`. -/
def list_equiv_of_equiv {α β : Type*} (e : α ≃ β) : list α ≃ list β :=
{ to_fun := list.map e,
  inv_fun := list.map e.symm,
  left_inv := λ l, by rw [list.map_map, e.symm_comp_self, list.map_id],
  right_inv := λ l, by rw [list.map_map, e.self_comp_symm, list.map_id] }

/-- `fin n` is equivalent to `{m // m < n}`. -/
def fin_equiv_subtype (n : ℕ) : fin n ≃ {m // m < n} :=
⟨λ x, ⟨x.1, x.2⟩, λ x, ⟨x.1, x.2⟩, λ ⟨a, b⟩, rfl,λ ⟨a, b⟩, rfl⟩

/-- If `α` is equivalent to `β`, then `unique α` is equivalent to `β`. -/
def unique_congr (e : α ≃ β) : unique α ≃ unique β :=
{ to_fun := λ h, @equiv.unique _ _ h e.symm,
  inv_fun := λ h, @equiv.unique _ _ h e,
  left_inv := λ _, subsingleton.elim _ _,
  right_inv := λ _, subsingleton.elim _ _ }

section
open subtype

/-- If `α` is equivalent to `β` and the predicates `p : α → Prop` and `q : β → Prop` are equivalent
at corresponding points, then `{a // p a}` is equivalent to `{b // q b}`.
For the statement where `α = β`, that is, `e : perm α`, see `perm.subtype_perm`. -/
def subtype_equiv {p : α → Prop} {q : β → Prop}
  (e : α ≃ β) (h : ∀ a, p a ↔ q (e a)) : {a : α // p a} ≃ {b : β // q b} :=
⟨λ x, ⟨e x, (h _).1 x.2⟩,
 λ y, ⟨e.symm y, (h _).2 (by { simp, exact y.2 })⟩,
 λ ⟨x, h⟩, subtype.ext_val $ by simp,
 λ ⟨y, h⟩, subtype.ext_val $ by simp⟩

@[simp] lemma subtype_equiv_refl {p : α → Prop}
  (h : ∀ a, p a ↔ p (equiv.refl _ a) := λ a, iff.rfl) :
  (equiv.refl α).subtype_equiv h = equiv.refl {a : α // p a} :=
by { ext, refl }

@[simp] lemma subtype_equiv_symm {p : α → Prop} {q : β → Prop} (e : α ≃ β)
  (h : ∀ (a : α), p a ↔ q (e a)) :
  (e.subtype_equiv h).symm = e.symm.subtype_equiv (λ a, by {
    convert (h $ e.symm a).symm,
    exact (e.apply_symm_apply a).symm,
  }) :=
rfl

@[simp] lemma subtype_equiv_trans {p : α → Prop} {q : β → Prop} {r : γ → Prop}
  (e : α ≃ β) (f : β ≃ γ)
  (h : ∀ (a : α), p a ↔ q (e a)) (h' : ∀ (b : β), q b ↔ r (f b)):
  (e.subtype_equiv h).trans (f.subtype_equiv h') =
    (e.trans f).subtype_equiv (λ a, (h a).trans (h' $ e a)) :=
rfl

@[simp] lemma subtype_equiv_apply {p : α → Prop} {q : β → Prop} (e : α ≃ β)
  (h : ∀ (a : α), p a ↔ q (e a)) (x : {x // p x}) :
  e.subtype_equiv h x = ⟨e x, (h _).1 x.2⟩ :=
rfl

/-- If two predicates `p` and `q` are pointwise equivalent, then `{x // p x}` is equivalent to
`{x // q x}`. -/
@[simps]
def subtype_equiv_right {p q : α → Prop} (e : ∀x, p x ↔ q x) : {x // p x} ≃ {x // q x} :=
subtype_equiv (equiv.refl _) e

/-- If `α ≃ β`, then for any predicate `p : β → Prop` the subtype `{a // p (e a)}` is equivalent
to the subtype `{b // p b}`. -/
def subtype_equiv_of_subtype {p : β → Prop} (e : α ≃ β) :
  {a : α // p (e a)} ≃ {b : β // p b} :=
subtype_equiv e $ by simp

/-- If `α ≃ β`, then for any predicate `p : α → Prop` the subtype `{a // p a}` is equivalent
to the subtype `{b // p (e.symm b)}`. This version is used by `equiv_rw`. -/
def subtype_equiv_of_subtype' {p : α → Prop} (e : α ≃ β) :
  {a : α // p a} ≃ {b : β // p (e.symm b)} :=
e.symm.subtype_equiv_of_subtype.symm

/-- If two predicates are equal, then the corresponding subtypes are equivalent. -/
def subtype_equiv_prop {α : Type*} {p q : α → Prop} (h : p = q) : subtype p ≃ subtype q :=
subtype_equiv (equiv.refl α) (assume a, h ▸ iff.rfl)

/-- The subtypes corresponding to equal sets are equivalent. -/
@[simps apply]
def set_congr {α : Type*} {s t : set α} (h : s = t) : s ≃ t :=
subtype_equiv_prop h

/-- A subtype of a subtype is equivalent to the subtype of elements satisfying both predicates. This
version allows the “inner” predicate to depend on `h : p a`. -/
def subtype_subtype_equiv_subtype_exists {α : Type u} (p : α → Prop) (q : subtype p → Prop) :
  subtype q ≃ {a : α // ∃h:p a, q ⟨a, h⟩ } :=
⟨λ⟨⟨a, ha⟩, ha'⟩, ⟨a, ha, ha'⟩,
  λ⟨a, ha⟩, ⟨⟨a, ha.cases_on $ assume h _, h⟩, by { cases ha, exact ha_h }⟩,
  assume ⟨⟨a, ha⟩, h⟩, rfl, assume ⟨a, h₁, h₂⟩, rfl⟩

@[simp] lemma subtype_subtype_equiv_subtype_exists_apply {α : Type u} (p : α → Prop)
  (q : subtype p → Prop) (a) : (subtype_subtype_equiv_subtype_exists p q a : α) = a :=
by { cases a, cases a_val, refl }

/-- A subtype of a subtype is equivalent to the subtype of elements satisfying both predicates. -/
def subtype_subtype_equiv_subtype_inter {α : Type u} (p q : α → Prop) :
  {x : subtype p // q x.1} ≃ subtype (λ x, p x ∧ q x) :=
(subtype_subtype_equiv_subtype_exists p _).trans $
subtype_equiv_right $ λ x, exists_prop

@[simp] lemma subtype_subtype_equiv_subtype_inter_apply {α : Type u} (p q : α → Prop) (a) :
  (subtype_subtype_equiv_subtype_inter p q a : α) = a :=
by { cases a, cases a_val, refl }

/-- If the outer subtype has more restrictive predicate than the inner one,
then we can drop the latter. -/
def subtype_subtype_equiv_subtype {α : Type u} {p q : α → Prop} (h : ∀ {x}, q x → p x) :
  {x : subtype p // q x.1} ≃ subtype q :=
(subtype_subtype_equiv_subtype_inter p _).trans $
subtype_equiv_right $
assume x,
⟨and.right, λ h₁, ⟨h h₁, h₁⟩⟩

@[simp] lemma subtype_subtype_equiv_subtype_apply {α : Type u} {p q : α → Prop} (h : ∀ x, q x → p x)
  (a : {x : subtype p // q x.1}) :
  (subtype_subtype_equiv_subtype h a : α) = a :=
by { cases a, cases a_val, refl }

/-- If a proposition holds for all elements, then the subtype is
equivalent to the original type. -/
def subtype_univ_equiv {α : Type u} {p : α → Prop} (h : ∀ x, p x) :
  subtype p ≃ α :=
⟨λ x, x, λ x, ⟨x, h x⟩, λ x, subtype.eq rfl, λ x, rfl⟩

/-- A subtype of a sigma-type is a sigma-type over a subtype. -/
def subtype_sigma_equiv {α : Type u} (p : α → Type v) (q : α → Prop) :
  { y : sigma p // q y.1 } ≃ Σ(x : subtype q), p x.1 :=
⟨λ x, ⟨⟨x.1.1, x.2⟩, x.1.2⟩,
 λ x, ⟨⟨x.1.1, x.2⟩, x.1.2⟩,
 λ ⟨⟨x, h⟩, y⟩, rfl,
 λ ⟨⟨x, y⟩, h⟩, rfl⟩

/-- A sigma type over a subtype is equivalent to the sigma set over the original type,
if the fiber is empty outside of the subset -/
def sigma_subtype_equiv_of_subset {α : Type u} (p : α → Type v) (q : α → Prop)
  (h : ∀ x, p x → q x) :
  (Σ x : subtype q, p x) ≃ Σ x : α, p x :=
(subtype_sigma_equiv p q).symm.trans $ subtype_univ_equiv $ λ x, h x.1 x.2

/-- If a predicate `p : β → Prop` is true on the range of a map `f : α → β`, then
`Σ y : {y // p y}, {x // f x = y}` is equivalent to `α`. -/
def sigma_subtype_preimage_equiv {α : Type u} {β : Type v} (f : α → β) (p : β → Prop)
  (h : ∀ x, p (f x)) :
  (Σ y : subtype p, {x : α // f x = y}) ≃ α :=
calc _ ≃ Σ y : β, {x : α // f x = y} : sigma_subtype_equiv_of_subset _ p (λ y ⟨x, h'⟩, h' ▸ h x)
   ... ≃ α                           : sigma_preimage_equiv f

/-- If for each `x` we have `p x ↔ q (f x)`, then `Σ y : {y // q y}, f ⁻¹' {y}` is equivalent
to `{x // p x}`. -/
def sigma_subtype_preimage_equiv_subtype {α : Type u} {β : Type v} (f : α → β)
  {p : α → Prop} {q : β → Prop} (h : ∀ x, p x ↔ q (f x)) :
  (Σ y : subtype q, {x : α // f x = y}) ≃ subtype p :=
calc (Σ y : subtype q, {x : α // f x = y}) ≃
  Σ y : subtype q, {x : subtype p // subtype.mk (f x) ((h x).1 x.2) = y} :
  begin
    apply sigma_congr_right,
    assume y,
    symmetry,
    refine (subtype_subtype_equiv_subtype_exists _ _).trans (subtype_equiv_right _),
    assume x,
    exact ⟨λ ⟨hp, h'⟩, congr_arg subtype.val h', λ h', ⟨(h x).2 (h'.symm ▸ y.2), subtype.eq h'⟩⟩
  end

   ... ≃ subtype p : sigma_preimage_equiv (λ x : subtype p, (⟨f x, (h x).1 x.property⟩ : subtype q))

/-- The `pi`-type `Π i, π i` is equivalent to the type of sections `f : ι → Σ i, π i` of the
`sigma` type such that for all `i` we have `(f i).fst = i`. -/
def pi_equiv_subtype_sigma (ι : Type*) (π : ι → Type*) :
  (Πi, π i) ≃ {f : ι → Σi, π i | ∀i, (f i).1 = i } :=
⟨ λf, ⟨λi, ⟨i, f i⟩, assume i, rfl⟩, λf i, begin rw ← f.2 i, exact (f.1 i).2 end,
  assume f, funext $ assume i, rfl,
  assume ⟨f, hf⟩, subtype.eq $ funext $ assume i, sigma.eq (hf i).symm $
    eq_of_heq $ rec_heq_of_heq _ $ rec_heq_of_heq _ $ heq.refl _⟩

/-- The set of functions `f : Π a, β a` such that for all `a` we have `p a (f a)` is equivalent
to the set of functions `Π a, {b : β a // p a b}`. -/
def subtype_pi_equiv_pi {α : Sort u} {β : α → Sort v} {p : Πa, β a → Prop} :
  {f : Πa, β a // ∀a, p a (f a) } ≃ Πa, { b : β a // p a b } :=
⟨λf a, ⟨f.1 a, f.2 a⟩, λf, ⟨λa, (f a).1, λa, (f a).2⟩,
  by { rintro ⟨f, h⟩, refl },
  by { rintro f, funext a, exact subtype.ext_val rfl }⟩

/-- A subtype of a product defined by componentwise conditions
is equivalent to a product of subtypes. -/
def subtype_prod_equiv_prod {α : Type u} {β : Type v} {p : α → Prop} {q : β → Prop} :
  {c : α × β // p c.1 ∧ q c.2} ≃ ({a // p a} × {b // q b}) :=
⟨λ x, ⟨⟨x.1.1, x.2.1⟩, ⟨x.1.2, x.2.2⟩⟩,
 λ x, ⟨⟨x.1.1, x.2.1⟩, ⟨x.1.2, x.2.2⟩⟩,
 λ ⟨⟨_, _⟩, ⟨_, _⟩⟩, rfl,
 λ ⟨⟨_, _⟩, ⟨_, _⟩⟩, rfl⟩

end

section subtype_equiv_codomain
variables {X : Type*} {Y : Type*} [decidable_eq X] {x : X}

/-- The type of all functions `X → Y` with prescribed values for all `x' ≠ x`
is equivalent to the codomain `Y`. -/
def subtype_equiv_codomain (f : {x' // x' ≠ x} → Y) : {g : X → Y // g ∘ coe = f} ≃ Y :=
(subtype_preimage _ f).trans $
@fun_unique {x' // ¬ x' ≠ x} _ $
show unique {x' // ¬ x' ≠ x}, from @equiv.unique _ _
  (show unique {x' // x' = x}, from
    { default := ⟨x, rfl⟩, uniq := λ ⟨x', h⟩, subtype.val_injective h })
  (subtype_equiv_right $ λ a, not_not)

@[simp] lemma coe_subtype_equiv_codomain (f : {x' // x' ≠ x} → Y) :
  (subtype_equiv_codomain f : {g : X → Y // g ∘ coe = f} → Y) = λ g, (g : X → Y) x := rfl

@[simp] lemma subtype_equiv_codomain_apply (f : {x' // x' ≠ x} → Y)
  (g : {g : X → Y // g ∘ coe = f}) :
  subtype_equiv_codomain f g = (g : X → Y) x := rfl

lemma coe_subtype_equiv_codomain_symm (f : {x' // x' ≠ x} → Y) :
  ((subtype_equiv_codomain f).symm : Y → {g : X → Y // g ∘ coe = f}) =
  λ y, ⟨λ x', if h : x' ≠ x then f ⟨x', h⟩ else y,
    by { funext x', dsimp, erw [dif_pos x'.2, subtype.coe_eta] }⟩ := rfl

@[simp] lemma subtype_equiv_codomain_symm_apply (f : {x' // x' ≠ x} → Y) (y : Y) (x' : X) :
  ((subtype_equiv_codomain f).symm y : X → Y) x' = if h : x' ≠ x then f ⟨x', h⟩ else y :=
rfl

@[simp] lemma subtype_equiv_codomain_symm_apply_eq (f : {x' // x' ≠ x} → Y) (y : Y) :
  ((subtype_equiv_codomain f).symm y : X → Y) x = y :=
dif_neg (not_not.mpr rfl)

lemma subtype_equiv_codomain_symm_apply_ne (f : {x' // x' ≠ x} → Y) (y : Y) (x' : X) (h : x' ≠ x) :
  ((subtype_equiv_codomain f).symm y : X → Y) x' = f ⟨x', h⟩ :=
dif_pos h

end subtype_equiv_codomain

namespace set
open set

/-- `univ α` is equivalent to `α`. -/
@[simps apply symm_apply]
protected def univ (α) : @univ α ≃ α :=
⟨coe, λ a, ⟨a, trivial⟩, λ ⟨a, _⟩, rfl, λ a, rfl⟩

/-- An empty set is equivalent to the `empty` type. -/
protected def empty (α) : (∅ : set α) ≃ empty :=
equiv_empty $ λ ⟨x, h⟩, not_mem_empty x h

/-- An empty set is equivalent to a `pempty` type. -/
protected def pempty (α) : (∅ : set α) ≃ pempty :=
equiv_pempty $ λ ⟨x, h⟩, not_mem_empty x h

/-- If sets `s` and `t` are separated by a decidable predicate, then `s ∪ t` is equivalent to
`s ⊕ t`. -/
protected def union' {α} {s t : set α}
  (p : α → Prop) [decidable_pred p]
  (hs : ∀ x ∈ s, p x)
  (ht : ∀ x ∈ t, ¬ p x) : (s ∪ t : set α) ≃ s ⊕ t :=
{ to_fun := λ x, if hp : p x
    then sum.inl ⟨_, x.2.resolve_right (λ xt, ht _ xt hp)⟩
    else sum.inr ⟨_, x.2.resolve_left (λ xs, hp (hs _ xs))⟩,
  inv_fun := λ o, match o with
    | (sum.inl x) := ⟨x, or.inl x.2⟩
    | (sum.inr x) := ⟨x, or.inr x.2⟩
  end,
  left_inv := λ ⟨x, h'⟩, by by_cases p x; simp [union'._match_1, h]; congr,
  right_inv := λ o, begin
    rcases o with ⟨x, h⟩ | ⟨x, h⟩;
    dsimp [union'._match_1];
    [simp [hs _ h], simp [ht _ h]]
  end }

/-- If sets `s` and `t` are disjoint, then `s ∪ t` is equivalent to `s ⊕ t`. -/
protected def union {α} {s t : set α} [decidable_pred (λ x, x ∈ s)] (H : s ∩ t ⊆ ∅) :
  (s ∪ t : set α) ≃ s ⊕ t :=
set.union' (λ x, x ∈ s) (λ _, id) (λ x xt xs, H ⟨xs, xt⟩)

lemma union_apply_left {α} {s t : set α} [decidable_pred (λ x, x ∈ s)] (H : s ∩ t ⊆ ∅)
  {a : (s ∪ t : set α)} (ha : ↑a ∈ s) : equiv.set.union H a = sum.inl ⟨a, ha⟩ :=
dif_pos ha

lemma union_apply_right {α} {s t : set α} [decidable_pred (λ x, x ∈ s)] (H : s ∩ t ⊆ ∅)
  {a : (s ∪ t : set α)} (ha : ↑a ∈ t) : equiv.set.union H a = sum.inr ⟨a, ha⟩ :=
dif_neg $ λ h, H ⟨h, ha⟩

@[simp] lemma union_symm_apply_left {α} {s t : set α} [decidable_pred (λ x, x ∈ s)] (H : s ∩ t ⊆ ∅)
  (a : s) : (equiv.set.union H).symm (sum.inl a) = ⟨a, subset_union_left _ _ a.2⟩ :=
rfl

@[simp] lemma union_symm_apply_right {α} {s t : set α} [decidable_pred (λ x, x ∈ s)] (H : s ∩ t ⊆ ∅)
  (a : t) : (equiv.set.union H).symm (sum.inr a) = ⟨a, subset_union_right _ _ a.2⟩ :=
rfl

/-- A singleton set is equivalent to a `punit` type. -/
protected def singleton {α} (a : α) : ({a} : set α) ≃ punit.{u} :=
⟨λ _, punit.star, λ _, ⟨a, mem_singleton _⟩,
 λ ⟨x, h⟩, by { simp at h, subst x },
 λ ⟨⟩, rfl⟩

/-- Equal sets are equivalent. -/
@[simps apply symm_apply]
protected def of_eq {α : Type u} {s t : set α} (h : s = t) : s ≃ t :=
{ to_fun := λ x, ⟨x, h ▸ x.2⟩,
  inv_fun := λ x, ⟨x, h.symm ▸ x.2⟩,
  left_inv := λ _, subtype.eq rfl,
  right_inv := λ _, subtype.eq rfl }

/-- If `a ∉ s`, then `insert a s` is equivalent to `s ⊕ punit`. -/
protected def insert {α} {s : set.{u} α} [decidable_pred s] {a : α} (H : a ∉ s) :
  (insert a s : set α) ≃ s ⊕ punit.{u+1} :=
calc (insert a s : set α) ≃ ↥(s ∪ {a}) : equiv.set.of_eq (by simp)
... ≃ s ⊕ ({a} : set α) : equiv.set.union (by finish [set.subset_def])
... ≃ s ⊕ punit.{u+1} : sum_congr (equiv.refl _) (equiv.set.singleton _)

@[simp] lemma insert_symm_apply_inl {α} {s : set.{u} α} [decidable_pred s] {a : α} (H : a ∉ s)
  (b : s) : (equiv.set.insert H).symm (sum.inl b) = ⟨b, or.inr b.2⟩ :=
rfl

@[simp] lemma insert_symm_apply_inr {α} {s : set.{u} α} [decidable_pred s] {a : α} (H : a ∉ s)
  (b : punit.{u+1}) : (equiv.set.insert H).symm (sum.inr b) = ⟨a, or.inl rfl⟩ :=
rfl

@[simp] lemma insert_apply_left {α} {s : set.{u} α} [decidable_pred s] {a : α} (H : a ∉ s) :
  equiv.set.insert H ⟨a, or.inl rfl⟩ = sum.inr punit.star :=
(equiv.set.insert H).apply_eq_iff_eq_symm_apply.2 rfl

@[simp] lemma insert_apply_right {α} {s : set.{u} α} [decidable_pred s] {a : α} (H : a ∉ s)
  (b : s) : equiv.set.insert H ⟨b, or.inr b.2⟩ = sum.inl b :=
(equiv.set.insert H).apply_eq_iff_eq_symm_apply.2 rfl

/-- If `s : set α` is a set with decidable membership, then `s ⊕ sᶜ` is equivalent to `α`. -/
protected def sum_compl {α} (s : set α) [decidable_pred s] : s ⊕ (sᶜ : set α) ≃ α :=
calc s ⊕ (sᶜ : set α) ≃ ↥(s ∪ sᶜ) : (equiv.set.union (by simp [set.ext_iff])).symm
... ≃ @univ α : equiv.set.of_eq (by simp)
... ≃ α : equiv.set.univ _

@[simp] lemma sum_compl_apply_inl {α : Type u} (s : set α) [decidable_pred s] (x : s) :
  equiv.set.sum_compl s (sum.inl x) = x := rfl

@[simp] lemma sum_compl_apply_inr {α : Type u} (s : set α) [decidable_pred s] (x : sᶜ) :
  equiv.set.sum_compl s (sum.inr x) = x := rfl

lemma sum_compl_symm_apply_of_mem {α : Type u} {s : set α} [decidable_pred s] {x : α}
  (hx : x ∈ s) : (equiv.set.sum_compl s).symm x = sum.inl ⟨x, hx⟩ :=
have ↑(⟨x, or.inl hx⟩ : (s ∪ sᶜ : set α)) ∈ s, from hx,
by { rw [equiv.set.sum_compl], simpa using set.union_apply_left _ this }

lemma sum_compl_symm_apply_of_not_mem {α : Type u} {s : set α} [decidable_pred s] {x : α}
  (hx : x ∉ s) : (equiv.set.sum_compl s).symm x = sum.inr ⟨x, hx⟩ :=
have ↑(⟨x, or.inr hx⟩ : (s ∪ sᶜ : set α)) ∈ sᶜ, from hx,
by { rw [equiv.set.sum_compl], simpa using set.union_apply_right _ this }

@[simp] lemma sum_compl_symm_apply {α : Type*} {s : set α} [decidable_pred s] {x : s} :
  (equiv.set.sum_compl s).symm x = sum.inl x :=
by cases x with x hx; exact set.sum_compl_symm_apply_of_mem hx

@[simp] lemma sum_compl_symm_apply_compl {α : Type*} {s : set α}
  [decidable_pred s] {x : sᶜ} : (equiv.set.sum_compl s).symm x = sum.inr x :=
by cases x with x hx; exact set.sum_compl_symm_apply_of_not_mem hx

/-- `sum_diff_subset s t` is the natural equivalence between
`s ⊕ (t \ s)` and `t`, where `s` and `t` are two sets. -/
protected def sum_diff_subset {α} {s t : set α} (h : s ⊆ t) [decidable_pred s] :
  s ⊕ (t \ s : set α) ≃ t :=
calc s ⊕ (t \ s : set α) ≃ (s ∪ (t \ s) : set α) :
  (equiv.set.union (by simp [inter_diff_self])).symm
... ≃ t : equiv.set.of_eq (by { simp [union_diff_self, union_eq_self_of_subset_left h] })

@[simp] lemma sum_diff_subset_apply_inl
  {α} {s t : set α} (h : s ⊆ t) [decidable_pred s] (x : s) :
  equiv.set.sum_diff_subset h (sum.inl x) = inclusion h x := rfl

@[simp] lemma sum_diff_subset_apply_inr
  {α} {s t : set α} (h : s ⊆ t) [decidable_pred s] (x : t \ s) :
  equiv.set.sum_diff_subset h (sum.inr x) = inclusion (diff_subset t s) x := rfl

lemma sum_diff_subset_symm_apply_of_mem
  {α} {s t : set α} (h : s ⊆ t) [decidable_pred s] {x : t} (hx : x.1 ∈ s) :
  (equiv.set.sum_diff_subset h).symm x = sum.inl ⟨x, hx⟩ :=
begin
  apply (equiv.set.sum_diff_subset h).injective,
  simp only [apply_symm_apply, sum_diff_subset_apply_inl],
  exact subtype.eq rfl,
end

lemma sum_diff_subset_symm_apply_of_not_mem
  {α} {s t : set α} (h : s ⊆ t) [decidable_pred s] {x : t} (hx : x.1 ∉ s) :
  (equiv.set.sum_diff_subset h).symm x = sum.inr ⟨x, ⟨x.2, hx⟩⟩  :=
begin
  apply (equiv.set.sum_diff_subset h).injective,
  simp only [apply_symm_apply, sum_diff_subset_apply_inr],
  exact subtype.eq rfl,
end

/-- If `s` is a set with decidable membership, then the sum of `s ∪ t` and `s ∩ t` is equivalent
to `s ⊕ t`. -/
protected def union_sum_inter {α : Type u} (s t : set α) [decidable_pred s] :
  (s ∪ t : set α) ⊕ (s ∩ t : set α) ≃ s ⊕ t :=
calc  (s ∪ t : set α) ⊕ (s ∩ t : set α)
    ≃ (s ∪ t \ s : set α) ⊕ (s ∩ t : set α) : by rw [union_diff_self]
... ≃ (s ⊕ (t \ s : set α)) ⊕ (s ∩ t : set α) :
  sum_congr (set.union $ subset_empty_iff.2 (inter_diff_self _ _)) (equiv.refl _)
... ≃ s ⊕ (t \ s : set α) ⊕ (s ∩ t : set α) : sum_assoc _ _ _
... ≃ s ⊕ (t \ s ∪ s ∩ t : set α) : sum_congr (equiv.refl _) begin
    refine (set.union' (∉ s) _ _).symm,
    exacts [λ x hx, hx.2, λ x hx, not_not_intro hx.1]
  end
... ≃ s ⊕ t : by { rw (_ : t \ s ∪ s ∩ t = t), rw [union_comm, inter_comm, inter_union_diff] }

/-- Given an equivalence `e₀` between sets `s : set α` and `t : set β`, the set of equivalences
`e : α ≃ β` such that `e ↑x = ↑(e₀ x)` for each `x : s` is equivalent to the set of equivalences
between `sᶜ` and `tᶜ`. -/
protected def compl {α : Type u} {β : Type v} {s : set α} {t : set β} [decidable_pred s]
  [decidable_pred t] (e₀ : s ≃ t) :
  {e : α ≃ β // ∀ x : s, e x = e₀ x} ≃ ((sᶜ : set α) ≃ (tᶜ : set β)) :=
{ to_fun := λ e, subtype_equiv e
    (λ a, not_congr $ iff.symm $ maps_to.mem_iff
      (maps_to_iff_exists_map_subtype.2 ⟨e₀, e.2⟩)
      (surj_on.maps_to_compl (surj_on_iff_exists_map_subtype.2
        ⟨t, e₀, subset.refl t, e₀.surjective, e.2⟩) e.1.injective)),
  inv_fun := λ e₁,
    subtype.mk
      (calc α ≃ s ⊕ (sᶜ : set α) : (set.sum_compl s).symm
          ... ≃ t ⊕ (tᶜ : set β) : e₀.sum_congr e₁
          ... ≃ β : set.sum_compl t)
      (λ x, by simp only [sum.map_inl, trans_apply, sum_congr_apply,
        set.sum_compl_apply_inl, set.sum_compl_symm_apply]),
  left_inv := λ e,
    begin
      ext x,
      by_cases hx : x ∈ s,
      { simp only [set.sum_compl_symm_apply_of_mem hx, ←e.prop ⟨x, hx⟩,
          sum.map_inl, sum_congr_apply, trans_apply,
          subtype.coe_mk, set.sum_compl_apply_inl] },
      { simp only [set.sum_compl_symm_apply_of_not_mem hx, sum.map_inr,
          subtype_equiv_apply, set.sum_compl_apply_inr, trans_apply,
          sum_congr_apply, subtype.coe_mk] },
    end,
  right_inv := λ e, equiv.ext $ λ x, by simp only [sum.map_inr, subtype_equiv_apply,
    set.sum_compl_apply_inr, function.comp_app, sum_congr_apply, equiv.coe_trans,
    subtype.coe_eta, subtype.coe_mk, set.sum_compl_symm_apply_compl] }

/-- The set product of two sets is equivalent to the type product of their coercions to types. -/
protected def prod {α β} (s : set α) (t : set β) :
  s.prod t ≃ s × t :=
@subtype_prod_equiv_prod α β s t

/-- If a function `f` is injective on a set `s`, then `s` is equivalent to `f '' s`. -/
protected noncomputable def image_of_inj_on {α β} (f : α → β) (s : set α) (H : inj_on f s) :
  s ≃ (f '' s) :=
⟨λ p, ⟨f p, mem_image_of_mem f p.2⟩,
 λ p, ⟨classical.some p.2, (classical.some_spec p.2).1⟩,
 λ ⟨x, h⟩, subtype.eq (H (classical.some_spec (mem_image_of_mem f h)).1 h
   (classical.some_spec (mem_image_of_mem f h)).2),
 λ ⟨y, h⟩, subtype.eq (classical.some_spec h).2⟩

/-- If `f` is an injective function, then `s` is equivalent to `f '' s`. -/
@[simps apply]
protected noncomputable def image {α β} (f : α → β) (s : set α) (H : injective f) : s ≃ (f '' s) :=
equiv.set.image_of_inj_on f s (H.inj_on s)

lemma image_symm_preimage {α β} {f : α → β} (hf : injective f) (u s : set α) :
  (λ x, (set.image f s hf).symm x : f '' s → α) ⁻¹' u = coe ⁻¹' (f '' u) :=
begin
  ext ⟨b, a, has, rfl⟩,
  have : ∀(h : ∃a', a' ∈ s ∧ a' = a), classical.some h = a := λ h, (classical.some_spec h).2,
  simp [equiv.set.image, equiv.set.image_of_inj_on, hf.eq_iff, this],
end

/-- If `α` is equivalent to `β`, then `set α` is equivalent to `set β`. -/
@[simps]
protected def congr {α β : Type*} (e : α ≃ β) : set α ≃ set β :=
⟨λ s, e '' s, λ t, e.symm '' t, symm_image_image e, symm_image_image e.symm⟩

/-- The set `{x ∈ s | t x}` is equivalent to the set of `x : s` such that `t x`. -/
protected def sep {α : Type u} (s : set α) (t : α → Prop) :
  ({ x ∈ s | t x } : set α) ≃ { x : s | t x } :=
(equiv.subtype_subtype_equiv_subtype_inter s t).symm

/-- The set `𝒫 S := {x | x ⊆ S}` is equivalent to the type `set S`. -/
protected def powerset {α} (S : set α) : 𝒫 S ≃ set S :=
{ to_fun := λ x : 𝒫 S, coe ⁻¹' (x : set α),
  inv_fun := λ x : set S, ⟨coe '' x, by rintro _ ⟨a : S, _, rfl⟩; exact a.2⟩,
  left_inv := λ x, by ext y; exact ⟨λ ⟨⟨_, _⟩, h, rfl⟩, h, λ h, ⟨⟨_, x.2 h⟩, h, rfl⟩⟩,
  right_inv := λ x, by ext; simp }

end set

/-- If `f : α → β` has a left-inverse when `α` is nonempty, then `α` is computably equivalent to the
range of `f`.

While awkward, the `nonempty α` hypothesis on `f_inv` and `hf` allows this to be used when `α` is
empty too. This hypothesis is absent on analogous definitions on stronger `equiv`s like
`linear_equiv.of_left_inverse` and `ring_equiv.of_left_inverse` as their typeclass assumptions
are already sufficient to ensure non-emptiness. -/
@[simps]
def of_left_inverse {α β : Sort*}
  (f : α → β) (f_inv : nonempty α → β → α) (hf : Π h : nonempty α, left_inverse (f_inv h) f) :
  α ≃ set.range f :=
{ to_fun := λ a, ⟨f a, a, rfl⟩,
  inv_fun := λ b, f_inv (let ⟨a, _⟩ := b.2 in ⟨a⟩) b,
  left_inv := λ a, hf ⟨a⟩ a,
  right_inv := λ ⟨b, a, ha⟩, subtype.eq $ show f (f_inv ⟨a⟩ b) = b,
    from eq.trans (congr_arg f $ by exact ha ▸ (hf _ a)) ha }

/-- If `f : α → β` has a left-inverse, then `α` is computably equivalent to the range of `f`.

Note that if `α` is empty, no such `f_inv` exists and so this definition can't be used, unlike
the stronger but less convenient `of_left_inverse`. -/
abbreviation of_left_inverse' {α β : Sort*}
  (f : α → β) (f_inv : β → α) (hf : left_inverse f_inv f) :
  α ≃ set.range f :=
of_left_inverse f (λ _, f_inv) (λ _, hf)

/-- If `f : α → β` is an injective function, then domain `α` is equivalent to the range of `f`. -/
@[simps apply]
noncomputable def of_injective {α β} (f : α → β) (hf : injective f) : α ≃ set.range f :=
equiv.of_left_inverse f
  (λ h, by exactI function.inv_fun f) (λ h, by exactI function.left_inverse_inv_fun hf)

theorem apply_of_injective_symm {α β} (f : α → β) (hf : injective f) (b : set.range f) :
  f ((of_injective f hf).symm b) = b :=
subtype.ext_iff.1 $ (of_injective f hf).apply_symm_apply b

lemma of_left_inverse_eq_of_injective {α β : Type*} [nonempty α]
  (f : α → β) (f_inv : nonempty α → β → α) (hf : Π h : nonempty α, left_inverse (f_inv h) f) :
  of_left_inverse f f_inv hf = of_injective f (hf ‹_›).injective :=
by { ext, simp }

/-- If `f` is a bijective function, then its domain is equivalent to its codomain. -/
@[simps apply]
noncomputable def of_bijective {α β} (f : α → β) (hf : bijective f) : α ≃ β :=
(of_injective f hf.1).trans $ (set_congr hf.2.range_eq).trans $ equiv.set.univ β

lemma of_bijective_apply_symm_apply {α β} (f : α → β) (hf : bijective f) (x : β) :
  f ((of_bijective f hf).symm x) = x :=
(of_bijective f hf).apply_symm_apply x

@[simp] lemma of_bijective_symm_apply_apply {α β} (f : α → β) (hf : bijective f) (x : α) :
  (of_bijective f hf).symm (f x) = x :=
(of_bijective f hf).symm_apply_apply x

section

variables {α' β' : Type*} (e : perm α') {p : β' → Prop} [decidable_pred p]
  (f : α' ≃ subtype p)

/--
Extend the domain of `e : equiv.perm α` to one that is over `β` via `f : α → subtype p`,
where `p : β → Prop`, permuting only the `b : β` that satisfy `p b`.
This can be used to extend the domain across a function `f : α → β`,
keeping everything outside of `set.range f` fixed. For this use-case `equiv` given by `f` can
be constructed by `equiv.of_left_inverse'` or `equiv.of_left_inverse` when there is a known
inverse, or `equiv.of_injective` in the general case.`.
-/
def perm.extend_domain : perm β' :=
(perm_congr f e).subtype_congr (equiv.refl _)

@[simp] lemma perm.extend_domain_apply_image (a : α') :
  e.extend_domain f (f a) = f (e a) :=
by simp [perm.extend_domain]

lemma perm.extend_domain_apply_subtype {b : β'} (h : p b) :
  e.extend_domain f b = f (e (f.symm ⟨b, h⟩)) :=
by simp [perm.extend_domain, h]

lemma perm.extend_domain_apply_not_subtype {b : β'} (h : ¬ p b) :
  e.extend_domain f b = b :=
by simp [perm.extend_domain, h]

@[simp] lemma perm.extend_domain_refl : perm.extend_domain (equiv.refl _) f = equiv.refl _ :=
by simp [perm.extend_domain]

@[simp] lemma perm.extend_domain_symm :
  (e.extend_domain f).symm = perm.extend_domain e.symm f := rfl

lemma perm.extend_domain_trans (e e' : perm α') :
  (e.extend_domain f).trans (e'.extend_domain f) = perm.extend_domain (e.trans e') f :=
by simp [perm.extend_domain, perm_congr_trans]

end

/-- Subtype of the quotient is equivalent to the quotient of the subtype. Let `α` be a setoid with
equivalence relation `~`. Let `p₂` be a predicate on the quotient type `α/~`, and `p₁` be the lift
of this predicate to `α`: `p₁ a ↔ p₂ ⟦a⟧`. Let `~₂` be the restriction of `~` to `{x // p₁ x}`.
Then `{x // p₂ x}` is equivalent to the quotient of `{x // p₁ x}` by `~₂`. -/
def subtype_quotient_equiv_quotient_subtype (p₁ : α → Prop) [s₁ : setoid α]
  [s₂ : setoid (subtype p₁)] (p₂ : quotient s₁ → Prop) (hp₂ :  ∀ a, p₁ a ↔ p₂ ⟦a⟧)
  (h : ∀ x y : subtype p₁, @setoid.r _ s₂ x y ↔ (x : α) ≈ y) :
  {x // p₂ x} ≃ quotient s₂ :=
{ to_fun := λ a, quotient.hrec_on a.1 (λ a h, ⟦⟨a, (hp₂ _).2 h⟩⟧)
    (λ a b hab, hfunext (by rw quotient.sound hab)
    (λ h₁ h₂ _, heq_of_eq (quotient.sound ((h _ _).2 hab)))) a.2,
  inv_fun := λ a, quotient.lift_on a (λ a, (⟨⟦a.1⟧, (hp₂ _).1 a.2⟩ : {x // p₂ x}))
    (λ a b hab, subtype.ext_val (quotient.sound ((h _ _).1 hab))),
  left_inv := λ ⟨a, ha⟩, quotient.induction_on a (λ a ha, rfl) ha,
  right_inv := λ a, quotient.induction_on a (λ ⟨a, ha⟩, rfl) }

section swap
variable [decidable_eq α]

/-- A helper function for `equiv.swap`. -/
def swap_core (a b r : α) : α :=
if r = a then b
else if r = b then a
else r

theorem swap_core_self (r a : α) : swap_core a a r = r :=
by { unfold swap_core, split_ifs; cc }

theorem swap_core_swap_core (r a b : α) : swap_core a b (swap_core a b r) = r :=
by { unfold swap_core, split_ifs; cc }

theorem swap_core_comm (r a b : α) : swap_core a b r = swap_core b a r :=
by { unfold swap_core, split_ifs; cc }

/-- `swap a b` is the permutation that swaps `a` and `b` and
  leaves other values as is. -/
def swap (a b : α) : perm α :=
⟨swap_core a b, swap_core a b, λr, swap_core_swap_core r a b, λr, swap_core_swap_core r a b⟩

@[simp] theorem swap_self (a : α) : swap a a = equiv.refl _ :=
ext $ λ r, swap_core_self r a

theorem swap_comm (a b : α) : swap a b = swap b a :=
ext $ λ r, swap_core_comm r _ _

theorem swap_apply_def (a b x : α) : swap a b x = if x = a then b else if x = b then a else x :=
rfl

@[simp] theorem swap_apply_left (a b : α) : swap a b a = b :=
if_pos rfl

@[simp] theorem swap_apply_right (a b : α) : swap a b b = a :=
by { by_cases h : b = a; simp [swap_apply_def, h], }

theorem swap_apply_of_ne_of_ne {a b x : α} : x ≠ a → x ≠ b → swap a b x = x :=
by simp [swap_apply_def] {contextual := tt}

@[simp] theorem swap_swap (a b : α) : (swap a b).trans (swap a b) = equiv.refl _ :=
ext $ λ x, swap_core_swap_core _ _ _

@[simp] lemma swap_eq_refl_iff {x y : α} : swap x y = equiv.refl _ ↔ x = y :=
begin
  refine ⟨λ h, (equiv.refl _).injective _, λ h, h ▸ (swap_self _)⟩,
  rw [←h, swap_apply_left, h, refl_apply]
end

theorem swap_comp_apply {a b x : α} (π : perm α) :
  π.trans (swap a b) x = if π x = a then b else if π x = b then a else π x :=
by { cases π, refl }

lemma swap_eq_update (i j : α) :
  ⇑(equiv.swap i j) = update (update id j i) i j :=
funext $ λ x, by rw [update_apply _ i j, update_apply _ j i, equiv.swap_apply_def, id.def]

lemma comp_swap_eq_update (i j : α) (f : α → β) :
  f ∘ equiv.swap i j = update (update f j (f i)) i (f j) :=
by rw [swap_eq_update, comp_update, comp_update, comp.right_id]

@[simp] lemma symm_trans_swap_trans [decidable_eq β] (a b : α) (e : α ≃ β) :
  (e.symm.trans (swap a b)).trans e = swap (e a) (e b) :=
equiv.ext (λ x, begin
  have : ∀ a, e.symm x = a ↔ x = e a :=
    λ a, by { rw @eq_comm _ (e.symm x), split; intros; simp * at * },
  simp [swap_apply_def, this],
  split_ifs; simp
end)

@[simp] lemma trans_swap_trans_symm [decidable_eq β] (a b : β)
  (e : α ≃ β) : (e.trans (swap a b)).trans e.symm = swap (e.symm a) (e.symm b) :=
symm_trans_swap_trans a b e.symm

@[simp] lemma swap_apply_self (i j a : α) :
  swap i j (swap i j a) = a :=
by rw [← equiv.trans_apply, equiv.swap_swap, equiv.refl_apply]

/-- A function is invariant to a swap if it is equal at both elements -/
lemma apply_swap_eq_self {v : α → β} {i j : α} (hv : v i = v j) (k : α) : v (swap i j k) = v k :=
begin
  by_cases hi : k = i, { rw [hi, swap_apply_left, hv] },
  by_cases hj : k = j, { rw [hj, swap_apply_right, hv] },
  rw swap_apply_of_ne_of_ne hi hj,
end

namespace perm

@[simp] lemma sum_congr_swap_refl {α β : Sort*} [decidable_eq α] [decidable_eq β] (i j : α) :
  equiv.perm.sum_congr (equiv.swap i j) (equiv.refl β) = equiv.swap (sum.inl i) (sum.inl j) :=
begin
  ext x,
  cases x,
  { simp [sum.map, swap_apply_def],
    split_ifs; refl},
  { simp [sum.map, swap_apply_of_ne_of_ne] },
end

@[simp] lemma sum_congr_refl_swap {α β : Sort*} [decidable_eq α] [decidable_eq β] (i j : β) :
  equiv.perm.sum_congr (equiv.refl α) (equiv.swap i j) = equiv.swap (sum.inr i) (sum.inr j) :=
begin
  ext x,
  cases x,
  { simp [sum.map, swap_apply_of_ne_of_ne] },
  { simp [sum.map, swap_apply_def],
    split_ifs; refl},
end

end perm

/-- Augment an equivalence with a prescribed mapping `f a = b` -/
def set_value (f : α ≃ β) (a : α) (b : β) : α ≃ β :=
(swap a (f.symm b)).trans f

@[simp] theorem set_value_eq (f : α ≃ β) (a : α) (b : β) : set_value f a b a = b :=
by { dsimp [set_value], simp [swap_apply_left] }

end swap

protected lemma exists_unique_congr {p : α → Prop} {q : β → Prop} (f : α ≃ β)
  (h : ∀{x}, p x ↔ q (f x)) : (∃! x, p x) ↔ ∃! y, q y :=
begin
  split,
  { rintro ⟨a, ha₁, ha₂⟩,
    exact ⟨f a, h.1 ha₁, λ b hb, f.symm_apply_eq.1 (ha₂ (f.symm b) (h.2 (by simpa using hb)))⟩ },
  { rintro ⟨b, hb₁, hb₂⟩,
    exact ⟨f.symm b, h.2 (by simpa using hb₁), λ y hy, (eq_symm_apply f).2 (hb₂ _ (h.1 hy))⟩ }
end

protected lemma exists_unique_congr_left' {p : α → Prop} (f : α ≃ β) :
  (∃! x, p x) ↔ (∃! y, p (f.symm y)) :=
equiv.exists_unique_congr f (λx, by simp)

protected lemma exists_unique_congr_left {p : β → Prop} (f : α ≃ β) :
  (∃! x, p (f x)) ↔ (∃! y, p y) :=
(equiv.exists_unique_congr_left' f.symm).symm

protected lemma forall_congr {p : α → Prop} {q : β → Prop} (f : α ≃ β)
  (h : ∀{x}, p x ↔ q (f x)) : (∀x, p x) ↔ (∀y, q y) :=
begin
  split; intros h₂ x,
  { rw [←f.right_inv x], apply h.mp, apply h₂ },
  apply h.mpr, apply h₂
end
protected lemma forall_congr' {p : α → Prop} {q : β → Prop} (f : α ≃ β)
  (h : ∀{x}, p (f.symm x) ↔ q x) : (∀x, p x) ↔ (∀y, q y) :=
(equiv.forall_congr f.symm (λ x, h.symm)).symm

-- We next build some higher arity versions of `equiv.forall_congr`.
-- Although they appear to just be repeated applications of `equiv.forall_congr`,
-- unification of metavariables works better with these versions.
-- In particular, they are necessary in `equiv_rw`.
-- (Stopping at ternary functions seems reasonable: at least in 1-categorical mathematics,
-- it's rare to have axioms involving more than 3 elements at once.)
universes ua1 ua2 ub1 ub2 ug1 ug2
variables {α₁ : Sort ua1} {α₂ : Sort ua2}
          {β₁ : Sort ub1} {β₂ : Sort ub2}
          {γ₁ : Sort ug1} {γ₂ : Sort ug2}

protected lemma forall₂_congr {p : α₁ → β₁ → Prop} {q : α₂ → β₂ → Prop} (eα : α₁ ≃ α₂)
  (eβ : β₁ ≃ β₂) (h : ∀{x y}, p x y ↔ q (eα x) (eβ y)) :
  (∀x y, p x y) ↔ (∀x y, q x y) :=
begin
  apply equiv.forall_congr,
  intros,
  apply equiv.forall_congr,
  intros,
  apply h,
end
protected lemma forall₂_congr' {p : α₁ → β₁ → Prop} {q : α₂ → β₂ → Prop} (eα : α₁ ≃ α₂)
  (eβ : β₁ ≃ β₂) (h : ∀{x y}, p (eα.symm x) (eβ.symm y) ↔ q x y) :
  (∀x y, p x y) ↔ (∀x y, q x y) :=
(equiv.forall₂_congr eα.symm eβ.symm (λ x y, h.symm)).symm

protected lemma forall₃_congr {p : α₁ → β₁ → γ₁ → Prop} {q : α₂ → β₂ → γ₂ → Prop}
  (eα : α₁ ≃ α₂) (eβ : β₁ ≃ β₂) (eγ : γ₁ ≃ γ₂)
  (h : ∀{x y z}, p x y z ↔ q (eα x) (eβ y) (eγ z)) : (∀x y z, p x y z) ↔ (∀x y z, q x y z) :=
begin
  apply equiv.forall₂_congr,
  intros,
  apply equiv.forall_congr,
  intros,
  apply h,
end
protected lemma forall₃_congr' {p : α₁ → β₁ → γ₁ → Prop} {q : α₂ → β₂ → γ₂ → Prop}
  (eα : α₁ ≃ α₂) (eβ : β₁ ≃ β₂) (eγ : γ₁ ≃ γ₂)
  (h : ∀{x y z}, p (eα.symm x) (eβ.symm y) (eγ.symm z) ↔ q x y z) :
    (∀x y z, p x y z) ↔ (∀x y z, q x y z) :=
(equiv.forall₃_congr eα.symm eβ.symm eγ.symm (λ x y z, h.symm)).symm

protected lemma forall_congr_left' {p : α → Prop} (f : α ≃ β) :
  (∀x, p x) ↔ (∀y, p (f.symm y)) :=
equiv.forall_congr f (λx, by simp)

protected lemma forall_congr_left {p : β → Prop} (f : α ≃ β) :
  (∀x, p (f x)) ↔ (∀y, p y) :=
(equiv.forall_congr_left' f.symm).symm

protected lemma exists_congr_left {α β} (f : α ≃ β) {p : α → Prop} :
  (∃ a, p a) ↔ (∃ b, p (f.symm b)) :=
⟨λ ⟨a, h⟩, ⟨f a, by simpa using h⟩, λ ⟨b, h⟩, ⟨_, h⟩⟩

protected lemma set_forall_iff {α β} (e : α ≃ β) {p : set α → Prop} :
  (∀ a, p a) ↔ (∀ a, p (e ⁻¹' a)) :=
by simpa [equiv.image_eq_preimage] using (equiv.set.congr e).forall_congr_left'

protected lemma preimage_sUnion {α β} (f : α ≃ β) {s : set (set β)} :
  f ⁻¹' (⋃₀ s) = ⋃₀ (_root_.set.image f ⁻¹' s) :=
by { ext x, simp [(equiv.set.congr f).symm.exists_congr_left] }

section
variables (P : α → Sort w) (e : α ≃ β)

/--
Transport dependent functions through an equivalence of the base space.
-/
@[simps] def Pi_congr_left' : (Π a, P a) ≃ (Π b, P (e.symm b)) :=
{ to_fun := λ f x, f (e.symm x),
  inv_fun := λ f x, begin rw [← e.symm_apply_apply x], exact f (e x)  end,
  left_inv := λ f, funext $ λ x, eq_of_heq ((eq_rec_heq _ _).trans
    (by { dsimp, rw e.symm_apply_apply })),
  right_inv := λ f, funext $ λ x, eq_of_heq ((eq_rec_heq _ _).trans
    (by { rw e.apply_symm_apply })) }

end

section
variables (P : β → Sort w) (e : α ≃ β)

/--
Transporting dependent functions through an equivalence of the base,
expressed as a "simplification".
-/
def Pi_congr_left : (Π a, P (e a)) ≃ (Π b, P b) :=
(Pi_congr_left' P e.symm).symm
end

section
variables
  {W : α → Sort w} {Z : β → Sort z} (h₁ : α ≃ β) (h₂ : Π a : α, (W a ≃ Z (h₁ a)))

/--
Transport dependent functions through
an equivalence of the base spaces and a family
of equivalences of the matching fibers.
-/
def Pi_congr : (Π a, W a) ≃ (Π b, Z b) :=
(equiv.Pi_congr_right h₂).trans (equiv.Pi_congr_left _ h₁)
end

section
variables
  {W : α → Sort w} {Z : β → Sort z} (h₁ : α ≃ β) (h₂ : Π b : β, (W (h₁.symm b) ≃ Z b))

/--
Transport dependent functions through
an equivalence of the base spaces and a family
of equivalences of the matching fibres.
-/
def Pi_congr' : (Π a, W a) ≃ (Π b, Z b) :=
(Pi_congr h₁.symm (λ b, (h₂ b).symm)).symm
end

end equiv

lemma function.injective.swap_apply [decidable_eq α] [decidable_eq β] {f : α → β}
  (hf : function.injective f) (x y z : α) :
  equiv.swap (f x) (f y) (f z) = f (equiv.swap x y z) :=
begin
  by_cases hx : z = x, by simp [hx],
  by_cases hy : z = y, by simp [hy],
  rw [equiv.swap_apply_of_ne_of_ne hx hy, equiv.swap_apply_of_ne_of_ne (hf.ne hx) (hf.ne hy)]
end

lemma function.injective.swap_comp [decidable_eq α] [decidable_eq β] {f : α → β}
  (hf : function.injective f) (x y : α) :
  equiv.swap (f x) (f y) ∘ f = f ∘ equiv.swap x y :=
funext $ λ z, hf.swap_apply _ _ _

instance {α} [subsingleton α] : subsingleton (ulift α) := equiv.ulift.subsingleton
instance {α} [subsingleton α] : subsingleton (plift α) := equiv.plift.subsingleton

instance {α} [decidable_eq α] : decidable_eq (ulift α) := equiv.ulift.decidable_eq
instance {α} [decidable_eq α] : decidable_eq (plift α) := equiv.plift.decidable_eq

/-- If both `α` and `β` are singletons, then `α ≃ β`. -/
def equiv_of_unique_of_unique [unique α] [unique β] : α ≃ β :=
{ to_fun := λ _, default β,
  inv_fun := λ _, default α,
  left_inv := λ _, subsingleton.elim _ _,
  right_inv := λ _, subsingleton.elim _ _ }

/-- If `α` is a singleton, then it is equivalent to any `punit`. -/
def equiv_punit_of_unique [unique α] : α ≃ punit.{v} :=
equiv_of_unique_of_unique

/-- If `α` is a subsingleton, then it is equivalent to `α × α`. -/
def subsingleton_prod_self_equiv {α : Type*} [subsingleton α] : α × α ≃ α :=
{ to_fun := λ p, p.1,
  inv_fun := λ a, (a, a),
  left_inv := λ p, subsingleton.elim _ _,
  right_inv := λ p, subsingleton.elim _ _, }

/-- To give an equivalence between two subsingleton types, it is sufficient to give any two
    functions between them. -/
def equiv_of_subsingleton_of_subsingleton [subsingleton α] [subsingleton β]
  (f : α → β) (g : β → α) : α ≃ β :=
{ to_fun := f,
  inv_fun := g,
  left_inv := λ _, subsingleton.elim _ _,
  right_inv := λ _, subsingleton.elim _ _ }

/-- A nonempty subsingleton type is (noncomputably) equivalent to `punit`. -/
noncomputable
def equiv.punit_of_nonempty_of_subsingleton {α : Sort*} [h : nonempty α] [subsingleton α] :
  α ≃ punit.{v} :=
equiv_of_subsingleton_of_subsingleton
 (λ _, punit.star) (λ _, h.some)

/-- `unique (unique α)` is equivalent to `unique α`. -/
def unique_unique_equiv : unique (unique α) ≃ unique α :=
equiv_of_subsingleton_of_subsingleton (λ h, h.default)
  (λ h, { default := h, uniq := λ _, subsingleton.elim _ _ })

namespace quot

/-- An equivalence `e : α ≃ β` generates an equivalence between quotient spaces,
if `ra a₁ a₂ ↔ rb (e a₁) (e a₂). -/
protected def congr {ra : α → α → Prop} {rb : β → β → Prop} (e : α ≃ β)
  (eq : ∀a₁ a₂, ra a₁ a₂ ↔ rb (e a₁) (e a₂)) :
  quot ra ≃ quot rb :=
{ to_fun := quot.map e (assume a₁ a₂, (eq a₁ a₂).1),
  inv_fun := quot.map e.symm
    (assume b₁ b₂ h,
     (eq (e.symm b₁) (e.symm b₂)).2
       ((e.apply_symm_apply b₁).symm ▸ (e.apply_symm_apply b₂).symm ▸ h)),
  left_inv := by { rintros ⟨a⟩, dunfold quot.map, simp only [equiv.symm_apply_apply] },
  right_inv := by { rintros ⟨a⟩, dunfold quot.map, simp only [equiv.apply_symm_apply] } }

/-- Quotients are congruent on equivalences under equality of their relation.
An alternative is just to use rewriting with `eq`, but then computational proofs get stuck. -/
protected def congr_right {r r' : α → α → Prop} (eq : ∀a₁ a₂, r a₁ a₂ ↔ r' a₁ a₂) :
  quot r ≃ quot r' :=
quot.congr (equiv.refl α) eq

/-- An equivalence `e : α ≃ β` generates an equivalence between the quotient space of `α`
by a relation `ra` and the quotient space of `β` by the image of this relation under `e`. -/
protected def congr_left {r : α → α → Prop} (e : α ≃ β) :
  quot r ≃ quot (λ b b', r (e.symm b) (e.symm b')) :=
@quot.congr α β r (λ b b', r (e.symm b) (e.symm b')) e (λ a₁ a₂, by simp only [e.symm_apply_apply])

end quot

namespace quotient
/-- An equivalence `e : α ≃ β` generates an equivalence between quotient spaces,
if `ra a₁ a₂ ↔ rb (e a₁) (e a₂). -/
protected def congr {ra : setoid α} {rb : setoid β} (e : α ≃ β)
  (eq : ∀a₁ a₂, @setoid.r α ra a₁ a₂ ↔ @setoid.r β rb (e a₁) (e a₂)) :
  quotient ra ≃ quotient rb :=
quot.congr e eq

/-- Quotients are congruent on equivalences under equality of their relation.
An alternative is just to use rewriting with `eq`, but then computational proofs get stuck. -/
protected def congr_right {r r' : setoid α}
  (eq : ∀a₁ a₂, @setoid.r α r a₁ a₂ ↔ @setoid.r α r' a₁ a₂) : quotient r ≃ quotient r' :=
quot.congr_right eq
end quotient

/-- If a function is a bijection between two sets `s` and `t`, then it induces an
equivalence between the the types `↥s` and ``↥t`. -/
noncomputable def set.bij_on.equiv {α : Type*} {β : Type*} {s : set α} {t : set β} (f : α → β)
  (h : set.bij_on f s t) : s ≃ t :=
equiv.of_bijective _ h.bijective

namespace function

lemma update_comp_equiv {α β α' : Sort*} [decidable_eq α'] [decidable_eq α] (f : α → β) (g : α' ≃ α)
  (a : α) (v : β) :
  update f a v ∘ g = update (f ∘ g) (g.symm a) v :=
by rw [← update_comp_eq_of_injective _ g.injective, g.apply_symm_apply]

lemma update_apply_equiv_apply {α β α' : Sort*} [decidable_eq α'] [decidable_eq α]
  (f : α → β) (g : α' ≃ α) (a : α) (v : β) (a' : α') :
  update f a v (g a') = update (f ∘ g) (g.symm a) v a' :=
congr_fun (update_comp_equiv f g a v) a'

end function

/-- The composition of an updated function with an equiv on a subset can be expressed as an
updated function. -/
lemma dite_comp_equiv_update {α : Type*} {β : Sort*} {γ : Sort*} {s : set α} (e : β ≃ s)
  (v : β → γ) (w : α → γ) (j : β) (x : γ) [decidable_eq β] [decidable_eq α]
  [∀ j, decidable (j ∈ s)] :
  (λ (i : α), if h : i ∈ s then (function.update v j x) (e.symm ⟨i, h⟩) else w i) =
  function.update (λ (i : α), if h : i ∈ s then v (e.symm ⟨i, h⟩) else w i) (e j) x :=
begin
  ext i,
  by_cases h : i ∈ s,
  { rw [dif_pos h,
        function.update_apply_equiv_apply, equiv.symm_symm, function.comp,
        function.update_apply, function.update_apply,
        dif_pos h],
    have h_coe : (⟨i, h⟩ : s) = e j ↔ i = e j := subtype.ext_iff.trans (by rw subtype.coe_mk),
    simp_rw h_coe,
    congr, },
  { have : i ≠ e j,
      by { contrapose! h, have : (e j : α) ∈ s := (e j).2, rwa ← h at this },
    simp [h, this] }
end<|MERGE_RESOLUTION|>--- conflicted
+++ resolved
@@ -363,9 +363,6 @@
 @[simp] lemma symm_image_image {α β} (e : α ≃ β) (s : set α) : e.symm '' (e '' s) = s :=
 by { rw [← set.image_comp], simp }
 
-<<<<<<< HEAD
-lemma image_symm_image {α β} (e : α ≃ β) (s : set β) : e '' (e.symm '' s) = s :=
-=======
 lemma eq_image_iff_symm_image_eq {α β} (e : α ≃ β) (s : set α) (t : set β) :
   t = e '' s ↔ e.symm '' t = s :=
 begin
@@ -376,7 +373,6 @@
 end
 
 @[simp] lemma image_symm_image {α β} (e : α ≃ β) (s : set β) : e '' (e.symm '' s) = s :=
->>>>>>> fead60fe
 e.symm.symm_image_image s
 
 @[simp] lemma image_preimage {α β} (e : α ≃ β) (s : set β) : e '' (e ⁻¹' s) = s :=
