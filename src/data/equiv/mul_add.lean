--- conflicted
+++ resolved
@@ -261,111 +261,6 @@
 
 instance add_equiv.inhabited {M : Type*} [has_add M] : inhabited (M ≃+ M) := ⟨add_equiv.refl M⟩
 
-<<<<<<< HEAD
-/-- The group of multiplicative automorphisms. -/
-@[to_additive "The group of additive automorphisms."]
-def mul_aut (M : Type*) [has_mul M] := M ≃* M
-
-attribute [reducible] mul_aut add_aut
-
-namespace mul_aut
-
-variables (M) [has_mul M]
-
-/--
-The group operation on multiplicative automorphisms is defined by
-`λ g h, mul_equiv.trans h g`.
-This means that multiplication agrees with composition, `(g*h)(x) = g (h x)`.
--/
-instance : group (mul_aut M) :=
-by refine_struct
-{ mul := λ g h, mul_equiv.trans h g,
-  one := mul_equiv.refl M,
-  inv := mul_equiv.symm,
-  div := _ };
-intros; ext; try { refl }; apply equiv.left_inv
-
-instance : inhabited (mul_aut M) := ⟨1⟩
-
-@[simp] lemma coe_mul (e₁ e₂ : mul_aut M) : ⇑(e₁ * e₂) = e₁ ∘ e₂ := rfl
-@[simp] lemma coe_one : ⇑(1 : mul_aut M) = id := rfl
-
-lemma mul_def (e₁ e₂ : mul_aut M) : e₁ * e₂ = e₂.trans e₁ := rfl
-lemma one_def : (1 : mul_aut M) = mul_equiv.refl _ := rfl
-lemma inv_def (e₁ : mul_aut M) : e₁⁻¹ = e₁.symm := rfl
-@[simp] lemma mul_apply (e₁ e₂ : mul_aut M) (m : M) : (e₁ * e₂) m = e₁ (e₂ m) := rfl
-@[simp] lemma one_apply (m : M) : (1 : mul_aut M) m = m := rfl
-
-@[simp] lemma apply_inv_self (e : mul_aut M) (m : M) : e (e⁻¹ m) = m :=
-mul_equiv.apply_symm_apply _ _
-
-@[simp] lemma inv_apply_self (e : mul_aut M) (m : M) : e⁻¹ (e m) = m :=
-mul_equiv.apply_symm_apply _ _
-
-/-- Monoid hom from the group of multiplicative automorphisms to the group of permutations. -/
-def to_perm : mul_aut M →* equiv.perm M :=
-by refine_struct { to_fun := mul_equiv.to_equiv }; intros; refl
-
-/-- group conjugation as a group homomorphism into the automorphism group.
-  `conj g h = g * h * g⁻¹` -/
-def conj [group G] : G →* mul_aut G :=
-{ to_fun := λ g,
-  { to_fun := λ h, g * h * g⁻¹,
-    inv_fun := λ h, g⁻¹ * h * g,
-    left_inv := λ _, by simp [mul_assoc],
-    right_inv := λ _, by simp [mul_assoc],
-    map_mul' := by simp [mul_assoc] },
-  map_mul' := λ _ _, by ext; simp [mul_assoc],
-  map_one' := by ext; simp [mul_assoc] }
-
-@[simp] lemma conj_apply [group G] (g h : G) : conj g h = g * h * g⁻¹ := rfl
-@[simp] lemma conj_symm_apply [group G] (g h : G) : (conj g).symm h = g⁻¹ * h * g := rfl
-@[simp] lemma conj_inv_apply {G : Type*} [group G] (g h : G) : (conj g)⁻¹ h = g⁻¹ * h * g := rfl
-
-end mul_aut
-
-namespace add_aut
-
-variables (A) [has_add A]
-
-/--
-The group operation on additive automorphisms is defined by
-`λ g h, mul_equiv.trans h g`.
-This means that multiplication agrees with composition, `(g*h)(x) = g (h x)`.
--/
-instance group : group (add_aut A) :=
-by refine_struct
-{ mul := λ g h, add_equiv.trans h g,
-  one := add_equiv.refl A,
-  inv := add_equiv.symm,
-  div := _ };
-intros; ext; try { refl }; apply equiv.left_inv
-
-instance : inhabited (add_aut A) := ⟨1⟩
-
-@[simp] lemma coe_mul (e₁ e₂ : add_aut A) : ⇑(e₁ * e₂) = e₁ ∘ e₂ := rfl
-@[simp] lemma coe_one : ⇑(1 : add_aut A) = id := rfl
-
-lemma mul_def (e₁ e₂ : add_aut A) : e₁ * e₂ = e₂.trans e₁ := rfl
-lemma one_def : (1 : add_aut A) = add_equiv.refl _ := rfl
-lemma inv_def (e₁ : add_aut A) : e₁⁻¹ = e₁.symm := rfl
-@[simp] lemma mul_apply (e₁ e₂ : add_aut A) (a : A) : (e₁ * e₂) a = e₁ (e₂ a) := rfl
-@[simp] lemma one_apply (a : A) : (1 : add_aut A) a = a := rfl
-
-@[simp] lemma apply_inv_self (e : add_aut A) (a : A) : e⁻¹ (e a) = a :=
-add_equiv.apply_symm_apply _ _
-
-@[simp] lemma inv_apply_self (e : add_aut A) (a : A) : e (e⁻¹ a) = a :=
-add_equiv.apply_symm_apply _ _
-
-/-- Monoid hom from the group of multiplicative automorphisms to the group of permutations. -/
-def to_perm : add_aut A →* equiv.perm A :=
-by refine_struct { to_fun := add_equiv.to_equiv }; intros; refl
-
-end add_aut
-
-=======
->>>>>>> ac669c74
 /-- A group is isomorphic to its group of units. -/
 @[to_additive to_add_units "An additive group is isomorphic to its group of additive units"]
 def to_units {G} [group G] : G ≃* units G :=
