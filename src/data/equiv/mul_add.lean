--- conflicted
+++ resolved
@@ -288,16 +288,10 @@
 A multiplicative analogue of `equiv.arrow_congr`,
 where the equivalence between the targets is multiplicative.
 -/
-<<<<<<< HEAD
-@[to_additive "An additive analogue of `equiv.arrow_congr`,
-where the equivalence between the targets is additive.", simps apply]
-def arrow_congr {M N P Q : Type*} [monoid P] [monoid Q]
-=======
 @[simps apply,
   to_additive "An additive analogue of `equiv.arrow_congr`,
-where the equivalence between the targets is additive."]
+where the equivalence between the targets is additive.", simps apply]
 def arrow_congr {M N P Q : Type*} [mul_one_class P] [mul_one_class Q]
->>>>>>> 04af8bae
   (f : M ≃ N) (g : P ≃* Q) : (M → P) ≃* (N → Q) :=
 { to_fun := λ h n, g (h (f.symm n)),
   inv_fun := λ k m, g.symm (k (f m)),
@@ -309,16 +303,10 @@
 A multiplicative analogue of `equiv.arrow_congr`,
 for multiplicative maps from a monoid to a commutative monoid.
 -/
-<<<<<<< HEAD
-@[to_additive "An additive analogue of `equiv.arrow_congr`,
-for additive maps from an additive monoid to a commutative additive monoid.", simps apply]
-def monoid_hom_congr {M N P Q} [monoid M] [monoid N] [comm_monoid P] [comm_monoid Q]
-=======
 @[simps apply,
   to_additive "An additive analogue of `equiv.arrow_congr`,
-for additive maps from an additive monoid to a commutative additive monoid."]
+for additive maps from an additive monoid to a commutative additive monoid.", simps apply]
 def monoid_hom_congr {M N P Q} [mul_one_class M] [mul_one_class N] [comm_monoid P] [comm_monoid Q]
->>>>>>> 04af8bae
   (f : M ≃* N) (g : P ≃* Q) : (M →* P) ≃* (N →* Q) :=
 { to_fun := λ h,
   g.to_monoid_hom.comp (h.comp f.symm.to_monoid_hom),
@@ -358,13 +346,8 @@
 /-- Given a pair of monoid homomorphisms `f`, `g` such that `g.comp f = id` and `f.comp g = id`,
 returns an multiplicative equivalence with `to_fun = f` and `inv_fun = g`.  This constructor is
 useful if the underlying type(s) have specialized `ext` lemmas for monoid homomorphisms. -/
-<<<<<<< HEAD
 @[to_additive, simps {fully_applied := ff}]
-def monoid_hom.to_mul_equiv [monoid M] [monoid N] (f : M →* N) (g : N →* M)
-=======
-@[to_additive]
 def monoid_hom.to_mul_equiv [mul_one_class M] [mul_one_class N] (f : M →* N) (g : N →* M)
->>>>>>> 04af8bae
   (h₁ : g.comp f = monoid_hom.id _) (h₂ : f.comp g = monoid_hom.id _) :
   M ≃* N :=
 { to_fun := f,
@@ -373,14 +356,6 @@
   right_inv := monoid_hom.congr_fun h₂,
   map_mul' := f.map_mul }
 
-<<<<<<< HEAD
-=======
-@[simp, to_additive]
-lemma monoid_hom.coe_to_mul_equiv [mul_one_class M] [mul_one_class N]
-  (f : M →* N) (g : N →* M) (h₁ h₂) :
-  ⇑(f.to_mul_equiv g h₁ h₂) = f := rfl
-
->>>>>>> 04af8bae
 /-- An additive equivalence of additive groups preserves subtraction. -/
 lemma add_equiv.map_sub [add_group A] [add_group B] (h : A ≃+ B) (x y : A) :
   h (x - y) = h x - h y :=
@@ -497,43 +472,22 @@
 
 /-- Left multiplication by a nonzero element in a `group_with_zero` is a permutation of the
 underlying type. -/
-<<<<<<< HEAD
 @[simps {fully_applied := ff}]
-=======
->>>>>>> 04af8bae
 protected def mul_left' (a : G) (ha : a ≠ 0) : perm G :=
 { to_fun := λ x, a * x,
   inv_fun := λ x, a⁻¹ * x,
   left_inv := λ x, by { dsimp, rw [← mul_assoc, inv_mul_cancel ha, one_mul] },
   right_inv := λ x, by { dsimp, rw [← mul_assoc, mul_inv_cancel ha, one_mul] } }
 
-<<<<<<< HEAD
 /-- Right multiplication by a nonzero element in a `group_with_zero` is a permutation of the
 underlying type. -/
 @[simps {fully_applied := ff}]
-=======
-@[simp] lemma coe_mul_left' (a : G) (ha : a ≠ 0) : ⇑(equiv.mul_left' a ha) = (*) a := rfl
-
-@[simp] lemma mul_left'_symm_apply (a : G) (ha : a ≠ 0) :
-  ((equiv.mul_left' a ha).symm : G → G) = (*) a⁻¹ := rfl
-
-/-- Right multiplication by a nonzero element in a `group_with_zero` is a permutation of the
-underlying type. -/
->>>>>>> 04af8bae
 protected def mul_right' (a : G) (ha : a ≠ 0) : perm G :=
 { to_fun := λ x, x * a,
   inv_fun := λ x, x * a⁻¹,
   left_inv := λ x, by { dsimp, rw [mul_assoc, mul_inv_cancel ha, mul_one] },
   right_inv := λ x, by { dsimp, rw [mul_assoc, inv_mul_cancel ha, mul_one] } }
 
-<<<<<<< HEAD
-=======
-@[simp] lemma coe_mul_right' (a : G) (ha : a ≠ 0) : ⇑(equiv.mul_right' a ha) = λ x, x * a := rfl
-
-@[simp] lemma mul_right'_symm_apply (a : G) (ha : a ≠ 0) :
-  ((equiv.mul_right' a ha).symm : G → G) = λ x, x * a⁻¹ := rfl
-
->>>>>>> 04af8bae
 end group_with_zero
 
 end equiv
