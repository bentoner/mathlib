/-
Copyright (c) 2019 Abhimanyu Pallavi Sudhir. All rights reserved.
Released under Apache 2.0 license as described in the file LICENSE.
Authors: Abhimanyu Pallavi Sudhir
-/
import order.filter.filter_product
import analysis.specific_limits

/-!
# Construction of the hyperreal numbers as an ultraproduct of real sequences.
-/

open filter filter.germ
open_locale topological_space classical

/-- Hyperreal numbers on the ultrafilter extending the cofinite filter -/
@[derive [linear_ordered_field, inhabited]]
def hyperreal : Type := germ (hyperfilter ℕ : filter ℕ) ℝ

namespace hyperreal

notation `ℝ*` := hyperreal

noncomputable instance : has_coe_t ℝ ℝ* := ⟨λ x, (↑x : germ _ _)⟩

@[simp, norm_cast]
lemma coe_eq_coe {x y : ℝ} : (x : ℝ*) = y ↔ x = y :=
germ.const_inj

@[simp, norm_cast] lemma coe_eq_zero {x : ℝ} : (x : ℝ*) = 0 ↔ x = 0 := coe_eq_coe
@[simp, norm_cast] lemma coe_eq_one {x : ℝ} : (x : ℝ*) = 1 ↔ x = 1 := coe_eq_coe

@[simp, norm_cast] lemma coe_one : ↑(1 : ℝ) = (1 : ℝ*) := rfl
@[simp, norm_cast] lemma coe_zero : ↑(0 : ℝ) = (0 : ℝ*) := rfl
@[simp, norm_cast] lemma coe_inv (x : ℝ) : ↑(x⁻¹) = (x⁻¹ : ℝ*) := rfl
@[simp, norm_cast] lemma coe_neg (x : ℝ) : ↑(-x) = (-x : ℝ*) := rfl
@[simp, norm_cast] lemma coe_add (x y : ℝ) : ↑(x + y) = (x + y : ℝ*) := rfl
@[simp, norm_cast] lemma coe_bit0 (x : ℝ) : ↑(bit0 x) = (bit0 x : ℝ*) := rfl
@[simp, norm_cast] lemma coe_bit1 (x : ℝ) : ↑(bit1 x) = (bit1 x : ℝ*) := rfl
@[simp, norm_cast] lemma coe_mul (x y : ℝ) : ↑(x * y) = (x * y : ℝ*) := rfl
@[simp, norm_cast] lemma coe_div (x y : ℝ) : ↑(x / y) = (x / y : ℝ*) := rfl
@[simp, norm_cast] lemma coe_sub (x y : ℝ) : ↑(x - y) = (x - y : ℝ*) := rfl

@[simp, norm_cast] lemma coe_lt_coe {x y : ℝ} : (x : ℝ*) < y ↔ x < y := germ.const_lt
@[simp, norm_cast] lemma coe_pos {x : ℝ} : 0 < (x : ℝ*) ↔ 0 < x :=
coe_lt_coe
@[simp, norm_cast] lemma coe_le_coe {x y : ℝ} : (x : ℝ*) ≤ y ↔ x ≤ y := germ.const_le_iff
@[simp, norm_cast] lemma coe_abs (x : ℝ) : ((abs x : ℝ) : ℝ*) = abs x := germ.const_abs _
@[simp, norm_cast] lemma coe_max (x y : ℝ) : ((max x y : ℝ) : ℝ*) = max x y := germ.const_max _ _
@[simp, norm_cast] lemma coe_min (x y : ℝ) : ((min x y : ℝ) : ℝ*) = min x y := germ.const_min _ _

/-- Construct a hyperreal number from a sequence of real numbers. -/
noncomputable def of_seq (f : ℕ → ℝ) : ℝ* := (↑f : germ (hyperfilter ℕ : filter ℕ) ℝ)

/-- A sample infinitesimal hyperreal-/
noncomputable def epsilon : ℝ* := of_seq $ λ n, n⁻¹

/-- A sample infinite hyperreal-/
noncomputable def omega : ℝ* := of_seq coe

localized "notation `ε` := hyperreal.epsilon" in hyperreal
localized "notation `ω` := hyperreal.omega" in hyperreal

lemma epsilon_eq_inv_omega : ε = ω⁻¹ := rfl

lemma inv_epsilon_eq_omega : ε⁻¹ = ω := @inv_inv' _ _ ω

lemma epsilon_pos : 0 < ε :=
suffices ∀ᶠ i in hyperfilter ℕ, (0 : ℝ) < (i : ℕ)⁻¹, by rwa lt_def,
have h0' : {n : ℕ | ¬ 0 < n} = {0} :=
by simp only [not_lt, (set.set_of_eq_eq_singleton).symm]; ext; exact nat.le_zero_iff,
begin
  simp only [inv_pos, nat.cast_pos],
  exact mem_hyperfilter_of_finite_compl (by convert set.finite_singleton _),
end

lemma epsilon_ne_zero : ε ≠ 0 := ne_of_gt epsilon_pos

lemma omega_pos : 0 < ω := by rw ←inv_epsilon_eq_omega; exact inv_pos.2 epsilon_pos

lemma omega_ne_zero : ω ≠ 0 := ne_of_gt omega_pos

theorem epsilon_mul_omega : ε * ω = 1 := @inv_mul_cancel _ _ ω omega_ne_zero

lemma lt_of_tendsto_zero_of_pos {f : ℕ → ℝ} (hf : tendsto f at_top (𝓝 0)) :
  ∀ {r : ℝ}, 0 < r → of_seq f < (r : ℝ*) :=
begin
  simp only [metric.tendsto_at_top, dist_zero_right, norm, lt_def] at hf ⊢,
  intros r hr, cases hf r hr with N hf',
  have hs : {i : ℕ | f i < r}ᶜ ⊆ {i : ℕ | i ≤ N} :=
    λ i hi1, le_of_lt (by simp only [lt_iff_not_ge];
    exact λ hi2, hi1 (lt_of_le_of_lt (le_abs_self _) (hf' i hi2)) : i < N),
  exact mem_hyperfilter_of_finite_compl
    ((set.finite_le_nat N).subset hs)
end

lemma neg_lt_of_tendsto_zero_of_pos {f : ℕ → ℝ} (hf : tendsto f at_top (𝓝 0)) :
  ∀ {r : ℝ}, 0 < r → (-r : ℝ*) < of_seq f :=
λ r hr, have hg : _ := hf.neg,
neg_lt_of_neg_lt (by rw [neg_zero] at hg; exact lt_of_tendsto_zero_of_pos hg hr)

lemma gt_of_tendsto_zero_of_neg {f : ℕ → ℝ} (hf : tendsto f at_top (𝓝 0)) :
  ∀ {r : ℝ}, r < 0 → (r : ℝ*) < of_seq f :=
λ r hr, by rw [←neg_neg r, coe_neg];
exact neg_lt_of_tendsto_zero_of_pos hf (neg_pos.mpr hr)

lemma epsilon_lt_pos (x : ℝ) : 0 < x → ε < x :=
lt_of_tendsto_zero_of_pos tendsto_inverse_at_top_nhds_0_nat

/-- Standard part predicate -/
def is_st (x : ℝ*) (r : ℝ) := ∀ δ : ℝ, 0 < δ → (r - δ : ℝ*) < x ∧ x < r + δ

/-- Standard part function: like a "round" to ℝ instead of ℤ -/
noncomputable def st : ℝ* → ℝ :=
λ x, if h : ∃ r, is_st x r then classical.some h else 0

/-- A hyperreal number is infinitesimal if its standard part is 0 -/
def infinitesimal (x : ℝ*) := is_st x 0

/-- A hyperreal number is positive infinite if it is larger than all real numbers -/
def infinite_pos (x : ℝ*) := ∀ r : ℝ, ↑r < x

/-- A hyperreal number is negative infinite if it is smaller than all real numbers -/
def infinite_neg (x : ℝ*) := ∀ r : ℝ, x < r

/-- A hyperreal number is infinite if it is infinite positive or infinite negative -/
def infinite (x : ℝ*) := infinite_pos x ∨ infinite_neg x

/-!
### Some facts about `st`
-/

private lemma is_st_unique' (x : ℝ*) (r s : ℝ) (hr : is_st x r) (hs : is_st x s) (hrs : r < s) :
  false :=
have hrs' : _ := half_pos $ sub_pos_of_lt hrs,
have hr' : _ := (hr _ hrs').2,
have hs' : _ := (hs _ hrs').1,
have h : s - ((s - r) / 2) = r + (s - r) / 2 := by linarith,
begin
  norm_cast at *,
  rw h at hs',
  exact not_lt_of_lt hs' hr'
end

theorem is_st_unique {x : ℝ*} {r s : ℝ} (hr : is_st x r) (hs : is_st x s) : r = s :=
begin
  rcases lt_trichotomy r s with h | h | h,
  { exact false.elim (is_st_unique' x r s hr hs h) },
  { exact h },
  { exact false.elim (is_st_unique' x s r hs hr h) }
end

theorem not_infinite_of_exists_st {x : ℝ*} : (∃ r : ℝ, is_st x r) → ¬ infinite x :=
λ he hi, Exists.dcases_on he $ λ r hr, hi.elim
   (λ hip, not_lt_of_lt (hr 2 zero_lt_two).2 (hip $ r + 2))
   (λ hin, not_lt_of_lt (hr 2 zero_lt_two).1 (hin $ r - 2))

theorem is_st_Sup {x : ℝ*} (hni : ¬ infinite x) : is_st x (Sup {y : ℝ | (y : ℝ*) < x}) :=
let S : set ℝ := {y : ℝ | (y : ℝ*) < x} in
let R : _ := Sup S in
have hnile : _ := not_forall.mp (not_or_distrib.mp hni).1,
have hnige : _ := not_forall.mp (not_or_distrib.mp hni).2,
Exists.dcases_on hnile $ Exists.dcases_on hnige $ λ r₁ hr₁ r₂ hr₂,
have HR₁ : ∃ y : ℝ, y ∈ S :=
  ⟨r₁ - 1, lt_of_lt_of_le (coe_lt_coe.2 $ sub_one_lt _) (not_lt.mp hr₁) ⟩,
have HR₂ : ∃ z : ℝ, ∀ y ∈ S, y ≤ z :=
  ⟨ r₂, λ y hy, le_of_lt (coe_lt_coe.1 (lt_of_lt_of_le hy (not_lt.mp hr₂))) ⟩,
λ δ hδ,
  ⟨ lt_of_not_ge' $ λ c,
      have hc : ∀ y ∈ S, y ≤ R - δ := λ y hy, coe_le_coe.1 $ le_of_lt $ lt_of_lt_of_le hy c,
      not_lt_of_le ((real.Sup_le _ HR₁ HR₂).mpr hc) $ sub_lt_self R hδ,
    lt_of_not_ge' $ λ c,
      have hc : ↑(R + δ / 2) < x :=
        lt_of_lt_of_le (add_lt_add_left (coe_lt_coe.2 (half_lt_self hδ)) R) c,
      not_lt_of_le (real.le_Sup _ HR₂ hc) $ (lt_add_iff_pos_right _).mpr $ half_pos hδ⟩

theorem exists_st_of_not_infinite {x : ℝ*} (hni : ¬ infinite x) : ∃ r : ℝ, is_st x r :=
⟨Sup {y : ℝ | (y : ℝ*) < x}, is_st_Sup hni⟩

theorem st_eq_Sup {x : ℝ*} : st x = Sup {y : ℝ | (y : ℝ*) < x} :=
begin
unfold st, split_ifs,
{ exact is_st_unique (classical.some_spec h) (is_st_Sup (not_infinite_of_exists_st h)) },
{ cases not_imp_comm.mp exists_st_of_not_infinite h with H H,
  { rw (set.ext (λ i, ⟨λ hi, set.mem_univ i, λ hi, H i⟩) : {y : ℝ | (y : ℝ*) < x} = set.univ),
    exact (real.Sup_univ).symm },
  { rw (set.ext (λ i, ⟨λ hi, false.elim (not_lt_of_lt (H i) hi),
    λ hi, false.elim (set.not_mem_empty i hi)⟩) : {y : ℝ | (y : ℝ*) < x} = ∅),
    exact (real.Sup_empty).symm } }
end

theorem exists_st_iff_not_infinite {x : ℝ*} : (∃ r : ℝ, is_st x r) ↔ ¬ infinite x :=
⟨ not_infinite_of_exists_st, exists_st_of_not_infinite ⟩

theorem infinite_iff_not_exists_st {x : ℝ*} : infinite x ↔ ¬ ∃ r : ℝ, is_st x r :=
iff_not_comm.mp exists_st_iff_not_infinite

theorem st_infinite {x : ℝ*} (hi : infinite x) : st x = 0 :=
begin
  unfold st, split_ifs,
  { exact false.elim ((infinite_iff_not_exists_st.mp hi) h) },
  { refl }
end

lemma st_of_is_st {x : ℝ*} {r : ℝ} (hxr : is_st x r) : st x = r :=
begin
  unfold st, split_ifs,
  { exact is_st_unique (classical.some_spec h) hxr },
  { exact false.elim (h ⟨r, hxr⟩) }
end

lemma is_st_st_of_is_st {x : ℝ*} {r : ℝ} (hxr : is_st x r) : is_st x (st x) :=
by rwa [st_of_is_st hxr]

lemma is_st_st_of_exists_st {x : ℝ*} (hx : ∃ r : ℝ, is_st x r) : is_st x (st x) :=
Exists.dcases_on hx (λ r, is_st_st_of_is_st)

lemma is_st_st {x : ℝ*} (hx : st x ≠ 0) : is_st x (st x) :=
begin
  unfold st, split_ifs,
  { exact classical.some_spec h },
  { exact false.elim (hx (by unfold st; split_ifs; refl)) }
end

lemma is_st_st' {x : ℝ*} (hx : ¬ infinite x) : is_st x (st x) :=
is_st_st_of_exists_st $ exists_st_of_not_infinite hx

lemma is_st_refl_real (r : ℝ) : is_st r r :=
λ δ hδ, ⟨ sub_lt_self _ (coe_lt_coe.2 hδ), (lt_add_of_pos_right _ (coe_lt_coe.2 hδ)) ⟩

lemma st_id_real (r : ℝ) : st r = r := st_of_is_st (is_st_refl_real r)

lemma eq_of_is_st_real {r s : ℝ} : is_st r s → r = s := is_st_unique (is_st_refl_real r)

lemma is_st_real_iff_eq {r s : ℝ} : is_st r s ↔ r = s :=
⟨eq_of_is_st_real, λ hrs, by rw [hrs]; exact is_st_refl_real s⟩

lemma is_st_symm_real {r s : ℝ} : is_st r s ↔ is_st s r :=
by rw [is_st_real_iff_eq, is_st_real_iff_eq, eq_comm]

lemma is_st_trans_real {r s t : ℝ} : is_st r s → is_st s t → is_st r t :=
by rw [is_st_real_iff_eq, is_st_real_iff_eq, is_st_real_iff_eq]; exact eq.trans

lemma is_st_inj_real {r₁ r₂ s : ℝ} (h1 : is_st r₁ s) (h2 : is_st r₂ s) : r₁ = r₂ :=
eq.trans (eq_of_is_st_real h1) (eq_of_is_st_real h2).symm

lemma is_st_iff_abs_sub_lt_delta {x : ℝ*} {r : ℝ} :
  is_st x r ↔ ∀ (δ : ℝ), 0 < δ → abs (x - r) < δ :=
by simp only [abs_sub_lt_iff, @sub_lt _ _ (r : ℝ*) x _,
    @sub_lt_iff_lt_add' _ _ x (r : ℝ*) _, and_comm]; refl

lemma is_st_add {x y : ℝ*} {r s : ℝ} : is_st x r → is_st y s → is_st (x + y) (r + s) :=
λ hxr hys d hd,
have hxr' : _ := hxr (d / 2) (half_pos hd),
have hys' : _ := hys (d / 2) (half_pos hd),
⟨by convert add_lt_add hxr'.1 hys'.1 using 1; norm_cast; linarith,
 by convert add_lt_add hxr'.2 hys'.2 using 1; norm_cast; linarith⟩

lemma is_st_neg {x : ℝ*} {r : ℝ} (hxr : is_st x r) : is_st (-x) (-r) :=
λ d hd, by show -(r : ℝ*) - d < -x ∧ -x < -r + d; cases (hxr d hd); split; linarith

lemma is_st_sub {x y : ℝ*} {r s : ℝ} : is_st x r → is_st y s → is_st (x - y) (r - s) :=
λ hxr hys, by rw [sub_eq_add_neg, sub_eq_add_neg]; exact is_st_add hxr (is_st_neg hys)

/- (st x < st y) → (x < y) → (x ≤ y) → (st x ≤ st y) -/

lemma lt_of_is_st_lt {x y : ℝ*} {r s : ℝ} (hxr : is_st x r) (hys : is_st y s) :
  r < s → x < y :=
λ hrs, have hrs' : 0 < (s - r) / 2 := half_pos (sub_pos.mpr hrs),
have hxr' : _ := (hxr _ hrs').2, have hys' : _ := (hys _ hrs').1,
have H1 : r + ((s - r) / 2) = (r + s) / 2 := by linarith,
have H2 : s - ((s - r) / 2) = (r + s) / 2 := by linarith,
begin
  norm_cast at *,
  rw H1 at hxr',
  rw H2 at hys',
  exact lt_trans hxr' hys'
end

lemma is_st_le_of_le {x y : ℝ*} {r s : ℝ} (hrx : is_st x r) (hsy : is_st y s) :
  x ≤ y → r ≤ s := by rw [←not_lt, ←not_lt, not_imp_not]; exact lt_of_is_st_lt hsy hrx

lemma st_le_of_le {x y : ℝ*} (hix : ¬ infinite x) (hiy : ¬ infinite y) :
  x ≤ y → st x ≤ st y :=
have hx' : _ := is_st_st' hix, have hy' : _ := is_st_st' hiy,
is_st_le_of_le hx' hy'

lemma lt_of_st_lt {x y : ℝ*} (hix : ¬ infinite x) (hiy : ¬ infinite y) :
  st x < st y → x < y :=
have hx' : _ := is_st_st' hix, have hy' : _ := is_st_st' hiy,
lt_of_is_st_lt hx' hy'

/-!
### Basic lemmas about infinite
-/

lemma infinite_pos_def {x : ℝ*} : infinite_pos x ↔ ∀ r : ℝ, ↑r < x := by rw iff_eq_eq; refl

lemma infinite_neg_def {x : ℝ*} : infinite_neg x ↔ ∀ r : ℝ, x < r := by rw iff_eq_eq; refl

lemma ne_zero_of_infinite {x : ℝ*} : infinite x → x ≠ 0 :=
λ hI h0, or.cases_on hI
  (λ hip, lt_irrefl (0 : ℝ*) ((by rwa ←h0 : infinite_pos 0) 0))
  (λ hin, lt_irrefl (0 : ℝ*) ((by rwa ←h0 : infinite_neg 0) 0))

lemma not_infinite_zero : ¬ infinite 0 := λ hI, ne_zero_of_infinite hI rfl

lemma pos_of_infinite_pos {x : ℝ*} : infinite_pos x → 0 < x := λ hip, hip 0

lemma neg_of_infinite_neg {x : ℝ*} : infinite_neg x → x < 0 := λ hin, hin 0

lemma not_infinite_pos_of_infinite_neg {x : ℝ*} : infinite_neg x → ¬ infinite_pos x :=
λ hn hp, not_lt_of_lt (hn 1) (hp 1)

lemma not_infinite_neg_of_infinite_pos {x : ℝ*} : infinite_pos x → ¬ infinite_neg x :=
imp_not_comm.mp not_infinite_pos_of_infinite_neg

lemma infinite_neg_neg_of_infinite_pos {x : ℝ*} : infinite_pos x → infinite_neg (-x) :=
λ hp r, neg_lt.mp (hp (-r))

lemma infinite_pos_neg_of_infinite_neg {x : ℝ*} : infinite_neg x → infinite_pos (-x) :=
λ hp r, lt_neg.mp (hp (-r))

lemma infinite_pos_iff_infinite_neg_neg {x : ℝ*} : infinite_pos x ↔ infinite_neg (-x) :=
⟨ infinite_neg_neg_of_infinite_pos, λ hin, neg_neg x ▸ infinite_pos_neg_of_infinite_neg hin ⟩

lemma infinite_neg_iff_infinite_pos_neg {x : ℝ*} : infinite_neg x ↔ infinite_pos (-x) :=
⟨ infinite_pos_neg_of_infinite_neg, λ hin, neg_neg x ▸ infinite_neg_neg_of_infinite_pos hin ⟩

lemma infinite_iff_infinite_neg {x : ℝ*} : infinite x ↔ infinite (-x) :=
⟨ λ hi, or.cases_on hi
  (λ hip, or.inr (infinite_neg_neg_of_infinite_pos hip))
  (λ hin, or.inl (infinite_pos_neg_of_infinite_neg hin)),
 λ hi, or.cases_on hi
  (λ hipn, or.inr (infinite_neg_iff_infinite_pos_neg.mpr hipn))
  (λ hinp, or.inl (infinite_pos_iff_infinite_neg_neg.mpr hinp))⟩

lemma not_infinite_of_infinitesimal {x : ℝ*} : infinitesimal x → ¬ infinite x :=
λ hi hI, have hi' : _ := (hi 2 zero_lt_two), or.dcases_on hI
  (λ hip, have hip' : _ := hip 2, not_lt_of_lt hip' (by convert hi'.2; exact (zero_add 2).symm))
  (λ hin, have hin' : _ := hin (-2), not_lt_of_lt hin' (by convert hi'.1; exact (zero_sub 2).symm))

lemma not_infinitesimal_of_infinite {x : ℝ*} : infinite x → ¬ infinitesimal x :=
imp_not_comm.mp not_infinite_of_infinitesimal

lemma not_infinitesimal_of_infinite_pos {x : ℝ*} : infinite_pos x → ¬ infinitesimal x :=
λ hp, not_infinitesimal_of_infinite (or.inl hp)

lemma not_infinitesimal_of_infinite_neg {x : ℝ*} : infinite_neg x → ¬ infinitesimal x :=
λ hn, not_infinitesimal_of_infinite (or.inr hn)

lemma infinite_pos_iff_infinite_and_pos {x : ℝ*} : infinite_pos x ↔ (infinite x ∧ 0 < x) :=
⟨ λ hip, ⟨or.inl hip, hip 0⟩,
  λ ⟨hi, hp⟩, hi.cases_on (λ hip, hip) (λ hin, false.elim (not_lt_of_lt hp (hin 0))) ⟩

lemma infinite_neg_iff_infinite_and_neg {x : ℝ*} : infinite_neg x ↔ (infinite x ∧ x < 0) :=
⟨ λ hip, ⟨or.inr hip, hip 0⟩,
  λ ⟨hi, hp⟩, hi.cases_on (λ hin, false.elim (not_lt_of_lt hp (hin 0))) (λ hip, hip) ⟩

lemma infinite_pos_iff_infinite_of_pos {x : ℝ*} (hp : 0 < x) : infinite_pos x ↔ infinite x :=
by rw [infinite_pos_iff_infinite_and_pos]; exact ⟨λ hI, hI.1, λ hI, ⟨hI, hp⟩⟩

lemma infinite_pos_iff_infinite_of_nonneg {x : ℝ*} (hp : 0 ≤ x) : infinite_pos x ↔ infinite x :=
or.cases_on (lt_or_eq_of_le hp) (infinite_pos_iff_infinite_of_pos)
  (λ h, by rw h.symm; exact
  ⟨λ hIP, false.elim (not_infinite_zero (or.inl hIP)), λ hI, false.elim (not_infinite_zero hI)⟩)

lemma infinite_neg_iff_infinite_of_neg {x : ℝ*} (hn : x < 0) : infinite_neg x ↔ infinite x :=
by rw [infinite_neg_iff_infinite_and_neg]; exact ⟨λ hI, hI.1, λ hI, ⟨hI, hn⟩⟩

lemma infinite_pos_abs_iff_infinite_abs {x : ℝ*} : infinite_pos (abs x) ↔ infinite (abs x) :=
infinite_pos_iff_infinite_of_nonneg (abs_nonneg _)

lemma infinite_iff_infinite_pos_abs {x : ℝ*} : infinite x ↔ infinite_pos (abs x) :=
⟨ λ hi d, or.cases_on hi
   (λ hip, by rw [abs_of_pos (hip 0)]; exact hip d)
   (λ hin, by rw [abs_of_neg (hin 0)]; exact lt_neg.mp (hin (-d))),
  λ hipa, by { rcases (lt_trichotomy x 0) with h | h | h,
    { exact or.inr (infinite_neg_iff_infinite_pos_neg.mpr (by rwa abs_of_neg h at hipa)) },
    { exact false.elim (ne_zero_of_infinite (or.inl (by rw [h]; rwa [h, abs_zero] at hipa)) h) },
    { exact or.inl (by rwa abs_of_pos h at hipa) } } ⟩

lemma infinite_iff_infinite_abs {x : ℝ*} : infinite x ↔ infinite (abs x) :=
by rw [←infinite_pos_iff_infinite_of_nonneg (abs_nonneg _), infinite_iff_infinite_pos_abs]

lemma infinite_iff_abs_lt_abs {x : ℝ*} : infinite x ↔ ∀ r : ℝ, (abs r : ℝ*) < abs x :=
⟨ λ hI r, (coe_abs r) ▸ infinite_iff_infinite_pos_abs.mp hI (abs r),
  λ hR, or.cases_on (max_choice x (-x))
  (λ h, or.inl $ λ r, lt_of_le_of_lt (le_abs_self _) (h ▸ (hR r)))
  (λ h, or.inr $ λ r, neg_lt_neg_iff.mp $ lt_of_le_of_lt (neg_le_abs_self _) (h ▸ (hR r)))⟩

lemma infinite_pos_add_not_infinite_neg {x y : ℝ*} :
  infinite_pos x → ¬ infinite_neg y → infinite_pos (x + y) :=
begin
  intros hip hnin r,
  cases not_forall.mp hnin with r₂ hr₂,
  convert add_lt_add_of_lt_of_le (hip (r + -r₂)) (not_lt.mp hr₂) using 1,
  simp
end

lemma not_infinite_neg_add_infinite_pos {x y : ℝ*} :
  ¬ infinite_neg x → infinite_pos y → infinite_pos (x + y) :=
λ hx hy, by rw [add_comm]; exact infinite_pos_add_not_infinite_neg hy hx

lemma infinite_neg_add_not_infinite_pos {x y : ℝ*} :
  infinite_neg x → ¬ infinite_pos y → infinite_neg (x + y) :=
by rw [@infinite_neg_iff_infinite_pos_neg x, @infinite_pos_iff_infinite_neg_neg y,
       @infinite_neg_iff_infinite_pos_neg (x + y), neg_add];
exact infinite_pos_add_not_infinite_neg

lemma not_infinite_pos_add_infinite_neg {x y : ℝ*} :
  ¬ infinite_pos x → infinite_neg y → infinite_neg (x + y) :=
λ hx hy, by rw [add_comm]; exact infinite_neg_add_not_infinite_pos hy hx

lemma infinite_pos_add_infinite_pos {x y : ℝ*} :
  infinite_pos x → infinite_pos y → infinite_pos (x + y) :=
λ hx hy, infinite_pos_add_not_infinite_neg hx (not_infinite_neg_of_infinite_pos hy)

lemma infinite_neg_add_infinite_neg {x y : ℝ*} :
  infinite_neg x → infinite_neg y → infinite_neg (x + y) :=
λ hx hy, infinite_neg_add_not_infinite_pos hx (not_infinite_pos_of_infinite_neg hy)

lemma infinite_pos_add_not_infinite {x y : ℝ*} :
  infinite_pos x → ¬ infinite y → infinite_pos (x + y) :=
λ hx hy, infinite_pos_add_not_infinite_neg hx (not_or_distrib.mp hy).2

lemma infinite_neg_add_not_infinite {x y : ℝ*} :
  infinite_neg x → ¬ infinite y → infinite_neg (x + y) :=
λ hx hy, infinite_neg_add_not_infinite_pos hx (not_or_distrib.mp hy).1

theorem infinite_pos_of_tendsto_top {f : ℕ → ℝ} (hf : tendsto f at_top at_top) :
  infinite_pos (of_seq f) :=
λ r, have hf' : _ := tendsto_at_top_at_top.mp hf,
Exists.cases_on (hf' (r + 1)) $ λ i hi,
  have hi' : ∀ (a : ℕ), f a < (r + 1) → a < i :=
    λ a, by rw [←not_le, ←not_le]; exact not_imp_not.mpr (hi a),
  have hS : {a : ℕ | r < f a}ᶜ ⊆ {a : ℕ | a ≤ i} :=
    by simp only [set.compl_set_of, not_lt];
    exact λ a har, le_of_lt (hi' a (lt_of_le_of_lt har (lt_add_one _))),
  germ.coe_lt.2 $ mem_hyperfilter_of_finite_compl $
  (set.finite_le_nat _).subset hS

theorem infinite_neg_of_tendsto_bot {f : ℕ → ℝ} (hf : tendsto f at_top at_bot) :
  infinite_neg (of_seq f) :=
λ r, have hf' : _ := tendsto_at_top_at_bot.mp hf,
Exists.cases_on (hf' (r - 1)) $ λ i hi,
  have hi' : ∀ (a : ℕ), r - 1 < f a → a < i :=
    λ a, by rw [←not_le, ←not_le]; exact not_imp_not.mpr (hi a),
  have hS : {a : ℕ | f a < r}ᶜ ⊆ {a : ℕ | a ≤ i} :=
    by simp only [set.compl_set_of, not_lt];
    exact λ a har, le_of_lt (hi' a (lt_of_lt_of_le (sub_one_lt _) har)),
  germ.coe_lt.2 $ mem_hyperfilter_of_finite_compl $
  (set.finite_le_nat _).subset hS

lemma not_infinite_neg {x : ℝ*} : ¬ infinite x → ¬ infinite (-x) :=
not_imp_not.mpr infinite_iff_infinite_neg.mpr

lemma not_infinite_add {x y : ℝ*} (hx : ¬ infinite x) (hy : ¬ infinite y) :
  ¬ infinite (x + y) :=
have hx' : _ := exists_st_of_not_infinite hx, have hy' : _ := exists_st_of_not_infinite hy,
Exists.cases_on hx' $ Exists.cases_on hy' $
λ r hr s hs, not_infinite_of_exists_st $ ⟨s + r, is_st_add hs hr⟩

theorem not_infinite_iff_exist_lt_gt {x : ℝ*} : ¬ infinite x ↔ ∃ r s : ℝ, (r : ℝ*) < x ∧ x < s :=
⟨ λ hni,
Exists.dcases_on (not_forall.mp (not_or_distrib.mp hni).1) $
Exists.dcases_on (not_forall.mp (not_or_distrib.mp hni).2) $ λ r hr s hs,
by rw [not_lt] at hr hs; exact ⟨r - 1, s + 1,
  ⟨ lt_of_lt_of_le (by rw sub_eq_add_neg; norm_num) hr,
    lt_of_le_of_lt hs (by norm_num)⟩ ⟩,
λ hrs, Exists.dcases_on hrs $ λ r hr, Exists.dcases_on hr $ λ s hs,
  not_or_distrib.mpr ⟨not_forall.mpr ⟨s, lt_asymm (hs.2)⟩, not_forall.mpr ⟨r, lt_asymm (hs.1) ⟩⟩⟩

theorem not_infinite_real (r : ℝ) : ¬ infinite r := by rw not_infinite_iff_exist_lt_gt; exact
⟨ r - 1, r + 1, coe_lt_coe.2 $ sub_one_lt r, coe_lt_coe.2 $ lt_add_one r⟩

theorem not_real_of_infinite {x : ℝ*} : infinite x → ∀ r : ℝ, x ≠ r :=
λ hi r hr,  not_infinite_real r $ @eq.subst _ infinite _ _ hr hi

/-!
### Facts about `st` that require some infinite machinery
-/

private lemma is_st_mul' {x y : ℝ*} {r s : ℝ} (hxr : is_st x r) (hys : is_st y s) (hs : s ≠ 0) :
  is_st (x * y) (r * s) :=
have hxr' : _ := is_st_iff_abs_sub_lt_delta.mp hxr,
have hys' : _ := is_st_iff_abs_sub_lt_delta.mp hys,
have h : _ := not_infinite_iff_exist_lt_gt.mp $ not_imp_not.mpr infinite_iff_infinite_abs.mpr $
not_infinite_of_exists_st ⟨r, hxr⟩,
Exists.cases_on h $ λ u h', Exists.cases_on h' $ λ t ⟨hu, ht⟩,
is_st_iff_abs_sub_lt_delta.mpr $ λ d hd,
   calc abs (x * y - r * s)
      = abs (x * (y - s) + (x - r) * s) :
        by rw [mul_sub, sub_mul, add_sub, sub_add_cancel]
  ... ≤ abs (x * (y - s)) + abs ((x - r) * s) : abs_add _ _
  ... ≤ abs x * abs (y - s) + abs (x - r) * abs s : by simp only [abs_mul]
  ... ≤ abs x * ((d / t) / 2 : ℝ) + ((d / abs s) / 2 : ℝ) * abs s : add_le_add
        (mul_le_mul_of_nonneg_left (le_of_lt $ hys' _ $ half_pos $ div_pos hd $
          coe_pos.1 $ lt_of_le_of_lt (abs_nonneg x) ht) $ abs_nonneg _)
        (mul_le_mul_of_nonneg_right (le_of_lt $ hxr' _ $ half_pos $ div_pos hd $
          abs_pos.2 hs) $ abs_nonneg _)
  ... = (d / 2 * (abs x / t) + d / 2 : ℝ*) : by
      { push_cast [-filter.germ.const_div], -- TODO: Why wasn't `hyperreal.coe_div` used?
        have : (abs s : ℝ*) ≠ 0, by simpa,
        have : (2 : ℝ*) ≠ 0 := two_ne_zero,
        field_simp [*, add_mul, mul_add, mul_assoc, mul_comm, mul_left_comm] }
  ... < (d / 2 * 1 + d / 2 : ℝ*) :
        add_lt_add_right (mul_lt_mul_of_pos_left
        ((div_lt_one $ lt_of_le_of_lt (abs_nonneg x) ht).mpr ht) $
        half_pos $ coe_pos.2 hd) _
  ... = (d : ℝ*) : by rw [mul_one, add_halves]

lemma is_st_mul {x y : ℝ*} {r s : ℝ} (hxr : is_st x r) (hys : is_st y s) :
  is_st (x * y) (r * s) :=
have h : _ := not_infinite_iff_exist_lt_gt.mp $
  not_imp_not.mpr infinite_iff_infinite_abs.mpr $ not_infinite_of_exists_st ⟨r, hxr⟩,
Exists.cases_on h $ λ u h', Exists.cases_on h' $ λ t ⟨hu, ht⟩,
begin
  by_cases hs : s = 0,
  { apply is_st_iff_abs_sub_lt_delta.mpr, intros d hd,
    have hys' : _ := is_st_iff_abs_sub_lt_delta.mp hys (d / t)
      (div_pos hd (coe_pos.1 (lt_of_le_of_lt (abs_nonneg x) ht))),
    rw [hs, coe_zero, sub_zero] at hys',
    rw [hs, mul_zero, coe_zero, sub_zero, abs_mul, mul_comm,
        ←div_mul_cancel (d : ℝ*) (ne_of_gt (lt_of_le_of_lt (abs_nonneg x) ht)),
        ←coe_div],
    exact mul_lt_mul'' hys' ht (abs_nonneg _) (abs_nonneg _) },
  exact is_st_mul' hxr hys hs,
end

--AN INFINITE LEMMA THAT REQUIRES SOME MORE ST MACHINERY
lemma not_infinite_mul {x y : ℝ*} (hx : ¬ infinite x) (hy : ¬ infinite y) :
  ¬ infinite (x * y) :=
have hx' : _ := exists_st_of_not_infinite hx, have hy' : _ := exists_st_of_not_infinite hy,
Exists.cases_on hx' $ Exists.cases_on hy' $ λ r hr s hs, not_infinite_of_exists_st $
⟨s * r, is_st_mul hs hr⟩
---

lemma st_add {x y : ℝ*} (hx : ¬infinite x) (hy : ¬infinite y) : st (x + y) = st x + st y :=
have hx' : _ := is_st_st' hx,
have hy' : _ := is_st_st' hy,
have hxy : _ := is_st_st' (not_infinite_add hx hy),
have hxy' : _ := is_st_add hx' hy',
is_st_unique hxy hxy'

lemma st_neg (x : ℝ*) : st (-x) = - st x :=
if h : infinite x
then by rw [st_infinite h, st_infinite (infinite_iff_infinite_neg.mp h), neg_zero]
else is_st_unique (is_st_st' (not_infinite_neg h)) (is_st_neg (is_st_st' h))

lemma st_mul {x y : ℝ*} (hx : ¬infinite x) (hy : ¬infinite y) : st (x * y) = (st x) * (st y) :=
have hx' : _ := is_st_st' hx,
have hy' : _ := is_st_st' hy,
have hxy : _ := is_st_st' (not_infinite_mul hx hy),
have hxy' : _ := is_st_mul hx' hy',
is_st_unique hxy hxy'

/-!
### Basic lemmas about infinitesimal
-/

theorem infinitesimal_def {x : ℝ*} :
  infinitesimal x ↔ (∀ r : ℝ, 0 < r → -(r : ℝ*) < x ∧ x < r) :=
⟨ λ hi r hr, by { convert (hi r hr); simp },
  λ hi d hd, by { convert (hi d hd); simp } ⟩

theorem lt_of_pos_of_infinitesimal {x : ℝ*} : infinitesimal x → ∀ r : ℝ, 0 < r → x < r :=
λ hi r hr, ((infinitesimal_def.mp hi) r hr).2

theorem lt_neg_of_pos_of_infinitesimal {x : ℝ*} : infinitesimal x → ∀ r : ℝ, 0 < r → -↑r < x :=
λ hi r hr, ((infinitesimal_def.mp hi) r hr).1

theorem gt_of_neg_of_infinitesimal {x : ℝ*} : infinitesimal x → ∀ r : ℝ, r < 0 → ↑r < x :=
λ hi r hr, by convert ((infinitesimal_def.mp hi) (-r) (neg_pos.mpr hr)).1;
exact (neg_neg ↑r).symm

theorem abs_lt_real_iff_infinitesimal {x : ℝ*} :
  infinitesimal x ↔ ∀ r : ℝ, r ≠ 0 → abs x < abs r :=
⟨ λ hi r hr, abs_lt.mpr (by rw ←coe_abs;
  exact infinitesimal_def.mp hi (abs r) (abs_pos.2 hr)),
  λ hR, infinitesimal_def.mpr $ λ r hr, abs_lt.mp $
  (abs_of_pos $ coe_pos.2 hr) ▸ hR r $ ne_of_gt hr ⟩

lemma infinitesimal_zero : infinitesimal 0 := is_st_refl_real 0

lemma zero_of_infinitesimal_real {r : ℝ} : infinitesimal r → r = 0 := eq_of_is_st_real

lemma zero_iff_infinitesimal_real {r : ℝ} : infinitesimal r ↔ r = 0 :=
⟨zero_of_infinitesimal_real, λ hr, by rw hr; exact infinitesimal_zero⟩

lemma infinitesimal_add {x y : ℝ*} (hx : infinitesimal x) (hy : infinitesimal y) :
  infinitesimal (x + y) :=
by simpa only [add_zero] using is_st_add hx hy

lemma infinitesimal_neg {x : ℝ*} (hx : infinitesimal x) : infinitesimal (-x) :=
by simpa only [neg_zero] using is_st_neg hx

lemma infinitesimal_neg_iff {x : ℝ*} : infinitesimal x ↔ infinitesimal (-x) :=
⟨infinitesimal_neg, λ h, (neg_neg x) ▸ @infinitesimal_neg (-x) h⟩

lemma infinitesimal_mul {x y : ℝ*} (hx : infinitesimal x) (hy : infinitesimal y) :
  infinitesimal (x * y) :=
by simpa only [mul_zero] using is_st_mul hx hy

theorem infinitesimal_of_tendsto_zero {f : ℕ → ℝ} :
  tendsto f at_top (𝓝 0) → infinitesimal (of_seq f) :=
<<<<<<< HEAD
λ hf d hd, by rw [sub_eq_add_neg, ←of_neg, ←filter_product.of_add, ←filter_product.of_add,
  zero_add, zero_add];
=======
λ hf d hd, by rw [sub_eq_add_neg, ←coe_neg, ←coe_add, ←coe_add, zero_add, zero_add];
>>>>>>> 6df15017
exact ⟨neg_lt_of_tendsto_zero_of_pos hf hd, lt_of_tendsto_zero_of_pos hf hd⟩

theorem infinitesimal_epsilon : infinitesimal ε :=
infinitesimal_of_tendsto_zero tendsto_inverse_at_top_nhds_0_nat

lemma not_real_of_infinitesimal_ne_zero (x : ℝ*) :
  infinitesimal x → x ≠ 0 → ∀ r : ℝ, x ≠ r :=
λ hi hx r hr, hx $ hr.trans $ coe_eq_zero.2 $
is_st_unique (hr.symm ▸ is_st_refl_real r : is_st x r) hi

theorem infinitesimal_sub_is_st {x : ℝ*} {r : ℝ} (hxr : is_st x r) : infinitesimal (x - r) :=
show is_st (x - r) 0,
by { rw [sub_eq_add_neg, ← add_neg_self r], exact is_st_add hxr (is_st_refl_real (-r)) }

theorem infinitesimal_sub_st {x : ℝ*} (hx : ¬infinite x) : infinitesimal (x - st x) :=
infinitesimal_sub_is_st $ is_st_st' hx

lemma infinite_pos_iff_infinitesimal_inv_pos {x : ℝ*} :
  infinite_pos x ↔ (infinitesimal x⁻¹ ∧ 0 < x⁻¹) :=
⟨ λ hip, ⟨ infinitesimal_def.mpr $ λ r hr,
  ⟨ lt_trans (coe_lt_coe.2 (neg_neg_of_pos hr)) (inv_pos.2 (hip 0)),
    (inv_lt (coe_lt_coe.2 hr) (hip 0)).mp (by convert hip r⁻¹) ⟩,
  inv_pos.2 $ hip 0 ⟩,
  λ ⟨hi, hp⟩ r, @classical.by_cases (r = 0) (↑r < x) (λ h, eq.substr h (inv_pos.mp hp)) $
  λ h, lt_of_le_of_lt (coe_le_coe.2 (le_abs_self r))
  ((inv_lt_inv (inv_pos.mp hp) (coe_lt_coe.2 (abs_pos.2 h))).mp
  ((infinitesimal_def.mp hi) ((abs r)⁻¹) (inv_pos.2 (abs_pos.2 h))).2) ⟩

lemma infinite_neg_iff_infinitesimal_inv_neg {x : ℝ*} :
  infinite_neg x ↔ (infinitesimal x⁻¹ ∧ x⁻¹ < 0) :=
⟨ λ hin, have hin' : _ := infinite_pos_iff_infinitesimal_inv_pos.mp
  (infinite_pos_neg_of_infinite_neg hin),
  by rwa [infinitesimal_neg_iff, ←neg_pos, neg_inv],
  λ hin, by rwa [←neg_pos, infinitesimal_neg_iff, neg_inv,
    ←infinite_pos_iff_infinitesimal_inv_pos, ←infinite_neg_iff_infinite_pos_neg] at hin ⟩

theorem infinitesimal_inv_of_infinite {x : ℝ*} : infinite x → infinitesimal x⁻¹ :=
λ hi, or.cases_on hi
 (λ hip, (infinite_pos_iff_infinitesimal_inv_pos.mp hip).1)
 (λ hin, (infinite_neg_iff_infinitesimal_inv_neg.mp hin).1)

theorem infinite_of_infinitesimal_inv {x : ℝ*} (h0 : x ≠ 0) (hi : infinitesimal x⁻¹ ) :
  infinite x :=
begin
  cases (lt_or_gt_of_ne h0) with hn hp,
  { exact or.inr (infinite_neg_iff_infinitesimal_inv_neg.mpr ⟨hi, inv_lt_zero.mpr hn⟩) },
  { exact or.inl (infinite_pos_iff_infinitesimal_inv_pos.mpr ⟨hi, inv_pos.mpr hp⟩) }
end

theorem infinite_iff_infinitesimal_inv {x : ℝ*} (h0 : x ≠ 0) : infinite x ↔ infinitesimal x⁻¹ :=
⟨ infinitesimal_inv_of_infinite, infinite_of_infinitesimal_inv h0 ⟩

lemma infinitesimal_pos_iff_infinite_pos_inv {x : ℝ*} :
  infinite_pos x⁻¹ ↔ (infinitesimal x ∧ 0 < x) :=
by convert infinite_pos_iff_infinitesimal_inv_pos; simp only [inv_inv']

lemma infinitesimal_neg_iff_infinite_neg_inv {x : ℝ*} :
  infinite_neg x⁻¹ ↔ (infinitesimal x ∧ x < 0) :=
by convert infinite_neg_iff_infinitesimal_inv_neg; simp only [inv_inv']

theorem infinitesimal_iff_infinite_inv {x : ℝ*} (h : x ≠ 0) : infinitesimal x ↔ infinite x⁻¹ :=
by convert (infinite_iff_infinitesimal_inv (inv_ne_zero h)).symm; simp only [inv_inv']

/-!
### `st` stuff that requires infinitesimal machinery
-/

theorem is_st_of_tendsto {f : ℕ → ℝ} {r : ℝ} (hf : tendsto f at_top (𝓝 r)) :
  is_st (of_seq f) r :=
have hg : tendsto (λ n, f n - r) at_top (𝓝 0) :=
  (sub_self r) ▸ (hf.sub tendsto_const_nhds),
by rw [←(zero_add r), ←(sub_add_cancel f (λ n, r))];
exact is_st_add (infinitesimal_of_tendsto_zero hg) (is_st_refl_real r)

lemma is_st_inv {x : ℝ*} {r : ℝ} (hi : ¬ infinitesimal x) : is_st x r → is_st x⁻¹ r⁻¹ :=
λ hxr, have h : x ≠ 0 := (λ h, hi (h.symm ▸ infinitesimal_zero)),
have H : _ := exists_st_of_not_infinite $ not_imp_not.mpr (infinitesimal_iff_infinite_inv h).mpr hi,
Exists.cases_on H $ λ s hs,
have H' : is_st 1 (r * s) := mul_inv_cancel h ▸ is_st_mul hxr hs,
have H'' : s = r⁻¹ := one_div r ▸ eq_one_div_of_mul_eq_one (eq_of_is_st_real H').symm,
H'' ▸ hs

lemma st_inv (x : ℝ*) : st x⁻¹ = (st x)⁻¹ :=
begin
  by_cases h0 : x = 0,
  rw [h0, inv_zero, ←coe_zero, st_id_real, inv_zero],
  by_cases h1 : infinitesimal x,
  rw [st_infinite ((infinitesimal_iff_infinite_inv h0).mp h1), st_of_is_st h1, inv_zero],
  by_cases h2 : infinite x,
  rw [st_of_is_st (infinitesimal_inv_of_infinite h2), st_infinite h2, inv_zero],
  exact st_of_is_st (is_st_inv h1 (is_st_st' h2)),
end

/-!
### Infinite stuff that requires infinitesimal machinery
-/

lemma infinite_pos_omega : infinite_pos ω :=
infinite_pos_iff_infinitesimal_inv_pos.mpr ⟨infinitesimal_epsilon, epsilon_pos⟩

lemma infinite_omega : infinite ω :=
(infinite_iff_infinitesimal_inv omega_ne_zero).mpr infinitesimal_epsilon

lemma infinite_pos_mul_of_infinite_pos_not_infinitesimal_pos {x y : ℝ*} :
  infinite_pos x → ¬ infinitesimal y → 0 < y → infinite_pos (x * y) :=
λ hx hy₁ hy₂ r, have hy₁' : _ := not_forall.mp (by rw infinitesimal_def at hy₁; exact hy₁),
Exists.dcases_on hy₁' $ λ r₁ hy₁'',
have hyr : _ := by rw [not_imp, ←abs_lt, not_lt, abs_of_pos hy₂] at hy₁''; exact hy₁'',
<<<<<<< HEAD
by rw [←div_mul_cancel r (ne_of_gt hyr.1), filter_product.of_mul];
exact mul_lt_mul (hx (r / r₁)) hyr.2 (of_lt_of_lt U hyr.1) (le_of_lt (hx 0))
=======
by rw [←div_mul_cancel r (ne_of_gt hyr.1), coe_mul];
exact mul_lt_mul (hx (r / r₁)) hyr.2 (coe_lt_coe.2 hyr.1) (le_of_lt (hx 0))
>>>>>>> 6df15017

lemma infinite_pos_mul_of_not_infinitesimal_pos_infinite_pos {x y : ℝ*} :
  ¬ infinitesimal x → 0 < x → infinite_pos y → infinite_pos (x * y) :=
λ hx hp hy, by rw mul_comm; exact infinite_pos_mul_of_infinite_pos_not_infinitesimal_pos hy hx hp

lemma infinite_pos_mul_of_infinite_neg_not_infinitesimal_neg {x y : ℝ*} :
  infinite_neg x → ¬ infinitesimal y → y < 0 → infinite_pos (x * y) :=
by rw [infinite_neg_iff_infinite_pos_neg, ←neg_pos, ←neg_mul_neg, infinitesimal_neg_iff];
exact infinite_pos_mul_of_infinite_pos_not_infinitesimal_pos

lemma infinite_pos_mul_of_not_infinitesimal_neg_infinite_neg {x y : ℝ*} :
  ¬ infinitesimal x → x < 0 → infinite_neg y → infinite_pos (x * y) :=
λ hx hp hy, by rw mul_comm; exact infinite_pos_mul_of_infinite_neg_not_infinitesimal_neg hy hx hp

lemma infinite_neg_mul_of_infinite_pos_not_infinitesimal_neg {x y : ℝ*} :
  infinite_pos x → ¬ infinitesimal y → y < 0 → infinite_neg (x * y) :=
by rw [infinite_neg_iff_infinite_pos_neg, ←neg_pos, neg_mul_eq_mul_neg, infinitesimal_neg_iff];
exact infinite_pos_mul_of_infinite_pos_not_infinitesimal_pos

lemma infinite_neg_mul_of_not_infinitesimal_neg_infinite_pos {x y : ℝ*} :
  ¬ infinitesimal x → x < 0 → infinite_pos y → infinite_neg (x * y) :=
λ hx hp hy, by rw mul_comm; exact infinite_neg_mul_of_infinite_pos_not_infinitesimal_neg hy hx hp

lemma infinite_neg_mul_of_infinite_neg_not_infinitesimal_pos {x y : ℝ*} :
  infinite_neg x → ¬ infinitesimal y → 0 < y → infinite_neg (x * y) :=
by rw [infinite_neg_iff_infinite_pos_neg, infinite_neg_iff_infinite_pos_neg, neg_mul_eq_neg_mul];
exact infinite_pos_mul_of_infinite_pos_not_infinitesimal_pos

lemma infinite_neg_mul_of_not_infinitesimal_pos_infinite_neg {x y : ℝ*} :
  ¬ infinitesimal x → 0 < x → infinite_neg y → infinite_neg (x * y) :=
λ hx hp hy, by rw mul_comm; exact infinite_neg_mul_of_infinite_neg_not_infinitesimal_pos hy hx hp

lemma infinite_pos_mul_infinite_pos {x y : ℝ*} :
  infinite_pos x → infinite_pos y → infinite_pos (x * y) :=
λ hx hy, infinite_pos_mul_of_infinite_pos_not_infinitesimal_pos
hx (not_infinitesimal_of_infinite_pos hy) (hy 0)

lemma infinite_neg_mul_infinite_neg {x y : ℝ*} :
  infinite_neg x → infinite_neg y → infinite_pos (x * y) :=
λ hx hy, infinite_pos_mul_of_infinite_neg_not_infinitesimal_neg
hx (not_infinitesimal_of_infinite_neg hy) (hy 0)

lemma infinite_pos_mul_infinite_neg {x y : ℝ*} :
  infinite_pos x → infinite_neg y → infinite_neg (x * y) :=
λ hx hy, infinite_neg_mul_of_infinite_pos_not_infinitesimal_neg
hx (not_infinitesimal_of_infinite_neg hy) (hy 0)

lemma infinite_neg_mul_infinite_pos {x y : ℝ*} :
  infinite_neg x → infinite_pos y → infinite_neg (x * y) :=
λ hx hy, infinite_neg_mul_of_infinite_neg_not_infinitesimal_pos
hx (not_infinitesimal_of_infinite_pos hy) (hy 0)

lemma infinite_mul_of_infinite_not_infinitesimal {x y : ℝ*} :
  infinite x → ¬ infinitesimal y → infinite (x * y) :=
λ hx hy, have h0 : y < 0 ∨ 0 < y := lt_or_gt_of_ne (λ H0, hy (eq.substr H0 (is_st_refl_real 0))),
or.dcases_on hx
  (or.dcases_on h0
    (λ H0 Hx, or.inr (infinite_neg_mul_of_infinite_pos_not_infinitesimal_neg Hx hy H0))
    (λ H0 Hx, or.inl (infinite_pos_mul_of_infinite_pos_not_infinitesimal_pos Hx hy H0)))
  (or.dcases_on h0
    (λ H0 Hx, or.inl (infinite_pos_mul_of_infinite_neg_not_infinitesimal_neg Hx hy H0))
    (λ H0 Hx, or.inr (infinite_neg_mul_of_infinite_neg_not_infinitesimal_pos Hx hy H0)))

lemma infinite_mul_of_not_infinitesimal_infinite {x y : ℝ*} :
  ¬ infinitesimal x → infinite y → infinite (x * y) :=
λ hx hy, by rw [mul_comm]; exact infinite_mul_of_infinite_not_infinitesimal hy hx

lemma infinite_mul_infinite {x y : ℝ*} : infinite x → infinite y → infinite (x * y) :=
λ hx hy, infinite_mul_of_infinite_not_infinitesimal hx (not_infinitesimal_of_infinite hy)

end hyperreal<|MERGE_RESOLUTION|>--- conflicted
+++ resolved
@@ -604,12 +604,8 @@
 
 theorem infinitesimal_of_tendsto_zero {f : ℕ → ℝ} :
   tendsto f at_top (𝓝 0) → infinitesimal (of_seq f) :=
-<<<<<<< HEAD
-λ hf d hd, by rw [sub_eq_add_neg, ←of_neg, ←filter_product.of_add, ←filter_product.of_add,
+λ hf d hd, by rw [sub_eq_add_neg, ←coe_neg, ←filter_product.of_add, ←filter_product.of_add,
   zero_add, zero_add];
-=======
-λ hf d hd, by rw [sub_eq_add_neg, ←coe_neg, ←coe_add, ←coe_add, zero_add, zero_add];
->>>>>>> 6df15017
 exact ⟨neg_lt_of_tendsto_zero_of_pos hf hd, lt_of_tendsto_zero_of_pos hf hd⟩
 
 theorem infinitesimal_epsilon : infinitesimal ε :=
@@ -718,13 +714,8 @@
 λ hx hy₁ hy₂ r, have hy₁' : _ := not_forall.mp (by rw infinitesimal_def at hy₁; exact hy₁),
 Exists.dcases_on hy₁' $ λ r₁ hy₁'',
 have hyr : _ := by rw [not_imp, ←abs_lt, not_lt, abs_of_pos hy₂] at hy₁''; exact hy₁'',
-<<<<<<< HEAD
 by rw [←div_mul_cancel r (ne_of_gt hyr.1), filter_product.of_mul];
-exact mul_lt_mul (hx (r / r₁)) hyr.2 (of_lt_of_lt U hyr.1) (le_of_lt (hx 0))
-=======
-by rw [←div_mul_cancel r (ne_of_gt hyr.1), coe_mul];
 exact mul_lt_mul (hx (r / r₁)) hyr.2 (coe_lt_coe.2 hyr.1) (le_of_lt (hx 0))
->>>>>>> 6df15017
 
 lemma infinite_pos_mul_of_not_infinitesimal_pos_infinite_pos {x y : ℝ*} :
   ¬ infinitesimal x → 0 < x → infinite_pos y → infinite_pos (x * y) :=
