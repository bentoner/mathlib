/-
Copyright (c) 2018 Johan Commelin. All rights reserved.
Released under Apache 2.0 license as described in the file LICENSE.
Authors: Johan Commelin
-/
import algebra.linear_ordered_comm_group_with_zero
import algebra.big_operators.ring
import data.real.basic
import data.indicator_function
import algebra.algebra.basic

/-!
# Nonnegative real numbers

In this file we define `nnreal` (notation: `ℝ≥0`) to be the type of non-negative real numbers,
a.k.a. the interval `[0, ∞)`. We also define the following operations and structures on `ℝ≥0`:

* the order on `ℝ≥0` is the restriction of the order on `ℝ`; these relations define a conditionally
  complete linear order with a bottom element, `conditionally_complete_linear_order_bot`;

* `a + b` and `a * b` are the restrictions of addition and multiplication of real numbers to `ℝ≥0`;
  these operations together with `0 = ⟨0, _⟩` and `1 = ⟨1, _⟩` turn `ℝ≥0` into a linear ordered
  archimedean commutative semifield; we have no typeclass for this in `mathlib` yet, so we define
  the following instances instead:

  - `linear_ordered_semiring ℝ≥0`;
  - `comm_semiring ℝ≥0`;
  - `canonically_ordered_comm_semiring ℝ≥0`;
  - `linear_ordered_comm_group_with_zero ℝ≥0`;
  - `archimedean ℝ≥0`.

* `nnreal.of_real x` is defined as `⟨max x 0, _⟩`, i.e. `↑(nnreal.of_real x) = x` when `0 ≤ x` and
  `↑(nnreal.of_real x) = 0` otherwise.

We also define an instance `can_lift ℝ ℝ≥0`. This instance can be used by the `lift` tactic to
replace `x : ℝ` and `hx : 0 ≤ x` in the proof context with `x : ℝ≥0` while replacing all occurences
of `x` with `↑x`. This tactic also works for a function `f : α → ℝ` with a hypothesis
`hf : ∀ x, 0 ≤ f x`.

## Notations

This file defines `ℝ≥0` as a localized notation for `nnreal`.
-/

noncomputable theory

open_locale classical big_operators

/-- Nonnegative real numbers. -/
def nnreal := {r : ℝ // 0 ≤ r}
localized "notation ` ℝ≥0 ` := nnreal" in nnreal

namespace nnreal

instance : has_coe ℝ≥0 ℝ := ⟨subtype.val⟩

/- Simp lemma to put back `n.val` into the normal form given by the coercion. -/
@[simp] lemma val_eq_coe (n : ℝ≥0) : n.val = n := rfl

instance : can_lift ℝ ℝ≥0 :=
{ coe := coe,
  cond := λ r, 0 ≤ r,
  prf := λ x hx, ⟨⟨x, hx⟩, rfl⟩ }

protected lemma eq {n m : ℝ≥0} : (n : ℝ) = (m : ℝ) → n = m := subtype.eq

protected lemma eq_iff {n m : ℝ≥0} : (n : ℝ) = (m : ℝ) ↔ n = m :=
iff.intro nnreal.eq (congr_arg coe)

lemma ne_iff {x y : ℝ≥0} : (x : ℝ) ≠ (y : ℝ) ↔ x ≠ y :=
not_iff_not_of_iff $ nnreal.eq_iff

/-- Reinterpret a real number `r` as a non-negative real number. Returns `0` if `r < 0`. -/
protected def of_real (r : ℝ) : ℝ≥0 := ⟨max r 0, le_max_right _ _⟩

lemma coe_of_real (r : ℝ) (hr : 0 ≤ r) : (nnreal.of_real r : ℝ) = r :=
max_eq_left hr

lemma le_coe_of_real (r : ℝ) : r ≤ nnreal.of_real r :=
le_max_left r 0

lemma coe_nonneg (r : ℝ≥0) : (0 : ℝ) ≤ r := r.2
@[norm_cast]
theorem coe_mk (a : ℝ) (ha) : ((⟨a, ha⟩ : ℝ≥0) : ℝ) = a := rfl

instance : has_zero ℝ≥0  := ⟨⟨0, le_refl 0⟩⟩
instance : has_one ℝ≥0   := ⟨⟨1, zero_le_one⟩⟩
instance : has_add ℝ≥0   := ⟨λa b, ⟨a + b, add_nonneg a.2 b.2⟩⟩
instance : has_sub ℝ≥0   := ⟨λa b, nnreal.of_real (a - b)⟩
instance : has_mul ℝ≥0   := ⟨λa b, ⟨a * b, mul_nonneg a.2 b.2⟩⟩
instance : has_inv ℝ≥0   := ⟨λa, ⟨(a.1)⁻¹, inv_nonneg.2 a.2⟩⟩
instance : has_div ℝ≥0   := ⟨λa b, ⟨a / b, div_nonneg a.2 b.2⟩⟩
instance : has_le ℝ≥0    := ⟨λ r s, (r:ℝ) ≤ s⟩
instance : has_bot ℝ≥0   := ⟨0⟩
instance : inhabited ℝ≥0 := ⟨0⟩

protected lemma coe_injective : function.injective (coe : ℝ≥0 → ℝ) := subtype.coe_injective
@[simp, norm_cast] protected lemma coe_eq {r₁ r₂ : ℝ≥0} : (r₁ : ℝ) = r₂ ↔ r₁ = r₂ :=
nnreal.coe_injective.eq_iff
@[simp, norm_cast] protected lemma coe_zero : ((0 : ℝ≥0) : ℝ) = 0 := rfl
@[simp, norm_cast] protected lemma coe_one  : ((1 : ℝ≥0) : ℝ) = 1 := rfl
@[simp, norm_cast] protected lemma coe_add (r₁ r₂ : ℝ≥0) : ((r₁ + r₂ : ℝ≥0) : ℝ) = r₁ + r₂ := rfl
@[simp, norm_cast] protected lemma coe_mul (r₁ r₂ : ℝ≥0) : ((r₁ * r₂ : ℝ≥0) : ℝ) = r₁ * r₂ := rfl
@[simp, norm_cast] protected lemma coe_inv (r : ℝ≥0) : ((r⁻¹ : ℝ≥0) : ℝ) = r⁻¹ := rfl
@[simp, norm_cast] protected lemma coe_div (r₁ r₂ : ℝ≥0) : ((r₁ / r₂ : ℝ≥0) : ℝ) = r₁ / r₂ := rfl
@[simp, norm_cast] protected lemma coe_bit0 (r : ℝ≥0) : ((bit0 r : ℝ≥0) : ℝ) = bit0 r := rfl
@[simp, norm_cast] protected lemma coe_bit1 (r : ℝ≥0) : ((bit1 r : ℝ≥0) : ℝ) = bit1 r := rfl

@[simp, norm_cast] protected lemma coe_sub {r₁ r₂ : ℝ≥0} (h : r₂ ≤ r₁) :
  ((r₁ - r₂ : ℝ≥0) : ℝ) = r₁ - r₂ :=
max_eq_left $ le_sub.2 $ by simp [show (r₂ : ℝ) ≤ r₁, from h]

-- TODO: setup semifield!
@[simp] protected lemma coe_eq_zero (r : ℝ≥0) : ↑r = (0 : ℝ) ↔ r = 0 := by norm_cast
lemma coe_ne_zero {r : ℝ≥0} : (r : ℝ) ≠ 0 ↔ r ≠ 0 := by norm_cast

instance : comm_semiring ℝ≥0 :=
<<<<<<< HEAD
begin
  refine_struct { zero := (0 : ℝ≥0), add := (+), one := 1, mul := (*), nsmul := _, nspow := _, ..};
  { intros;
    apply nnreal.eq;
    simp [mul_comm, mul_assoc, add_comm_monoid.add, left_distrib, right_distrib,
          add_comm_monoid.zero, add_comm, add_left_comm] }
end
=======
{ zero := 0,
  add := (+),
  one := 1,
  mul := (*),
  .. nnreal.coe_injective.comm_semiring _ rfl rfl (λ _ _, rfl) (λ _ _, rfl) }
>>>>>>> 5254ef14

/-- Coercion `ℝ≥0 → ℝ` as a `ring_hom`. -/
def to_real_hom : ℝ≥0 →+* ℝ :=
⟨coe, nnreal.coe_one, nnreal.coe_mul, nnreal.coe_zero, nnreal.coe_add⟩

/-- The real numbers are an algebra over the non-negative reals. -/
instance : algebra ℝ≥0 ℝ := to_real_hom.to_algebra

@[simp] lemma coe_to_real_hom : ⇑to_real_hom = coe := rfl

instance : comm_group_with_zero ℝ≥0 :=
{ zero := 0,
  mul := (*),
  one := 1,
  inv := has_inv.inv,
  div := (/),
  .. nnreal.coe_injective.comm_group_with_zero _ rfl rfl (λ _ _, rfl) (λ _, rfl) (λ _ _, rfl) }

@[simp, norm_cast] lemma coe_indicator {α} (s : set α) (f : α → ℝ≥0) (a : α) :
  ((s.indicator f a : ℝ≥0) : ℝ) = s.indicator (λ x, f x) a :=
(to_real_hom : ℝ≥0 →+ ℝ).map_indicator _ _ _

@[simp, norm_cast] lemma coe_pow (r : ℝ≥0) (n : ℕ) : ((r^n : ℝ≥0) : ℝ) = r^n :=
to_real_hom.map_pow r n

@[norm_cast] lemma coe_list_sum (l : list ℝ≥0) :
  ((l.sum : ℝ≥0) : ℝ) = (l.map coe).sum :=
to_real_hom.map_list_sum l

@[norm_cast] lemma coe_list_prod (l : list ℝ≥0) :
  ((l.prod : ℝ≥0) : ℝ) = (l.map coe).prod :=
to_real_hom.map_list_prod l

@[norm_cast] lemma coe_multiset_sum (s : multiset ℝ≥0) :
  ((s.sum : ℝ≥0) : ℝ) = (s.map coe).sum :=
to_real_hom.map_multiset_sum s

@[norm_cast] lemma coe_multiset_prod (s : multiset ℝ≥0) :
  ((s.prod : ℝ≥0) : ℝ) = (s.map coe).prod :=
to_real_hom.map_multiset_prod s

@[norm_cast] lemma coe_sum {α} {s : finset α} {f : α → ℝ≥0} :
  ↑(∑ a in s, f a) = ∑ a in s, (f a : ℝ) :=
to_real_hom.map_sum _ _

lemma of_real_sum_of_nonneg {α} {s : finset α} {f : α → ℝ} (hf : ∀ a, a ∈ s → 0 ≤ f a) :
  nnreal.of_real (∑ a in s, f a) = ∑ a in s, nnreal.of_real (f a) :=
begin
  rw [←nnreal.coe_eq, nnreal.coe_sum, nnreal.coe_of_real _ (finset.sum_nonneg hf)],
  exact finset.sum_congr rfl (λ x hxs, by rw nnreal.coe_of_real _ (hf x hxs)),
end

@[norm_cast] lemma coe_prod {α} {s : finset α} {f : α → ℝ≥0} :
  ↑(∏ a in s, f a) = ∏ a in s, (f a : ℝ) :=
to_real_hom.map_prod _ _

lemma of_real_prod_of_nonneg {α} {s : finset α} {f : α → ℝ} (hf : ∀ a, a ∈ s → 0 ≤ f a) :
  nnreal.of_real (∏ a in s, f a) = ∏ a in s, nnreal.of_real (f a) :=
begin
  rw [←nnreal.coe_eq, nnreal.coe_prod, nnreal.coe_of_real _ (finset.prod_nonneg hf)],
  exact finset.prod_congr rfl (λ x hxs, by rw nnreal.coe_of_real _ (hf x hxs)),
end

@[norm_cast] lemma nsmul_coe (r : ℝ≥0) (n : ℕ) : ↑(n • r) = n • (r:ℝ) :=
to_real_hom.to_add_monoid_hom.map_nsmul _ _

@[simp, norm_cast] protected lemma coe_nat_cast (n : ℕ) : (↑(↑n : ℝ≥0) : ℝ) = n :=
to_real_hom.map_nat_cast n

instance : linear_order ℝ≥0 :=
linear_order.lift (coe : ℝ≥0 → ℝ) nnreal.coe_injective

@[simp, norm_cast] protected lemma coe_le_coe {r₁ r₂ : ℝ≥0} : (r₁ : ℝ) ≤ r₂ ↔ r₁ ≤ r₂ := iff.rfl
@[simp, norm_cast] protected lemma coe_lt_coe {r₁ r₂ : ℝ≥0} : (r₁ : ℝ) < r₂ ↔ r₁ < r₂ := iff.rfl
@[simp, norm_cast] protected lemma coe_pos {r : ℝ≥0} : (0 : ℝ) < r ↔ 0 < r := iff.rfl

protected lemma coe_mono : monotone (coe : ℝ≥0 → ℝ) := λ _ _, nnreal.coe_le_coe.2

protected lemma of_real_mono : monotone nnreal.of_real :=
λ x y h, max_le_max h (le_refl 0)

@[simp] lemma of_real_coe {r : ℝ≥0} : nnreal.of_real r = r :=
nnreal.eq $ max_eq_left r.2

@[simp] lemma mk_coe_nat (n : ℕ) : @eq ℝ≥0 (⟨(n : ℝ), n.cast_nonneg⟩ : ℝ≥0) n :=
nnreal.eq (nnreal.coe_nat_cast n).symm

@[simp] lemma of_real_coe_nat (n : ℕ) : nnreal.of_real n = n :=
nnreal.eq $ by simp [coe_of_real]

/-- `nnreal.of_real` and `coe : ℝ≥0 → ℝ` form a Galois insertion. -/
protected def gi : galois_insertion nnreal.of_real coe :=
galois_insertion.monotone_intro nnreal.coe_mono nnreal.of_real_mono
  le_coe_of_real (λ _, of_real_coe)

instance : order_bot ℝ≥0 :=
{ bot := ⊥, bot_le := assume ⟨a, h⟩, h, .. nnreal.linear_order }

instance : canonically_linear_ordered_add_monoid ℝ≥0 :=
{ add_le_add_left       := assume a b h c, @add_le_add_left ℝ _ a b h c,
  lt_of_add_lt_add_left := assume a b c, @lt_of_add_lt_add_left ℝ _ a b c,
  le_iff_exists_add     := assume ⟨a, ha⟩ ⟨b, hb⟩,
    iff.intro
      (assume h : a ≤ b,
        ⟨⟨b - a, le_sub_iff_add_le.2 $ by simp [h]⟩,
          nnreal.eq $ show b = a + (b - a), by rw [add_sub_cancel'_right]⟩)
      (assume ⟨⟨c, hc⟩, eq⟩, eq.symm ▸ show a ≤ a + c, from (le_add_iff_nonneg_right a).2 hc),
  ..nnreal.comm_semiring,
  ..nnreal.order_bot,
  ..nnreal.linear_order }

instance : distrib_lattice ℝ≥0 := by apply_instance

instance : semilattice_inf_bot ℝ≥0 :=
{ .. nnreal.order_bot, .. nnreal.distrib_lattice }

instance : semilattice_sup_bot ℝ≥0 :=
{ .. nnreal.order_bot, .. nnreal.distrib_lattice }

instance : linear_ordered_semiring ℝ≥0 :=
{ add_left_cancel            := assume a b c h, nnreal.eq $
    @add_left_cancel ℝ _ a b c (nnreal.eq_iff.2 h),
  add_right_cancel           := assume a b c h, nnreal.eq $
    @add_right_cancel ℝ _ a b c (nnreal.eq_iff.2 h),
  le_of_add_le_add_left      := assume a b c, @le_of_add_le_add_left ℝ _ a b c,
  mul_lt_mul_of_pos_left     := assume a b c, @mul_lt_mul_of_pos_left ℝ _ a b c,
  mul_lt_mul_of_pos_right    := assume a b c, @mul_lt_mul_of_pos_right ℝ _ a b c,
  zero_le_one                := @zero_le_one ℝ _,
  exists_pair_ne             := ⟨0, 1, ne_of_lt (@zero_lt_one ℝ _ _)⟩,
  .. nnreal.canonically_linear_ordered_add_monoid,
  .. nnreal.comm_semiring, }

instance : linear_ordered_comm_group_with_zero ℝ≥0 :=
{ mul_le_mul_left := assume a b h c, mul_le_mul (le_refl c) h (zero_le a) (zero_le c),
  zero_le_one := zero_le 1,
  .. nnreal.linear_ordered_semiring,
  .. nnreal.comm_group_with_zero }

instance : canonically_ordered_comm_semiring ℝ≥0 :=
{ .. nnreal.canonically_linear_ordered_add_monoid,
  .. nnreal.comm_semiring,
  .. (show no_zero_divisors ℝ≥0, by apply_instance),
  .. nnreal.comm_group_with_zero }

instance : densely_ordered ℝ≥0 :=
⟨assume a b (h : (a : ℝ) < b), let ⟨c, hac, hcb⟩ := exists_between h in
  ⟨⟨c, le_trans a.property $ le_of_lt $ hac⟩, hac, hcb⟩⟩

instance : no_top_order ℝ≥0 :=
⟨assume a, let ⟨b, hb⟩ := no_top (a:ℝ) in ⟨⟨b, le_trans a.property $ le_of_lt $ hb⟩, hb⟩⟩

lemma bdd_above_coe {s : set ℝ≥0} : bdd_above ((coe : ℝ≥0 → ℝ) '' s) ↔ bdd_above s :=
iff.intro
  (assume ⟨b, hb⟩, ⟨nnreal.of_real b, assume ⟨y, hy⟩ hys, show y ≤ max b 0, from
    le_max_left_of_le $ hb $ set.mem_image_of_mem _ hys⟩)
  (assume ⟨b, hb⟩, ⟨b, assume y ⟨x, hx, eq⟩, eq ▸ hb hx⟩)

lemma bdd_below_coe (s : set ℝ≥0) : bdd_below ((coe : ℝ≥0 → ℝ) '' s) :=
⟨0, assume r ⟨q, _, eq⟩, eq ▸ q.2⟩

instance : has_Sup ℝ≥0 :=
⟨λs, ⟨Sup ((coe : ℝ≥0 → ℝ) '' s),
  begin
    cases s.eq_empty_or_nonempty with h h,
    { simp [h, set.image_empty, real.Sup_empty] },
    rcases h with ⟨⟨b, hb⟩, hbs⟩,
    by_cases h' : bdd_above s,
    { exact le_cSup_of_le (bdd_above_coe.2 h') (set.mem_image_of_mem _ hbs) hb },
    { rw [real.Sup_of_not_bdd_above], rwa [bdd_above_coe] }
  end⟩⟩

instance : has_Inf ℝ≥0 :=
⟨λs, ⟨Inf ((coe : ℝ≥0 → ℝ) '' s),
  begin
    cases s.eq_empty_or_nonempty with h h,
    { simp [h, set.image_empty, real.Inf_empty] },
    exact le_cInf (h.image _) (assume r ⟨q, _, eq⟩, eq ▸ q.2)
  end⟩⟩

lemma coe_Sup (s : set ℝ≥0) : (↑(Sup s) : ℝ) = Sup ((coe : ℝ≥0 → ℝ) '' s) := rfl
lemma coe_Inf (s : set ℝ≥0) : (↑(Inf s) : ℝ) = Inf ((coe : ℝ≥0 → ℝ) '' s) := rfl

instance : conditionally_complete_linear_order_bot ℝ≥0 :=
{ Sup     := Sup,
  Inf     := Inf,
  le_cSup := assume s a hs ha, le_cSup (bdd_above_coe.2 hs) (set.mem_image_of_mem _ ha),
  cSup_le := assume s a hs h,show Sup ((coe : ℝ≥0 → ℝ) '' s) ≤ a, from
    cSup_le (by simp [hs]) $ assume r ⟨b, hb, eq⟩, eq ▸ h hb,
  cInf_le := assume s a _ has, cInf_le (bdd_below_coe s) (set.mem_image_of_mem _ has),
  le_cInf := assume s a hs h, show (↑a : ℝ) ≤ Inf ((coe : ℝ≥0 → ℝ) '' s), from
    le_cInf (by simp [hs]) $ assume r ⟨b, hb, eq⟩, eq ▸ h hb,
  cSup_empty := nnreal.eq $ by simp [coe_Sup, real.Sup_empty]; refl,
  decidable_le := begin assume x y, apply classical.dec end,
  .. nnreal.linear_ordered_semiring, .. lattice_of_linear_order,
  .. nnreal.order_bot }

instance : archimedean ℝ≥0 :=
⟨ assume x y pos_y,
  let ⟨n, hr⟩ := archimedean.arch (x:ℝ) (pos_y : (0 : ℝ) < y) in
  ⟨n, show (x:ℝ) ≤ (n • y : ℝ≥0), by simp [*, -nsmul_eq_mul, nsmul_coe]⟩ ⟩

lemma le_of_forall_pos_le_add {a b : ℝ≥0} (h : ∀ε, 0 < ε → a ≤ b + ε) : a ≤ b :=
le_of_forall_le_of_dense $ assume x hxb,
begin
  rcases le_iff_exists_add.1 (le_of_lt hxb) with ⟨ε, rfl⟩,
  exact h _ ((lt_add_iff_pos_right b).1 hxb)
end

-- TODO: generalize to some ordered add_monoids, based on #6145
lemma le_of_add_le_left {a b c : ℝ≥0} (h : a + b ≤ c) : a ≤ c :=
by { refine le_trans _ h, simp }

lemma le_of_add_le_right {a b c : ℝ≥0} (h : a + b ≤ c) : b ≤ c :=
by { refine le_trans _ h, simp }

lemma lt_iff_exists_rat_btwn (a b : ℝ≥0) :
  a < b ↔ (∃q:ℚ, 0 ≤ q ∧ a < nnreal.of_real q ∧ nnreal.of_real q < b) :=
iff.intro
  (assume (h : (↑a:ℝ) < (↑b:ℝ)),
    let ⟨q, haq, hqb⟩ := exists_rat_btwn h in
    have 0 ≤ (q : ℝ), from le_trans a.2 $ le_of_lt haq,
    ⟨q, rat.cast_nonneg.1 this, by simp [coe_of_real _ this, nnreal.coe_lt_coe.symm, haq, hqb]⟩)
  (assume ⟨q, _, haq, hqb⟩, lt_trans haq hqb)

lemma bot_eq_zero : (⊥ : ℝ≥0) = 0 := rfl

lemma mul_sup (a b c : ℝ≥0) : a * (b ⊔ c) = (a * b) ⊔ (a * c) :=
begin
  cases le_total b c with h h,
  { simp [sup_eq_max, max_eq_right h, max_eq_right (mul_le_mul_of_nonneg_left h (zero_le a))] },
  { simp [sup_eq_max, max_eq_left h, max_eq_left (mul_le_mul_of_nonneg_left h (zero_le a))] },
end

lemma mul_finset_sup {α} {f : α → ℝ≥0} {s : finset α} (r : ℝ≥0) :
  r * s.sup f = s.sup (λa, r * f a) :=
begin
  refine s.induction_on _ _,
  { simp [bot_eq_zero] },
  { assume a s has ih, simp [has, ih, mul_sup], }
end

@[simp, norm_cast] lemma coe_max (x y : ℝ≥0) :
  ((max x y : ℝ≥0) : ℝ) = max (x : ℝ) (y : ℝ) :=
by { delta max, split_ifs; refl }

@[simp, norm_cast] lemma coe_min (x y : ℝ≥0) :
  ((min x y : ℝ≥0) : ℝ) = min (x : ℝ) (y : ℝ) :=
by { delta min, split_ifs; refl }

section of_real

@[simp] lemma zero_le_coe {q : ℝ≥0} : 0 ≤ (q : ℝ) := q.2

@[simp] lemma of_real_zero : nnreal.of_real 0 = 0 :=
by simp [nnreal.of_real]; refl

@[simp] lemma of_real_one : nnreal.of_real 1 = 1 :=
by simp [nnreal.of_real, max_eq_left (zero_le_one : (0 :ℝ) ≤ 1)]; refl

@[simp] lemma of_real_pos {r : ℝ} : 0 < nnreal.of_real r ↔ 0 < r :=
by simp [nnreal.of_real, nnreal.coe_lt_coe.symm, lt_irrefl]

@[simp] lemma of_real_eq_zero {r : ℝ} : nnreal.of_real r = 0 ↔ r ≤ 0 :=
by simpa [-of_real_pos] using (not_iff_not.2 (@of_real_pos r))

lemma of_real_of_nonpos {r : ℝ} : r ≤ 0 → nnreal.of_real r = 0 :=
of_real_eq_zero.2

@[simp] lemma of_real_le_of_real_iff {r p : ℝ} (hp : 0 ≤ p) :
  nnreal.of_real r ≤ nnreal.of_real p ↔ r ≤ p :=
by simp [nnreal.coe_le_coe.symm, nnreal.of_real, hp]

@[simp] lemma of_real_lt_of_real_iff' {r p : ℝ} :
  nnreal.of_real r < nnreal.of_real p ↔ r < p ∧ 0 < p :=
by simp [nnreal.coe_lt_coe.symm, nnreal.of_real, lt_irrefl]

lemma of_real_lt_of_real_iff {r p : ℝ} (h : 0 < p) :
  nnreal.of_real r < nnreal.of_real p ↔ r < p :=
of_real_lt_of_real_iff'.trans (and_iff_left h)

lemma of_real_lt_of_real_iff_of_nonneg {r p : ℝ} (hr : 0 ≤ r) :
  nnreal.of_real r < nnreal.of_real p ↔ r < p :=
of_real_lt_of_real_iff'.trans ⟨and.left, λ h, ⟨h, lt_of_le_of_lt hr h⟩⟩

@[simp] lemma of_real_add {r p : ℝ} (hr : 0 ≤ r) (hp : 0 ≤ p) :
  nnreal.of_real (r + p) = nnreal.of_real r + nnreal.of_real p :=
nnreal.eq $ by simp [nnreal.of_real, hr, hp, add_nonneg]

lemma of_real_add_of_real {r p : ℝ} (hr : 0 ≤ r) (hp : 0 ≤ p) :
  nnreal.of_real r + nnreal.of_real p = nnreal.of_real (r + p) :=
(of_real_add hr hp).symm

lemma of_real_le_of_real {r p : ℝ} (h : r ≤ p) : nnreal.of_real r ≤ nnreal.of_real p :=
nnreal.of_real_mono h

lemma of_real_add_le {r p : ℝ} : nnreal.of_real (r + p) ≤ nnreal.of_real r + nnreal.of_real p :=
nnreal.coe_le_coe.1 $ max_le (add_le_add (le_max_left _ _) (le_max_left _ _)) nnreal.zero_le_coe

lemma of_real_le_iff_le_coe {r : ℝ} {p : ℝ≥0} : nnreal.of_real r ≤ p ↔ r ≤ ↑p :=
nnreal.gi.gc r p

lemma le_of_real_iff_coe_le {r : ℝ≥0} {p : ℝ} (hp : 0 ≤ p) : r ≤ nnreal.of_real p ↔ ↑r ≤ p :=
by rw [← nnreal.coe_le_coe, nnreal.coe_of_real p hp]

lemma le_of_real_iff_coe_le' {r : ℝ≥0} {p : ℝ} (hr : 0 < r) : r ≤ nnreal.of_real p ↔ ↑r ≤ p :=
(le_or_lt 0 p).elim le_of_real_iff_coe_le $ λ hp,
  by simp only [(hp.trans_le r.coe_nonneg).not_le, of_real_eq_zero.2 hp.le, hr.not_le]

lemma of_real_lt_iff_lt_coe {r : ℝ} {p : ℝ≥0} (ha : 0 ≤ r) : nnreal.of_real r < p ↔ r < ↑p :=
by rw [← nnreal.coe_lt_coe, nnreal.coe_of_real r ha]

lemma lt_of_real_iff_coe_lt {r : ℝ≥0} {p : ℝ} : r < nnreal.of_real p ↔ ↑r < p :=
begin
  cases le_total 0 p,
  { rw [← nnreal.coe_lt_coe, nnreal.coe_of_real p h] },
  { rw [of_real_eq_zero.2 h], split,
    intro, have := not_lt_of_le (zero_le r), contradiction,
    intro rp, have : ¬(p ≤ 0) := not_le_of_lt (lt_of_le_of_lt (coe_nonneg _) rp), contradiction }
end

@[simp] lemma of_real_bit0 {r : ℝ} (hr : 0 ≤ r) :
  nnreal.of_real (bit0 r) = bit0 (nnreal.of_real r) :=
of_real_add hr hr

@[simp] lemma of_real_bit1 {r : ℝ} (hr : 0 ≤ r) :
  nnreal.of_real (bit1 r) = bit1 (nnreal.of_real r) :=
(of_real_add (by simp [hr]) zero_le_one).trans (by simp [of_real_one, bit1, hr])

end of_real

section mul

lemma mul_eq_mul_left {a b c : ℝ≥0} (h : a ≠ 0) : (a * b = a * c ↔ b = c) :=
begin
  rw [← nnreal.eq_iff, ← nnreal.eq_iff, nnreal.coe_mul, nnreal.coe_mul], split,
  { exact mul_left_cancel' (mt (@nnreal.eq_iff a 0).1 h) },
  { assume h, rw [h] }
end

lemma of_real_mul {p q : ℝ} (hp : 0 ≤ p) :
  nnreal.of_real (p * q) = nnreal.of_real p * nnreal.of_real q :=
begin
  cases le_total 0 q with hq hq,
  { apply nnreal.eq,
    simp [nnreal.of_real, hp, hq, max_eq_left, mul_nonneg] },
  { have hpq := mul_nonpos_of_nonneg_of_nonpos hp hq,
    rw [of_real_eq_zero.2 hq, of_real_eq_zero.2 hpq, mul_zero] }
end

end mul

section sub

lemma sub_def {r p : ℝ≥0} : r - p = nnreal.of_real (r - p) := rfl

lemma sub_eq_zero {r p : ℝ≥0} (h : r ≤ p) : r - p = 0 :=
nnreal.eq $ max_eq_right $ sub_le_iff_le_add.2 $ by simpa [nnreal.coe_le_coe] using h

@[simp] lemma sub_self {r : ℝ≥0} : r - r = 0 := sub_eq_zero $ le_refl r

@[simp] lemma sub_zero {r : ℝ≥0} : r - 0 = r :=
by rw [sub_def, nnreal.coe_zero, sub_zero, nnreal.of_real_coe]

lemma sub_pos {r p : ℝ≥0} : 0 < r - p ↔ p < r :=
of_real_pos.trans $ sub_pos.trans $ nnreal.coe_lt_coe

protected lemma sub_lt_self {r p : ℝ≥0} : 0 < r → 0 < p → r - p < r :=
assume hr hp,
begin
  cases le_total r p,
  { rwa [sub_eq_zero h] },
  { rw [← nnreal.coe_lt_coe, nnreal.coe_sub h], exact sub_lt_self _ hp }
end

@[simp] lemma sub_le_iff_le_add {r p q : ℝ≥0} : r - p ≤ q ↔ r ≤ q + p :=
match le_total p r with
| or.inl h := by rw [← nnreal.coe_le_coe, ← nnreal.coe_le_coe, nnreal.coe_sub h, nnreal.coe_add,
    sub_le_iff_le_add]
| or.inr h :=
  have r ≤ p + q, from le_add_right h,
  by simpa [nnreal.coe_le_coe, nnreal.coe_le_coe, sub_eq_zero h, add_comm]
end

@[simp] lemma sub_le_self {r p : ℝ≥0} : r - p ≤ r :=
sub_le_iff_le_add.2 $ le_add_right $ le_refl r

lemma add_sub_cancel {r p : ℝ≥0} : (p + r) - r = p :=
nnreal.eq $ by rw [nnreal.coe_sub, nnreal.coe_add, add_sub_cancel]; exact le_add_left (le_refl _)

lemma add_sub_cancel' {r p : ℝ≥0} : (r + p) - r = p :=
by rw [add_comm, add_sub_cancel]

lemma sub_add_eq_max {r p : ℝ≥0} : (r - p) + p = max r p :=
nnreal.eq $ by rw [sub_def, nnreal.coe_add, coe_max, nnreal.of_real, coe_mk,
  ← max_add_add_right, zero_add, sub_add_cancel]

lemma add_sub_eq_max {r p : ℝ≥0} : p + (r - p) = max p r :=
by rw [add_comm, sub_add_eq_max, max_comm]

@[simp] lemma sub_add_cancel_of_le {a b : ℝ≥0} (h : b ≤ a) : (a - b) + b = a :=
by rw [sub_add_eq_max, max_eq_left h]

lemma sub_sub_cancel_of_le {r p : ℝ≥0} (h : r ≤ p) : p - (p - r) = r :=
by rw [nnreal.sub_def, nnreal.sub_def, nnreal.coe_of_real _ $ sub_nonneg.2 h,
  sub_sub_cancel, nnreal.of_real_coe]

lemma lt_sub_iff_add_lt {p q r : ℝ≥0} : p < q - r ↔ p + r < q :=
begin
  split,
  { assume H,
    have : (((q - r) : ℝ≥0) : ℝ) = (q : ℝ) - (r : ℝ) :=
      nnreal.coe_sub (le_of_lt (sub_pos.1 (lt_of_le_of_lt (zero_le _) H))),
    rwa [← nnreal.coe_lt_coe, this, lt_sub_iff_add_lt, ← nnreal.coe_add] at H },
  { assume H,
    have : r ≤ q := le_trans (le_add_left (le_refl _)) (le_of_lt H),
    rwa [← nnreal.coe_lt_coe, nnreal.coe_sub this, lt_sub_iff_add_lt, ← nnreal.coe_add] }
end

lemma sub_lt_iff_lt_add {a b c : ℝ≥0} (h : b ≤ a) : a - b < c ↔ a < b + c :=
by simp only [←nnreal.coe_lt_coe, nnreal.coe_sub h, nnreal.coe_add, sub_lt_iff_lt_add']

lemma sub_eq_iff_eq_add {a b c : ℝ≥0} (h : b ≤ a) : a - b = c ↔ a = c + b :=
by rw [←nnreal.eq_iff, nnreal.coe_sub h, ←nnreal.eq_iff, nnreal.coe_add, sub_eq_iff_eq_add]

end sub

section inv

lemma sum_div {ι} (s : finset ι) (f : ι → ℝ≥0) (b : ℝ≥0) :
  (∑ i in s, f i) / b = ∑ i in s, (f i / b) :=
by simp only [div_eq_mul_inv, finset.sum_mul]

@[simp] lemma inv_pos {r : ℝ≥0} : 0 < r⁻¹ ↔ 0 < r :=
by simp [pos_iff_ne_zero]

lemma div_pos {r p : ℝ≥0} (hr : 0 < r) (hp : 0 < p) : 0 < r / p :=
by simpa only [div_eq_mul_inv] using mul_pos hr (inv_pos.2 hp)

protected lemma mul_inv {r p : ℝ≥0} : (r * p)⁻¹ = p⁻¹ * r⁻¹ := nnreal.eq $ mul_inv_rev' _ _

lemma div_self_le (r : ℝ≥0) : r / r ≤ 1 :=
if h : r = 0 then by simp [h] else by rw [div_self h]

@[simp] lemma inv_le {r p : ℝ≥0} (h : r ≠ 0) : r⁻¹ ≤ p ↔ 1 ≤ r * p :=
by rw [← mul_le_mul_left (pos_iff_ne_zero.2 h), mul_inv_cancel h]

lemma inv_le_of_le_mul {r p : ℝ≥0} (h : 1 ≤ r * p) : r⁻¹ ≤ p :=
by by_cases r = 0; simp [*, inv_le]

@[simp] lemma le_inv_iff_mul_le {r p : ℝ≥0} (h : p ≠ 0) : (r ≤ p⁻¹ ↔ r * p ≤ 1) :=
by rw [← mul_le_mul_left (pos_iff_ne_zero.2 h), mul_inv_cancel h, mul_comm]

@[simp] lemma lt_inv_iff_mul_lt {r p : ℝ≥0} (h : p ≠ 0) : (r < p⁻¹ ↔ r * p < 1) :=
by rw [← mul_lt_mul_left (pos_iff_ne_zero.2 h), mul_inv_cancel h, mul_comm]

lemma mul_le_iff_le_inv {a b r : ℝ≥0} (hr : r ≠ 0) : r * a ≤ b ↔ a ≤ r⁻¹ * b :=
have 0 < r, from lt_of_le_of_ne (zero_le r) hr.symm,
by rw [← @mul_le_mul_left _ _ a _ r this, ← mul_assoc, mul_inv_cancel hr, one_mul]

lemma le_div_iff_mul_le {a b r : ℝ≥0} (hr : r ≠ 0) : a ≤ b / r ↔ a * r ≤ b :=
by rw [div_eq_inv_mul, ← mul_le_iff_le_inv hr, mul_comm]

lemma div_le_iff {a b r : ℝ≥0} (hr : r ≠ 0) : a / r ≤ b ↔ a ≤ b * r :=
@div_le_iff ℝ _ a r b $ pos_iff_ne_zero.2 hr

lemma lt_div_iff {a b r : ℝ≥0} (hr : r ≠ 0) : a < b / r ↔ a * r < b :=
lt_iff_lt_of_le_iff_le (div_le_iff hr)

lemma mul_lt_of_lt_div {a b r : ℝ≥0} (h : a < b / r) : a * r < b :=
begin
  refine (lt_div_iff $ λ hr, false.elim _).1 h,
  subst r,
  simpa using h
end

lemma le_of_forall_lt_one_mul_le {x y : ℝ≥0} (h : ∀a<1, a * x ≤ y) : x ≤ y :=
le_of_forall_ge_of_dense $ assume a ha,
  have hx : x ≠ 0 := pos_iff_ne_zero.1 (lt_of_le_of_lt (zero_le _) ha),
  have hx' : x⁻¹ ≠ 0, by rwa [(≠), inv_eq_zero],
  have a * x⁻¹ < 1, by rwa [← lt_inv_iff_mul_lt hx', inv_inv'],
  have (a * x⁻¹) * x ≤ y, from h _ this,
  by rwa [mul_assoc, inv_mul_cancel hx, mul_one] at this

lemma div_add_div_same (a b c : ℝ≥0) : a / c + b / c = (a + b) / c :=
eq.symm $ right_distrib a b (c⁻¹)

lemma half_pos {a : ℝ≥0} (h : 0 < a) : 0 < a / 2 := div_pos h zero_lt_two

lemma add_halves (a : ℝ≥0) : a / 2 + a / 2 = a := nnreal.eq (add_halves a)

lemma half_lt_self {a : ℝ≥0} (h : a ≠ 0) : a / 2 < a :=
by rw [← nnreal.coe_lt_coe, nnreal.coe_div]; exact
half_lt_self (bot_lt_iff_ne_bot.2 h)

lemma two_inv_lt_one : (2⁻¹:ℝ≥0) < 1 :=
by simpa using half_lt_self zero_ne_one.symm

lemma div_lt_iff {a b c : ℝ≥0} (hc : c ≠ 0) : b / c < a ↔ b < a * c :=
lt_iff_lt_of_le_iff_le $ nnreal.le_div_iff_mul_le hc

lemma div_lt_one_of_lt {a b : ℝ≥0} (h : a < b) : a / b < 1 :=
begin
  rwa [div_lt_iff, one_mul],
  exact ne_of_gt (lt_of_le_of_lt (zero_le _) h)
end

@[field_simps] lemma div_add_div (a : ℝ≥0) {b : ℝ≥0} (c : ℝ≥0) {d : ℝ≥0}
  (hb : b ≠ 0) (hd : d ≠ 0) : a / b + c / d = (a * d + b * c) / (b * d) :=
begin
  rw ← nnreal.eq_iff,
  simp only [nnreal.coe_add, nnreal.coe_div, nnreal.coe_mul],
  exact div_add_div _ _ (coe_ne_zero.2 hb) (coe_ne_zero.2 hd)
end

@[field_simps] lemma add_div' (a b c : ℝ≥0) (hc : c ≠ 0) :
  b + a / c = (b * c + a) / c :=
by simpa using div_add_div b a one_ne_zero hc

@[field_simps] lemma div_add' (a b c : ℝ≥0) (hc : c ≠ 0) :
  a / c + b = (a + b * c) / c :=
by rwa [add_comm, add_div', add_comm]

lemma of_real_inv {x : ℝ} :
  nnreal.of_real x⁻¹ = (nnreal.of_real x)⁻¹ :=
begin
  by_cases hx : 0 ≤ x,
  { nth_rewrite 0 ← coe_of_real x hx,
    rw [←nnreal.coe_inv, of_real_coe], },
  { have hx' := le_of_not_ge hx,
    rw [of_real_eq_zero.mpr hx', inv_zero, of_real_eq_zero.mpr (inv_nonpos.mpr hx')], },
end

lemma of_real_div {x y : ℝ} (hx : 0 ≤ x) :
  nnreal.of_real (x / y) = nnreal.of_real x / nnreal.of_real y :=
by rw [div_eq_mul_inv, div_eq_mul_inv, ←of_real_inv, ←of_real_mul hx]

lemma of_real_div' {x y : ℝ} (hy : 0 ≤ y) :
  nnreal.of_real (x / y) = nnreal.of_real x / nnreal.of_real y :=
by rw [div_eq_inv_mul, div_eq_inv_mul, of_real_mul (inv_nonneg.2 hy), of_real_inv]

end inv

@[simp] lemma abs_eq (x : ℝ≥0) : abs (x : ℝ) = x :=
abs_of_nonneg x.property

end nnreal

/-- The absolute value on `ℝ` as a map to `ℝ≥0`. -/
@[pp_nodot] def real.nnabs (x : ℝ) : ℝ≥0 := ⟨abs x, abs_nonneg x⟩

@[norm_cast, simp] lemma nnreal.coe_nnabs (x : ℝ) : (real.nnabs x : ℝ) = abs x :=
by simp [real.nnabs]<|MERGE_RESOLUTION|>--- conflicted
+++ resolved
@@ -115,21 +115,11 @@
 lemma coe_ne_zero {r : ℝ≥0} : (r : ℝ) ≠ 0 ↔ r ≠ 0 := by norm_cast
 
 instance : comm_semiring ℝ≥0 :=
-<<<<<<< HEAD
-begin
-  refine_struct { zero := (0 : ℝ≥0), add := (+), one := 1, mul := (*), nsmul := _, nspow := _, ..};
-  { intros;
-    apply nnreal.eq;
-    simp [mul_comm, mul_assoc, add_comm_monoid.add, left_distrib, right_distrib,
-          add_comm_monoid.zero, add_comm, add_left_comm] }
-end
-=======
 { zero := 0,
   add := (+),
   one := 1,
   mul := (*),
   .. nnreal.coe_injective.comm_semiring _ rfl rfl (λ _ _, rfl) (λ _ _, rfl) }
->>>>>>> 5254ef14
 
 /-- Coercion `ℝ≥0 → ℝ` as a `ring_hom`. -/
 def to_real_hom : ℝ≥0 →+* ℝ :=
