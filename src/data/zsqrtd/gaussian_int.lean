--- conflicted
+++ resolved
@@ -132,11 +132,7 @@
 
 lemma norm_sq_le_norm_sq_of_re_le_of_im_le {x y : ℂ} (hre : abs' x.re ≤ abs' y.re)
   (him : abs' x.im ≤ abs' y.im) : x.norm_sq ≤ y.norm_sq :=
-<<<<<<< HEAD
-by rw [norm_sq_def, norm_sq_def, ← _root_.abs_mul_self, _root_.abs_mul,
-=======
 by rw [norm_sq_apply, norm_sq_apply, ← _root_.abs_mul_self, _root_.abs_mul,
->>>>>>> fceb7c1a
   ← _root_.abs_mul_self y.re, _root_.abs_mul y.re,
   ← _root_.abs_mul_self x.im, _root_.abs_mul x.im,
   ← _root_.abs_mul_self y.im, _root_.abs_mul y.im]; exact
