/-
Copyright (c) 2018 Chris Hughes. All rights reserved.
Released under Apache 2.0 license as described in the file LICENSE.
Authors: Chris Hughes, Johannes Hölzl, Scott Morrison, Jens Wagemaker
-/
import data.polynomial.induction
import data.polynomial.degree.definitions
import deprecated.ring

/-!
# Theory of univariate polynomials

The main defs here are `eval₂`, `eval`, and `map`.
We give several lemmas about their interaction with each other and with module operations.
-/

noncomputable theory

open finsupp finset add_monoid_algebra
open_locale big_operators

namespace polynomial
universes u v w y
variables {R : Type u} {S : Type v} {T : Type w} {ι : Type y} {a b : R} {m n : ℕ}

section semiring
variables [semiring R] {p q r : polynomial R}

section
variables [semiring S]
variables (f : R →+* S) (x : S)

/-- Evaluate a polynomial `p` given a ring hom `f` from the scalar ring
  to the target and a value `x` for the variable in the target -/
def eval₂ (p : polynomial R) : S :=
p.sum (λ e a, f a * x ^ e)

lemma eval₂_eq_sum {f : R →+* S} {x : S} : p.eval₂ f x = p.sum (λ e a, f a * x ^ e) := rfl

lemma eval₂_eq_lift_nc {f : R →+* S} {x : S} : eval₂ f x = lift_nc ↑f (powers_hom S x) := rfl

lemma eval₂_congr {R S : Type*} [semiring R] [semiring S]
  {f g : R →+* S} {s t : S} {φ ψ : polynomial R} :
  f = g → s = t → φ = ψ → eval₂ f s φ = eval₂ g t ψ :=
by rintro rfl rfl rfl; refl

@[simp] lemma eval₂_zero : (0 : polynomial R).eval₂ f x = 0 :=
finsupp.sum_zero_index

@[simp] lemma eval₂_C : (C a).eval₂ f x = f a :=
(sum_single_index $ by rw [f.map_zero, zero_mul]).trans $ by simp [pow_zero, mul_one]

@[simp] lemma eval₂_X : X.eval₂ f x = x :=
(sum_single_index $ by rw [f.map_zero, zero_mul]).trans $ by rw [f.map_one, one_mul, pow_one]

@[simp] lemma eval₂_monomial {n : ℕ} {r : R} : (monomial n r).eval₂ f x = (f r) * x^n :=
begin
  apply sum_single_index,
  simp,
end

@[simp] lemma eval₂_X_pow {n : ℕ} : (X^n).eval₂ f x = x^n :=
begin
  rw X_pow_eq_monomial,
  convert eval₂_monomial f x,
  simp,
end

@[simp] lemma eval₂_add : (p + q).eval₂ f x = p.eval₂ f x + q.eval₂ f x :=
finsupp.sum_add_index
  (λ _, by rw [f.map_zero, zero_mul])
  (λ _ _ _, by rw [f.map_add, add_mul])

@[simp] lemma eval₂_one : (1 : polynomial R).eval₂ f x = 1 :=
by rw [← C_1, eval₂_C, f.map_one]

@[simp] lemma eval₂_bit0 : (bit0 p).eval₂ f x = bit0 (p.eval₂ f x) :=
by rw [bit0, eval₂_add, bit0]

@[simp] lemma eval₂_bit1 : (bit1 p).eval₂ f x = bit1 (p.eval₂ f x) :=
by rw [bit1, eval₂_add, eval₂_bit0, eval₂_one, bit1]

@[simp] lemma eval₂_smul (g : R →+* S) (p : polynomial R) (x : S) {s : R} :
  eval₂ g x (s • p) = g s * eval₂ g x p :=
begin
  simp only [eval₂, sum_smul_index, forall_const, zero_mul, g.map_zero, g.map_mul, mul_assoc],
  rw [←finsupp.mul_sum],
end

@[simp] lemma eval₂_C_X : eval₂ C X p = p :=
polynomial.induction_on' p (λ p q hp hq, by simp [hp, hq])
  (λ n x, by rw [eval₂_monomial, monomial_eq_smul_X, C_mul'])

instance eval₂.is_add_monoid_hom : is_add_monoid_hom (eval₂ f x) :=
{ map_zero := eval₂_zero _ _, map_add := λ _ _, eval₂_add _ _ }

@[simp] lemma eval₂_nat_cast (n : ℕ) : (n : polynomial R).eval₂ f x = n :=
nat.rec_on n rfl $ λ n ih, by rw [n.cast_succ, eval₂_add, ih, eval₂_one, n.cast_succ]

variables [semiring T]
lemma eval₂_sum (p : polynomial T) (g : ℕ → T → polynomial R) (x : S) :
  (p.sum g).eval₂ f x = p.sum (λ n a, (g n a).eval₂ f x) :=
finsupp.sum_sum_index (by simp [is_add_monoid_hom.map_zero f])
  (by intros; simp [right_distrib, is_add_monoid_hom.map_add f])

lemma eval₂_finset_sum (s : finset ι) (g : ι → polynomial R) (x : S) :
  (∑ i in s, g i).eval₂ f x = ∑ i in s, (g i).eval₂ f x :=
begin
  classical,
  induction s using finset.induction with p hp s hs, simp,
  rw [sum_insert, eval₂_add, hs, sum_insert]; assumption,
end

lemma eval₂_mul_noncomm (hf : ∀ k, commute (f $ q.coeff k) x) :
  eval₂ f x (p * q) = eval₂ f x p * eval₂ f x q :=
begin
  simp only [eval₂_eq_lift_nc],
  exact lift_nc_mul _ _ p q (λ k n hn, (hf k).pow_right n)
end

@[simp] lemma eval₂_mul_X : eval₂ f x (p * X) = eval₂ f x p * x :=
begin
  refine trans (eval₂_mul_noncomm _ _ $ λ k, _) (by rw eval₂_X),
  rcases em (k = 1) with (rfl|hk),
  { simp },
  { simp [coeff_X_of_ne_one hk] }
end

@[simp] lemma eval₂_X_mul : eval₂ f x (X * p) = eval₂ f x p * x :=
by rw [X_mul, eval₂_mul_X]

lemma eval₂_mul_C' (h : commute (f a) x) : eval₂ f x (p * C a) = eval₂ f x p * f a :=
begin
  rw [eval₂_mul_noncomm, eval₂_C],
  intro k,
  obtain (hk|(hk : _ = _)) : (C a).coeff k ∈ ({0, a} : set R) := finsupp.single_apply_mem _;
    simp [hk, h]
end

lemma eval₂_list_prod_noncomm (ps : list (polynomial R))
  (hf : ∀ (p ∈ ps) k, commute (f $ coeff p k) x) :
  eval₂ f x ps.prod = (ps.map (polynomial.eval₂ f x)).prod :=
begin
  induction ps using list.reverse_rec_on with ps p ihp,
  { simp },
  { simp only [list.forall_mem_append, list.forall_mem_singleton] at hf,
    simp [eval₂_mul_noncomm _ _ hf.2, ihp hf.1] }
end

/-- `eval₂` as a `ring_hom` for noncommutative rings -/
def eval₂_ring_hom' (f : R →+* S) (x : S) (hf : ∀ a, commute (f a) x) : polynomial R →+* S :=
{ to_fun := eval₂ f x,
  map_add' := λ _ _, eval₂_add _ _,
  map_zero' := eval₂_zero _ _,
  map_mul' := λ p q, eval₂_mul_noncomm f x (λ k, hf $ coeff q k),
  map_one' := eval₂_one _ _ }

end

/-!
We next prove that eval₂ is multiplicative
as long as target ring is commutative
(even if the source ring is not).
-/
section eval₂
variables [comm_semiring S]
variables (f : R →+* S) (x : S)

@[simp] lemma eval₂_mul : (p * q).eval₂ f x = p.eval₂ f x * q.eval₂ f x :=
eval₂_mul_noncomm _ _ $ λ k, commute.all _ _

lemma eval₂_mul_eq_zero_of_left (q : polynomial R) (hp : p.eval₂ f x = 0) :
  (p * q).eval₂ f x = 0 :=
begin
  rw eval₂_mul f x,
  exact mul_eq_zero_of_left hp (q.eval₂ f x)
end

lemma eval₂_mul_eq_zero_of_right (p : polynomial R) (hq : q.eval₂ f x = 0) :
  (p * q).eval₂ f x = 0 :=
begin
  rw eval₂_mul f x,
  exact mul_eq_zero_of_right (p.eval₂ f x) hq
end

instance eval₂.is_semiring_hom : is_semiring_hom (eval₂ f x) :=
⟨eval₂_zero _ _, eval₂_one _ _, λ _ _, eval₂_add _ _, λ _ _, eval₂_mul _ _⟩

/-- `eval₂` as a `ring_hom` -/
def eval₂_ring_hom (f : R →+* S) (x) : polynomial R →+* S :=
ring_hom.of (eval₂ f x)

@[simp] lemma coe_eval₂_ring_hom (f : R →+* S) (x) : ⇑(eval₂_ring_hom f x) = eval₂ f x := rfl

lemma eval₂_pow (n : ℕ) : (p ^ n).eval₂ f x = p.eval₂ f x ^ n := (eval₂_ring_hom _ _).map_pow _ _

lemma eval₂_eq_sum_range :
  p.eval₂ f x = ∑ i in finset.range (p.nat_degree + 1), f (p.coeff i) * x^i :=
trans (congr_arg _ p.as_sum_range) (trans (eval₂_finset_sum f _ _ x) (congr_arg _ (by simp)))

lemma eval₂_eq_sum_range' (f : R →+* S) {p : polynomial R} {n : ℕ} (hn : p.nat_degree < n) (x : S) :
  eval₂ f x p = ∑ i in finset.range n, f (p.coeff i) * x ^ i :=
begin
  rw [eval₂_eq_sum, p.sum_over_range' _ _ hn],
  intro i,
  rw [f.map_zero, zero_mul]
end

end eval₂

section eval
variables {x : R}

/-- `eval x p` is the evaluation of the polynomial `p` at `x` -/
def eval : R → polynomial R → R := eval₂ (ring_hom.id _)

lemma eval_eq_sum : p.eval x = sum p (λ e a, a * x ^ e) :=
rfl

lemma eval_eq_finset_sum (P : polynomial R) (x : R) :
  eval x P = ∑ i in range (P.nat_degree + 1), P.coeff i * x ^ i :=
begin
  rw eval_eq_sum,
  refine P.sum_of_support_subset _ _ _,
  { intros a,
    rw [mem_range, nat.lt_add_one_iff],
    exact le_nat_degree_of_mem_supp a },
  { intros,
    exact zero_mul _ }
end

lemma eval_eq_finset_sum' (P : polynomial R) :
  (λ x, eval x P) = (λ x, ∑ i in range (P.nat_degree + 1), P.coeff i * x ^ i) :=
begin
  ext,
  exact P.eval_eq_finset_sum x
end

@[simp] lemma eval_C : (C a).eval x = a := eval₂_C _ _

@[simp] lemma eval_nat_cast {n : ℕ} : (n : polynomial R).eval x = n :=
by simp only [←C_eq_nat_cast, eval_C]

@[simp] lemma eval_X : X.eval x = x := eval₂_X _ _

@[simp] lemma eval_monomial {n a} : (monomial n a).eval x = a * x^n :=
eval₂_monomial _ _

@[simp] lemma eval_zero : (0 : polynomial R).eval x = 0 :=  eval₂_zero _ _

@[simp] lemma eval_add : (p + q).eval x = p.eval x + q.eval x := eval₂_add _ _

@[simp] lemma eval_one : (1 : polynomial R).eval x = 1 := eval₂_one _ _

@[simp] lemma eval_bit0 : (bit0 p).eval x = bit0 (p.eval x) := eval₂_bit0 _ _

@[simp] lemma eval_bit1 : (bit1 p).eval x = bit1 (p.eval x) := eval₂_bit1 _ _

@[simp] lemma eval_smul (p : polynomial R) (x : R) {s : R} :
  (s • p).eval x = s * p.eval x :=
eval₂_smul (ring_hom.id _) _ _

lemma eval_sum (p : polynomial R) (f : ℕ → R → polynomial R) (x : R) :
  (p.sum f).eval x = p.sum (λ n a, (f n a).eval x) :=
eval₂_sum _ _ _ _

lemma eval_finset_sum (s : finset ι) (g : ι → polynomial R) (x : R) :
  (∑ i in s, g i).eval x = ∑ i in s, (g i).eval x := eval₂_finset_sum _ _ _ _

/-- `is_root p x` implies `x` is a root of `p`. The evaluation of `p` at `x` is zero -/
def is_root (p : polynomial R) (a : R) : Prop := p.eval a = 0

instance [decidable_eq R] : decidable (is_root p a) := by unfold is_root; apply_instance

@[simp] lemma is_root.def : is_root p a ↔ p.eval a = 0 := iff.rfl

lemma coeff_zero_eq_eval_zero (p : polynomial R) :
  coeff p 0 = p.eval 0 :=
calc coeff p 0 = coeff p 0 * 0 ^ 0 : by simp
... = p.eval 0 : eq.symm $
  finset.sum_eq_single _ (λ b _ hb, by simp [zero_pow (nat.pos_of_ne_zero hb)]) (by simp)

lemma zero_is_root_of_coeff_zero_eq_zero {p : polynomial R} (hp : p.coeff 0 = 0) :
  is_root p 0 :=
by rwa coeff_zero_eq_eval_zero at hp

end eval

section comp

/-- The composition of polynomials as a polynomial. -/
def comp (p q : polynomial R) : polynomial R := p.eval₂ C q

lemma comp_eq_sum_left : p.comp q = p.sum (λ e a, C a * q ^ e) :=
rfl

@[simp] lemma comp_X : p.comp X = p :=
begin
  simp only [comp, eval₂, ← single_eq_C_mul_X],
  exact finsupp.sum_single _,
end

@[simp] lemma X_comp : X.comp p = p := eval₂_X _ _

@[simp] lemma comp_C : p.comp (C a) = C (p.eval a) :=
begin
  dsimp [comp, eval₂, eval, finsupp.sum],
  rw [← p.support.sum_hom (@C R _)],
  apply finset.sum_congr rfl; simp
end

@[simp] lemma C_comp : (C a).comp p = C a := eval₂_C _ _

@[simp] lemma comp_zero : p.comp (0 : polynomial R) = C (p.eval 0) :=
by rw [← C_0, comp_C]

@[simp] lemma zero_comp : comp (0 : polynomial R) p = 0 :=
by rw [← C_0, C_comp]

@[simp] lemma comp_one : p.comp 1 = C (p.eval 1) :=
by rw [← C_1, comp_C]

@[simp] lemma one_comp : comp (1 : polynomial R) p = 1 :=
by rw [← C_1, C_comp]

@[simp] lemma add_comp : (p + q).comp r = p.comp r + q.comp r := eval₂_add _ _

@[simp] lemma mul_comp {R : Type*} [comm_semiring R] (p q r : polynomial R) :
  (p * q).comp r = p.comp r * q.comp r := eval₂_mul _ _

@[simp] lemma pow_comp {R : Type*} [comm_semiring R] (p q : polynomial R) (n : ℕ) :
  (p^n).comp q = (p.comp q)^n :=
begin
  induction n with n ih,
  { simp, },
  { simp [pow_succ, ih], },
end

@[simp] lemma monomial_comp (n : ℕ) : (monomial n a).comp p = C a * p^n :=
eval₂_monomial _ _

@[simp] lemma bit0_comp : comp (bit0 p : polynomial R) q = bit0 (p.comp q) :=
by simp only [bit0, add_comp]

@[simp] lemma bit1_comp : comp (bit1 p : polynomial R) q = bit1 (p.comp q) :=
by simp only [bit1, add_comp, bit0_comp, one_comp]

@[simp] lemma cast_nat_comp (n : ℕ) : comp (n : polynomial R) p = n :=
begin
  induction n with n ih,
  { simp, },
  { simp [ih], },
end

lemma comp_assoc {R : Type*} [comm_semiring R] (φ ψ χ : polynomial R) :
  (φ.comp ψ).comp χ = φ.comp (ψ.comp χ) :=
begin
  apply polynomial.induction_on φ;
  { intros, simp only [add_comp, mul_comp, C_comp, X_comp, pow_succ', ← mul_assoc, *] at * }
end

end comp

section map
variables [semiring S]
variables (f : R →+* S)

/-- `map f p` maps a polynomial `p` across a ring hom `f` -/
def map : polynomial R → polynomial S := eval₂ (C.comp f) X

instance is_semiring_hom_C_f : is_semiring_hom (C ∘ f) :=
is_semiring_hom.comp _ _

@[simp] lemma map_C : (C a).map f = C (f a) := eval₂_C _ _

@[simp] lemma map_X : X.map f = X := eval₂_X _ _

@[simp] lemma map_monomial {n a} : (monomial n a).map f = monomial n (f a) :=
begin
  dsimp only [map],
  rw [eval₂_monomial, single_eq_C_mul_X], refl,
end

@[simp] lemma map_zero : (0 : polynomial R).map f = 0 :=  eval₂_zero _ _

@[simp] lemma map_add : (p + q).map f = p.map f + q.map f := eval₂_add _ _

@[simp] lemma map_one : (1 : polynomial R).map f = 1 := eval₂_one _ _

@[simp] theorem map_nat_cast (n : ℕ) : (n : polynomial R).map f = n :=
nat.rec_on n rfl $ λ n ih, by rw [n.cast_succ, map_add, ih, map_one, n.cast_succ]

@[simp]
lemma coeff_map (n : ℕ) : coeff (p.map f) n = f (coeff p n) :=
begin
  rw [map, eval₂, coeff_sum],
  conv_rhs { rw [← sum_C_mul_X_eq p, coeff_sum, finsupp.sum,
    ← p.support.sum_hom f], },
  refine finset.sum_congr rfl (λ x hx, _),
  simp [function.comp, coeff_C_mul_X, f.map_mul],
  split_ifs; simp [is_semiring_hom.map_zero f],
end

lemma map_map [semiring T] (g : S →+* T)
  (p : polynomial R) : (p.map f).map g = p.map (g.comp f) :=
ext (by simp [coeff_map])

@[simp] lemma map_id : p.map (ring_hom.id _) = p := by simp [polynomial.ext_iff, coeff_map]

lemma eval₂_eq_eval_map {x : S} : p.eval₂ f x = (p.map f).eval x :=
begin
  apply polynomial.induction_on' p,
  { intros p q hp hq, simp [hp, hq], },
  { intros n r, simp, }
end

lemma map_injective (hf : function.injective f) : function.injective (map f) :=
λ p q h, ext $ λ m, hf $ by rw [← coeff_map f, ← coeff_map f, h]

lemma map_surjective (hf : function.surjective f) : function.surjective (map f) :=
λ p, polynomial.induction_on' p
 (λ p q hp hq, let ⟨p', hp'⟩ := hp, ⟨q', hq'⟩ := hq in ⟨p' + q', by rw [map_add f, hp', hq']⟩)
 (λ n s, let ⟨r, hr⟩ := hf s in ⟨monomial n r, by rw [map_monomial f, hr]⟩)

variables {f}

lemma map_monic_eq_zero_iff (hp : p.monic) : p.map f = 0 ↔ ∀ x, f x = 0 :=
⟨ λ hfp x, calc f x = f x * f p.leading_coeff : by simp [hp]
                ... = f x * (p.map f).coeff p.nat_degree : by { congr, apply (coeff_map _ _).symm }
                ... = 0 : by simp [hfp],
  λ h, ext (λ n, trans (coeff_map f n) (h _)) ⟩

lemma map_monic_ne_zero (hp : p.monic) [nontrivial S] : p.map f ≠ 0 :=
λ h, f.map_one_ne_zero ((map_monic_eq_zero_iff hp).mp h _)

variables (f)

open is_semiring_hom

-- If the rings were commutative, we could prove this just using `eval₂_mul`.
-- TODO this proof is just a hack job on the proof of `eval₂_mul`,
-- using that `X` is central. It should probably be golfed!
@[simp] lemma map_mul : (p * q).map f = p.map f * q.map f :=
begin
  dunfold map,
  dunfold eval₂,
  rw [add_monoid_algebra.mul_def, finsupp.sum_mul _ p], simp only [finsupp.mul_sum _ q],
  rw [sum_sum_index],
  { apply sum_congr rfl, assume i hi, dsimp only, rw [sum_sum_index],
    { apply sum_congr rfl, assume j hj, dsimp only,
      rw [sum_single_index, (C.comp f).map_mul, pow_add],
      { simp [←mul_assoc], conv_lhs { rw ←@X_pow_mul_assoc _ _ _ _ i }, },
      { simp, } },
    { intro, simp, },
    { intros, simp [add_mul], } },
  { intro, simp, },
  { intros, simp [add_mul], }
end

instance map.is_semiring_hom : is_semiring_hom (map f) :=
{ map_zero := eval₂_zero _ _,
  map_one := eval₂_one _ _,
  map_add := λ _ _, eval₂_add _ _,
  map_mul := λ _ _, map_mul f, }

/-- `polynomial.map` as a `ring_hom` -/
def map_ring_hom (f : R →+* S) : polynomial R →+* polynomial S :=
{ to_fun := polynomial.map f,
  map_add' := λ _ _, eval₂_add _ _,
  map_zero' := eval₂_zero _ _,
  map_mul' := λ _ _, map_mul f,
  map_one' := eval₂_one _ _ }

@[simp] lemma coe_map_ring_hom (f : R →+* S) : ⇑(map_ring_hom f) = map f := rfl

lemma map_list_prod (L : list (polynomial R)) : L.prod.map f = (L.map $ map f).prod :=
eq.symm $ list.prod_hom _ (monoid_hom.of (map f))

@[simp] lemma map_pow (n : ℕ) : (p ^ n).map f = p.map f ^ n := is_monoid_hom.map_pow (map f) _ _

lemma mem_map_range {p : polynomial S} :
  p ∈ set.range (map f) ↔ ∀ n, p.coeff n ∈ (set.range f) :=
begin
  split,
  { rintro ⟨p, rfl⟩ n, rw coeff_map, exact set.mem_range_self _ },
  { intro h, rw p.as_sum_range_C_mul_X_pow,
    apply is_add_submonoid.finset_sum_mem,
    intros i hi,
    rcases h i with ⟨c, hc⟩,
    use [C c * X^i],
    rw [map_mul, map_C, hc, map_pow, map_X] }
end

lemma eval₂_map [semiring T] (g : S →+* T) (x : T) :
  (p.map f).eval₂ g x = p.eval₂ (g.comp f) x :=
begin
  convert finsupp.sum_map_range_index _,
  { change map f p = map_range f _ p,
    ext,
    rw map_range_apply,
    exact coeff_map f a, },
  { exact f.map_zero, },
  { intro a, simp only [ring_hom.map_zero, zero_mul], },
end

lemma eval_map (x : S) : (p.map f).eval x = p.eval₂ f x :=
eval₂_map f (ring_hom.id _) x

lemma map_sum {ι : Type*} (g : ι → polynomial R) (s : finset ι) :
  (∑ i in s, g i).map f = ∑ i in s, (g i).map f :=
eq.symm $ sum_hom _ _

@[simp]
lemma eval_zero_map (f : R →+* S) (p : polynomial R) :
  (p.map f).eval 0 = f (p.eval 0) :=
by simp [←coeff_zero_eq_eval_zero]

@[simp]
lemma eval_one_map (f : R →+* S) (p : polynomial R) :
  (p.map f).eval 1 = f (p.eval 1) :=
begin
  apply polynomial.induction_on' p,
  { intros p q hp hq, simp [hp, hq], },
  { intros n r, simp, }
end

@[simp]
<<<<<<< HEAD
lemma eval_nat_cast_map
  (f : R →+* S) (p : polynomial R) (n : ℕ) :
=======
lemma eval_nat_cast_map (f : R →+* S) (p : polynomial R) (n : ℕ) :
>>>>>>> 1af882b4
  (p.map f).eval n = f (p.eval n) :=
begin
  apply polynomial.induction_on' p,
  { intros p q hp hq, simp [hp, hq], },
  { intros n r, simp, }
end

@[simp]
lemma eval_int_cast_map {R S : Type*} [ring R] [ring S]
  (f : R →+* S) (p : polynomial R) (i : ℤ) :
  (p.map f).eval i = f (p.eval i) :=
begin
  apply polynomial.induction_on' p,
  { intros p q hp hq, simp [hp, hq], },
  { intros n r, simp, }
end

end map

/-!
After having set up the basic theory of `eval₂`, `eval`, `comp`, and `map`,
we make `eval₂` irreducible.

Perhaps we can make the others irreducible too?
-/
attribute [irreducible] polynomial.eval₂

section hom_eval₂
-- TODO: Here we need commutativity in both `S` and `T`?
variables [comm_semiring S] [comm_semiring T]
variables (f : R →+* S) (g : S →+* T) (p)

lemma hom_eval₂ (x : S) : g (p.eval₂ f x) = p.eval₂ (g.comp f) (g x) :=
begin
  apply polynomial.induction_on p; clear p,
  { intros a, rw [eval₂_C, eval₂_C], refl, },
  { intros p q hp hq, simp only [hp, hq, eval₂_add, g.map_add] },
  { intros n a ih,
    simp only [eval₂_mul, eval₂_C, eval₂_X_pow, g.map_mul, g.map_pow],
    refl, }
end

end hom_eval₂


end semiring

section comm_semiring

section eval

variables [comm_semiring R] {p q : polynomial R} {x : R}

@[simp] lemma eval_mul : (p * q).eval x = p.eval x * q.eval x := eval₂_mul _ _

instance eval.is_semiring_hom : is_semiring_hom (eval x) := eval₂.is_semiring_hom _ _

@[simp] lemma eval_pow (n : ℕ) : (p ^ n).eval x = p.eval x ^ n := eval₂_pow _ _ _

lemma eval₂_hom [comm_semiring S] (f : R →+* S) (x : R) :
  p.eval₂ f (f x) = f (p.eval x) :=
(ring_hom.comp_id f) ▸ (hom_eval₂ p (ring_hom.id R) f x).symm

lemma root_mul_left_of_is_root (p : polynomial R) {q : polynomial R} :
  is_root q a → is_root (p * q) a :=
λ H, by rw [is_root, eval_mul, is_root.def.1 H, mul_zero]

lemma root_mul_right_of_is_root {p : polynomial R} (q : polynomial R) :
  is_root p a → is_root (p * q) a :=
λ H, by rw [is_root, eval_mul, is_root.def.1 H, zero_mul]

/--
Polynomial evaluation commutes with finset.prod
-/
lemma eval_prod {ι : Type*} (s : finset ι) (p : ι → polynomial R) (x : R) :
  eval x (∏ j in s, p j) = ∏ j in s, eval x (p j) :=
begin
  classical,
  apply finset.induction_on s,
    { simp only [finset.prod_empty, eval_one] },
    { intros j s hj hpj,
      have h0 : ∏ i in insert j s, eval x (p i) = (eval x (p j)) * ∏ i in s, eval x (p i),
      { apply finset.prod_insert hj },
      rw [h0, ← hpj, finset.prod_insert hj, eval_mul] },
end

end eval

section map

variables [comm_semiring R] [comm_semiring S] (f : R →+* S)

lemma map_multiset_prod (m : multiset (polynomial R)) : m.prod.map f = (m.map $ map f).prod :=
eq.symm $ multiset.prod_hom _ (monoid_hom.of (map f))

lemma map_prod {ι : Type*} (g : ι → polynomial R) (s : finset ι) :
  (∏ i in s, g i).map f = ∏ i in s, (g i).map f :=
eq.symm $ prod_hom _ _

lemma support_map_subset (p : polynomial R) : (map f p).support ⊆ p.support :=
begin
  intros x,
  simp only [mem_support_iff],
  contrapose!,
  change p.coeff x = 0 → (map f p).coeff x = 0,
  rw coeff_map,
  intro hx,
  rw hx,
  exact ring_hom.map_zero f,
end

lemma map_comp (p q : polynomial R) : map f (p.comp q) = (map f p).comp (map f q) :=
polynomial.induction_on p
  (by simp)
  (by simp {contextual := tt})
  (by simp [pow_succ', ← mul_assoc, polynomial.comp] {contextual := tt})

end map

end comm_semiring

section ring
variables [ring R] {p q r : polynomial R}

lemma C_neg : C (-a) = -C a := ring_hom.map_neg C a

lemma C_sub : C (a - b) = C a - C b := ring_hom.map_sub C a b

instance map.is_ring_hom {S} [ring S] (f : R →+* S) : is_ring_hom (map f) :=
by apply is_ring_hom.of_semiring

@[simp] lemma map_sub {S} [ring S] (f : R →+* S) :
  (p - q).map f = p.map f - q.map f :=
is_ring_hom.map_sub _

@[simp] lemma map_neg {S} [ring S] (f : R →+* S) :
  (-p).map f = -(p.map f) :=
is_ring_hom.map_neg _

@[simp] lemma map_int_cast {S} [ring S] (f : R →+* S) (n : ℤ) :
  map f ↑n = ↑n :=
(ring_hom.of (map f)).map_int_cast n

@[simp] lemma eval_int_cast {n : ℤ} {x : R} : (n : polynomial R).eval x = n :=
by simp only [←C_eq_int_cast, eval_C]

@[simp] lemma eval₂_neg {S} [ring S] (f : R →+* S) {x : S} :
  (-p).eval₂ f x = -p.eval₂ f x :=
by rw [eq_neg_iff_add_eq_zero, ←eval₂_add, add_left_neg, eval₂_zero]

@[simp] lemma eval₂_sub {S} [ring S] (f : R →+* S) {x : S} :
  (p - q).eval₂ f x = p.eval₂ f x - q.eval₂ f x :=
by rw [sub_eq_add_neg, eval₂_add, eval₂_neg, sub_eq_add_neg]

@[simp] lemma eval_neg (p : polynomial R) (x : R) : (-p).eval x = -p.eval x :=
eval₂_neg _

@[simp] lemma eval_sub (p q : polynomial R) (x : R) : (p - q).eval x = p.eval x - q.eval x :=
eval₂_sub _

lemma root_X_sub_C : is_root (X - C a) b ↔ a = b :=
by rw [is_root.def, eval_sub, eval_X, eval_C, sub_eq_zero_iff_eq, eq_comm]

@[simp] lemma neg_comp : (-p).comp q = -p.comp q := eval₂_neg _

@[simp] lemma sub_comp : (p - q).comp r = p.comp r - q.comp r := eval₂_sub _

@[simp] lemma cast_int_comp (i : ℤ) : comp (i : polynomial R) p = i :=
by cases i; simp

end ring

section comm_ring
variables [comm_ring R] {p q : polynomial R}

instance eval₂.is_ring_hom {S} [comm_ring S]
  (f : R →+* S) {x : S} : is_ring_hom (eval₂ f x) :=
by apply is_ring_hom.of_semiring

instance eval.is_ring_hom {x : R} : is_ring_hom (eval x) := eval₂.is_ring_hom _

end comm_ring

end polynomial<|MERGE_RESOLUTION|>--- conflicted
+++ resolved
@@ -525,12 +525,7 @@
 end
 
 @[simp]
-<<<<<<< HEAD
-lemma eval_nat_cast_map
-  (f : R →+* S) (p : polynomial R) (n : ℕ) :
-=======
 lemma eval_nat_cast_map (f : R →+* S) (p : polynomial R) (n : ℕ) :
->>>>>>> 1af882b4
   (p.map f).eval n = f (p.eval n) :=
 begin
   apply polynomial.induction_on' p,
