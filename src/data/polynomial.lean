--- conflicted
+++ resolved
@@ -1391,45 +1391,6 @@
 
 @[simp] lemma eval_sub (p q : polynomial α) (x : α) : (p - q).eval x = p.eval x - q.eval x :=
 is_ring_hom.map_sub _
-
-<<<<<<< HEAD
-=======
-section aeval
-/-- `R[X]` is the generator of the category `R-Alg`. -/
-instance polynomial (R : Type u) [comm_semiring R] : algebra R (polynomial R) :=
-{ commutes' := λ _ _, mul_comm _ _,
-  smul_def' := λ c p, (polynomial.C_mul' c p).symm,
-  .. polynomial.semimodule, .. ring_hom.of polynomial.C, }
-
-variables (R : Type u) (A : Type v)
-variables [comm_ring R] [comm_ring A] [algebra R A]
-variables (x : A)
-
-/-- Given a valuation `x` of the variable in an `R`-algebra `A`, `aeval R A x` is
-the unique `R`-algebra homomorphism from `R[X]` to `A` sending `X` to `x`. -/
-def aeval : polynomial R →ₐ[R] A :=
-{ commutes' := λ r, eval₂_C _ _,
-  ..eval₂_ring_hom (algebra_map R A) x }
-
-theorem aeval_def (p : polynomial R) : aeval R A x p = eval₂ (algebra_map R A) x p := rfl
-
-@[simp] lemma aeval_X : aeval R A x X = x := eval₂_X _ x
-
-@[simp] lemma aeval_C (r : R) : aeval R A x (C r) = algebra_map R A r := eval₂_C _ x
-
-theorem eval_unique (φ : polynomial R →ₐ[R] A) (p) :
-  φ p = eval₂ (algebra_map R A) (φ X) p :=
-begin
-  apply polynomial.induction_on p,
-  { intro r, rw eval₂_C, exact φ.commutes r },
-  { intros f g ih1 ih2,
-    rw [φ.map_add, ih1, ih2, eval₂_add] },
-  { intros n r ih,
-    rw [pow_succ', ← mul_assoc, φ.map_mul, eval₂_mul (algebra_map R A), eval₂_X, ih] }
-end
-
-end aeval
->>>>>>> 9fb4bf03
 
 lemma degree_sub_lt (hd : degree p = degree q)
   (hp0 : p ≠ 0) (hlc : leading_coeff p = leading_coeff q) :
