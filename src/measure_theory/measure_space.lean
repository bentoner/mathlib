--- conflicted
+++ resolved
@@ -1666,7 +1666,6 @@
   μ.finite_at_filter (𝓝 x) :=
 locally_finite_measure.finite_at_nhds x
 
-<<<<<<< HEAD
 lemma measure.smul_finite {α : Type*} [measurable_space α] (μ : measure α) [finite_measure μ]
   {c : ennreal} (hc : c < ⊤) :
   finite_measure (c • μ) :=
@@ -1674,7 +1673,7 @@
   refine ⟨_⟩,
   rw measure.smul_apply,
   exact ennreal.mul_lt_top hc (measure_lt_top μ set.univ),
-=======
+
 lemma measure.exists_is_open_measure_lt_top [topological_space α] (μ : measure α)
   [locally_finite_measure μ] (x : α) :
   ∃ s : set α, x ∈ s ∧ is_open s ∧ μ s < ⊤ :=
@@ -1691,7 +1690,6 @@
   rcases topological_space.countable_cover_nhds hsx with ⟨t, htc, htU⟩,
   refine measure.sigma_finite_of_countable (htc.image s) (ball_image_iff.2 $ λ x hx, hsμ x) _,
   rwa sUnion_image
->>>>>>> 159542ad
 end
 
 /-- Two finite measures are equal if they are equal on the π-system generating the σ-algebra
@@ -1707,28 +1705,6 @@
   { rintros f h1f h2f h3f, simp [measure_Union, is_measurable.Union, *] }
 end
 
-<<<<<<< HEAD
-lemma ext_on_sigma_algebra_of_generate_finite {α} (m₀ : measurable_space α)
-  {μ ν : measure α} [finite_measure μ] [finite_measure ν]
-  (C : set (set α)) (hμν : ∀ s ∈ C, μ s = ν s) {m : measurable_space α}
-  (h : m ≤ m₀) (hA : m = measurable_space.generate_from C) (hC : is_pi_system C)
-  (h_univ : μ set.univ = ν set.univ) {s : set α} {hs : m.is_measurable' s}:
-  μ s = ν s :=
-begin
-  refine measurable_space.induction_on_inter hA hC (by simp) hμν _ _ hs,
-  { intros t h1t h2t,
-    have h1t_ : @is_measurable α m₀ t, from h _ h1t,
-    rw @measure_compl α m₀ μ t h1t_ (@measure_lt_top α m₀ μ _ t),
-    rw @measure_compl α m₀ ν t h1t_ (@measure_lt_top α m₀ ν _ t),
-    rw [h_univ, h2t], },
-  { intros f h1f h2f h3f,
-    have h2f_ : ∀ (i : ℕ), @is_measurable α m₀ (f i), from (λ i, h _ (h2f i)),
-    have h_Union : @is_measurable α m₀ (⋃ (i : ℕ), f i), from @is_measurable.Union α ℕ m₀ _ f h2f_,
-    simp [measure_Union, h_Union, h1f, h3f, h2f_], },
-end
-
-=======
->>>>>>> 159542ad
 namespace measure
 
 namespace finite_at_filter
