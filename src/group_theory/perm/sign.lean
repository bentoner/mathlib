/-
Copyright (c) 2018 Chris Hughes. All rights reserved.
Released under Apache 2.0 license as described in the file LICENSE.
Authors: Chris Hughes
-/
import data.fintype.basic
import data.finset.sort
import data.nat.parity
import group_theory.perm.basic
import group_theory.order_of_element
import tactic.norm_swap
import group_theory.quotient_group

/-!
# Sign of a permutation

The main definition of this file is `equiv.perm.sign`, associating a `units ℤ` sign with a
permutation.

This file also contains miscellaneous lemmas about `equiv.perm` and `equiv.swap`, building on top
of those in `data/equiv/basic` and `data/equiv/perm`.

-/

universes u v
open equiv function fintype finset
open_locale big_operators
variables {α : Type u} {β : Type v}

namespace equiv.perm

/--
`mod_swap i j` contains permutations up to swapping `i` and `j`.

We use this to partition permutations in `matrix.det_zero_of_row_eq`, such that each partition
sums up to `0`.
-/
def mod_swap [decidable_eq α] (i j : α) : setoid (perm α) :=
⟨λ σ τ, σ = τ ∨ σ = swap i j * τ,
 λ σ, or.inl (refl σ),
 λ σ τ h, or.cases_on h (λ h, or.inl h.symm) (λ h, or.inr (by rw [h, swap_mul_self_mul])),
 λ σ τ υ hστ hτυ, by cases hστ; cases hτυ; try {rw [hστ, hτυ, swap_mul_self_mul]}; finish⟩

instance {α : Type*} [fintype α] [decidable_eq α] (i j : α) : decidable_rel (mod_swap i j).r :=
λ σ τ, or.decidable

lemma perm_inv_on_of_perm_on_finset {s : finset α} {f : perm α}
  (h : ∀ x ∈ s, f x ∈ s) {y : α} (hy : y ∈ s) : f⁻¹ y ∈ s :=
begin
  have h0 : ∀ y ∈ s, ∃ x (hx : x ∈ s), y = (λ i (hi : i ∈ s), f i) x hx :=
    finset.surj_on_of_inj_on_of_card_le (λ x hx, (λ i hi, f i) x hx)
    (λ a ha, h a ha) (λ a₁ a₂ ha₁ ha₂ heq, (equiv.apply_eq_iff_eq f).mp heq) rfl.ge,
  obtain ⟨y2, hy2, heq⟩ := h0 y hy,
  convert hy2,
  rw heq,
  simp only [inv_apply_self]
end

lemma perm_inv_maps_to_of_maps_to (f : perm α) {s : set α} [fintype s]
  (h : set.maps_to f s s) : set.maps_to (f⁻¹ : _) s s :=
λ x hx, set.mem_to_finset.mp $
  perm_inv_on_of_perm_on_finset
   (λ a ha, set.mem_to_finset.mpr (h (set.mem_to_finset.mp ha)))
   (set.mem_to_finset.mpr hx)

@[simp] lemma perm_inv_maps_to_iff_maps_to {f : perm α} {s : set α} [fintype s] :
  set.maps_to (f⁻¹ : _) s s ↔ set.maps_to f s s :=
⟨perm_inv_maps_to_of_maps_to f⁻¹, perm_inv_maps_to_of_maps_to f⟩

lemma perm_inv_on_of_perm_on_fintype {f : perm α} {p : α → Prop} [fintype {x // p x}]
  (h : ∀ x, p x → p (f x)) {x : α} (hx : p x) : p (f⁻¹ x) :=
begin
  letI : fintype ↥(show set α, from p) := ‹fintype {x // p x}›,
  exact perm_inv_maps_to_of_maps_to f h hx
end

/-- If the permutation `f` maps `{x // p x}` into itself, then this returns the permutation
  on `{x // p x}` induced by `f`. Note that the `h` hypothesis is weaker than for
  `equiv.perm.subtype_perm`. -/
abbreviation subtype_perm_of_fintype (f : perm α) {p : α → Prop} [fintype {x // p x}]
  (h : ∀ x, p x → p (f x)) : perm {x // p x} :=
f.subtype_perm (λ x, ⟨h x, λ h₂, f.inv_apply_self x ▸ perm_inv_on_of_perm_on_fintype h h₂⟩)

@[simp] lemma subtype_perm_of_fintype_apply (f : perm α) {p : α → Prop} [fintype {x // p x}]
  (h : ∀ x, p x → p (f x)) (x : {x // p x}) : subtype_perm_of_fintype f h x = ⟨f x, h x x.2⟩ := rfl

@[simp] lemma subtype_perm_of_fintype_one (p : α → Prop) [fintype {x // p x}]
  (h : ∀ x, p x → p ((1 : perm α) x)) : @subtype_perm_of_fintype α 1 p _ h = 1 :=
equiv.ext $ λ ⟨_, _⟩, rfl

lemma perm_maps_to_inl_iff_maps_to_inr {m n : Type*} [fintype m] [fintype n]
  (σ : equiv.perm (m ⊕ n)) :
  set.maps_to σ (set.range sum.inl) (set.range sum.inl) ↔
  set.maps_to σ (set.range sum.inr) (set.range sum.inr) :=
begin
  split; id {
    intros h,
    classical,
    rw ←perm_inv_maps_to_iff_maps_to at h,
    intro x,
    cases hx : σ x with l r, },
  { rintros ⟨a, rfl⟩,
    obtain ⟨y, hy⟩ := h ⟨l, rfl⟩,
    rw [←hx, σ.inv_apply_self] at hy,
    exact absurd hy sum.inl_ne_inr},
  { rintros ⟨a, ha⟩, exact ⟨r, rfl⟩, },
  { rintros ⟨a, ha⟩, exact ⟨l, rfl⟩, },
  { rintros ⟨a, rfl⟩,
    obtain ⟨y, hy⟩ := h ⟨r, rfl⟩,
    rw [←hx, σ.inv_apply_self] at hy,
    exact absurd hy sum.inr_ne_inl},
end

lemma mem_sum_congr_hom_range_of_perm_maps_to_inl {m n : Type*} [fintype m] [fintype n]
  {σ : perm (m ⊕ n)} (h : set.maps_to σ (set.range sum.inl) (set.range sum.inl)) :
  σ ∈ (sum_congr_hom m n).range :=
begin
  classical,
  have h1 : ∀ (x : m ⊕ n), (∃ (a : m), sum.inl a = x) → (∃ (a : m), sum.inl a = σ x),
  { rintros x ⟨a, ha⟩, apply h, rw ← ha, exact ⟨a, rfl⟩ },
  have h3 : ∀ (x : m ⊕ n), (∃ (b : n), sum.inr b = x) → (∃ (b : n), sum.inr b = σ x),
  { rintros x ⟨b, hb⟩,
    apply (perm_maps_to_inl_iff_maps_to_inr σ).mp h,
    rw ← hb, exact ⟨b, rfl⟩ },
  let σ₁' := subtype_perm_of_fintype σ h1,
  let σ₂' := subtype_perm_of_fintype σ h3,
  let σ₁ := perm_congr (equiv.of_injective (@sum.inl m n) sum.inl_injective).symm σ₁',
  let σ₂ := perm_congr (equiv.of_injective (@sum.inr m n) sum.inr_injective).symm σ₂',
  rw [monoid_hom.mem_range, prod.exists],
  use [σ₁, σ₂],
  rw [perm.sum_congr_hom_apply],
  ext,
  cases x with a b,
  { rw [equiv.sum_congr_apply, sum.map_inl, perm_congr_apply, equiv.symm_symm,
        apply_of_injective_symm (@sum.inl m n)],
    erw subtype_perm_apply,
    rw [of_injective_apply, subtype.coe_mk, subtype.coe_mk] },
  { rw [equiv.sum_congr_apply, sum.map_inr, perm_congr_apply, equiv.symm_symm,
        apply_of_injective_symm (@sum.inr m n)],
    erw subtype_perm_apply,
    rw [of_injective_apply, subtype.coe_mk, subtype.coe_mk] }
end

/-- Two permutations `f` and `g` are `disjoint` if their supports are disjoint, i.e.,
every element is fixed either by `f`, or by `g`. -/
def disjoint (f g : perm α) := ∀ x, f x = x ∨ g x = x

@[symm] lemma disjoint.symm {f g : perm α} : disjoint f g → disjoint g f :=
by simp only [disjoint, or.comm, imp_self]

lemma disjoint_comm {f g : perm α} : disjoint f g ↔ disjoint g f :=
⟨disjoint.symm, disjoint.symm⟩

lemma disjoint.mul_comm {f g : perm α} (h : disjoint f g) : f * g = g * f :=
equiv.ext $ λ x, (h x).elim
  (λ hf, (h (g x)).elim (λ hg, by simp [mul_apply, hf, hg])
    (λ hg, by simp [mul_apply, hf, g.injective hg]))
  (λ hg, (h (f x)).elim (λ hf, by simp [mul_apply, f.injective hf, hg])
    (λ hf, by simp [mul_apply, hf, hg]))

@[simp] lemma disjoint_one_left (f : perm α) : disjoint 1 f := λ _, or.inl rfl

@[simp] lemma disjoint_one_right (f : perm α) : disjoint f 1 := λ _, or.inr rfl

lemma disjoint.mul_left {f g h : perm α} (H1 : disjoint f h) (H2 : disjoint g h) :
  disjoint (f * g) h :=
λ x, by cases H1 x; cases H2 x; simp *

lemma disjoint.mul_right {f g h : perm α} (H1 : disjoint f g) (H2 : disjoint f h) :
  disjoint f (g * h) :=
by { rw disjoint_comm, exact H1.symm.mul_left H2.symm }

lemma disjoint_prod_right {f : perm α} (l : list (perm α))
  (h : ∀ g ∈ l, disjoint f g) : disjoint f l.prod :=
begin
  induction l with g l ih,
  { exact disjoint_one_right _ },
  { rw list.prod_cons,
    exact (h _ (list.mem_cons_self _ _)).mul_right (ih (λ g hg, h g (list.mem_cons_of_mem _ hg))) }
end

lemma disjoint_prod_perm {l₁ l₂ : list (perm α)} (hl : l₁.pairwise disjoint)
  (hp : l₁ ~ l₂) : l₁.prod = l₂.prod :=
hp.prod_eq' $ hl.imp $ λ f g, disjoint.mul_comm

lemma pow_apply_eq_self_of_apply_eq_self {f : perm α} {x : α} (hfx : f x = x) :
  ∀ n : ℕ, (f ^ n) x = x
| 0     := rfl
| (n+1) := by rw [pow_succ', mul_apply, hfx, pow_apply_eq_self_of_apply_eq_self]

lemma gpow_apply_eq_self_of_apply_eq_self {f : perm α} {x : α} (hfx : f x = x) :
  ∀ n : ℤ, (f ^ n) x = x
| (n : ℕ) := pow_apply_eq_self_of_apply_eq_self hfx n
| -[1+ n] := by rw [gpow_neg_succ_of_nat, inv_eq_iff_eq, pow_apply_eq_self_of_apply_eq_self hfx]

lemma pow_apply_eq_of_apply_apply_eq_self {f : perm α} {x : α} (hffx : f (f x) = x) :
  ∀ n : ℕ, (f ^ n) x = x ∨ (f ^ n) x = f x
| 0     := or.inl rfl
| (n+1) := (pow_apply_eq_of_apply_apply_eq_self n).elim
  (λ h, or.inr (by rw [pow_succ, mul_apply, h]))
  (λ h, or.inl (by rw [pow_succ, mul_apply, h, hffx]))

lemma gpow_apply_eq_of_apply_apply_eq_self {f : perm α} {x : α} (hffx : f (f x) = x) :
  ∀ i : ℤ, (f ^ i) x = x ∨ (f ^ i) x = f x
| (n : ℕ) := pow_apply_eq_of_apply_apply_eq_self hffx n
| -[1+ n] := by { rw [gpow_neg_succ_of_nat, inv_eq_iff_eq, ← f.injective.eq_iff, ← mul_apply,
    ← pow_succ, eq_comm, inv_eq_iff_eq, ← mul_apply, ← pow_succ', @eq_comm _ x, or.comm],
  exact pow_apply_eq_of_apply_apply_eq_self hffx _ }

lemma disjoint.mul_apply_eq_iff {σ τ : perm α} (hστ : disjoint σ τ) {a : α} :
  (σ * τ) a = a ↔ σ a = a ∧ τ a = a :=
begin
  refine ⟨λ h, _, λ h, by rw [mul_apply, h.2, h.1]⟩,
  cases hστ a with hσ hτ,
  { exact ⟨hσ, σ.injective (h.trans hσ.symm)⟩ },
  { exact ⟨(congr_arg σ hτ).symm.trans h, hτ⟩ },
end

lemma disjoint.mul_eq_one_iff {σ τ : perm α} (hστ : disjoint σ τ) :
  σ * τ = 1 ↔ σ = 1 ∧ τ = 1 :=
by simp_rw [ext_iff, one_apply, hστ.mul_apply_eq_iff, forall_and_distrib]

lemma disjoint.gpow_disjoint_gpow {σ τ : perm α} (hστ : disjoint σ τ) (m n : ℤ) :
  disjoint (σ ^ m) (τ ^ n) :=
λ x, or.imp (λ h, gpow_apply_eq_self_of_apply_eq_self h m)
  (λ h, gpow_apply_eq_self_of_apply_eq_self h n) (hστ x)

lemma disjoint.pow_disjoint_pow {σ τ : perm α} (hστ : disjoint σ τ) (m n : ℕ) :
  disjoint (σ ^ m) (τ ^ n) :=
hστ.gpow_disjoint_gpow m n

lemma disjoint.order_of {σ τ : perm α} (hστ : disjoint σ τ) :
  order_of (σ * τ) = nat.lcm (order_of σ) (order_of τ) :=
begin
  have h : ∀ n : ℕ, (σ * τ) ^ n = 1 ↔ σ ^ n = 1 ∧ τ ^ n = 1 :=
  λ n, by rw [commute.mul_pow hστ.mul_comm, disjoint.mul_eq_one_iff (hστ.pow_disjoint_pow n n)],
  exact nat.dvd_antisymm (commute.order_of_mul_dvd_lcm hστ.mul_comm) (nat.lcm_dvd
    (order_of_dvd_of_pow_eq_one ((h (order_of (σ * τ))).mp (pow_order_of_eq_one (σ * τ))).1)
    (order_of_dvd_of_pow_eq_one ((h (order_of (σ * τ))).mp (pow_order_of_eq_one (σ * τ))).2)),
end

variable [decidable_eq α]

section fintype
variable [fintype α]

/-- The `finset` of nonfixed points of a permutation. -/
def support (f : perm α) : finset α := univ.filter (λ x, f x ≠ x)

@[simp] lemma mem_support {f : perm α} {x : α} : x ∈ f.support ↔ f x ≠ x :=
by rw [support, mem_filter, and_iff_right (mem_univ x)]

@[simp] lemma support_eq_empty_iff {σ : perm α} : σ.support = ∅ ↔ σ = 1 :=
by simp_rw [finset.ext_iff, mem_support, finset.not_mem_empty, iff_false, not_not,
  equiv.perm.ext_iff, one_apply]
<<<<<<< HEAD

@[simp] lemma support_one : (1 : perm α).support = ∅ :=
by rw support_eq_empty_iff

lemma support_mul_le {f g : perm α} :
  (f * g).support ≤ f.support ∪ g.support :=
λ x, begin
  rw [mem_union, mem_support, mem_support, mem_support, mul_apply, ←not_and_distrib, not_imp_not],
=======

@[simp] lemma support_one : (1 : perm α).support = ∅ :=
by rw support_eq_empty_iff

lemma support_mul_le (f g : perm α) :
  (f * g).support ≤ f.support ⊔ g.support :=
λ x, begin
  rw [sup_eq_union, mem_union, mem_support, mem_support,
    mem_support, mul_apply, ←not_and_distrib, not_imp_not],
>>>>>>> d7f6bd61
  rintro ⟨hf, hg⟩,
  rw [hg, hf]
end

lemma exists_mem_support_of_mem_support_prod {l : list (perm α)} {x : α}
  (hx : x ∈ l.prod.support) :
  ∃ f : perm α, f ∈ l ∧ x ∈ f.support :=
begin
  contrapose! hx,
  simp_rw [mem_support, not_not] at hx ⊢,
  induction l with f l ih generalizing hx,
  { refl },
  { rw [list.prod_cons, mul_apply, ih (λ g hg, hx g (or.inr hg)), hx f (or.inl rfl)] },
end

lemma support_pow_le (σ : perm α) (n : ℤ) :
  (σ ^ n).support ≤ σ.support :=
λ x h1, mem_support.mpr (λ h2, mem_support.mp h1 (gpow_apply_eq_self_of_apply_eq_self h2 n))

@[simp] lemma support_inv (σ : perm α) : support (σ⁻¹) = σ.support :=
by simp_rw [finset.ext_iff, mem_support, not_iff_not,
  (inv_eq_iff_eq).trans eq_comm, iff_self, imp_true_iff]

@[simp]
lemma apply_mem_support {f : perm α} {x : α} :
  f x ∈ f.support ↔ x ∈ f.support :=
by rw [mem_support, mem_support, ne.def, ne.def, not_iff_not, apply_eq_iff_eq]

end fintype

/-- `f.is_swap` indicates that the permutation `f` is a transposition of two elements. -/
def is_swap (f : perm α) : Prop := ∃ x y, x ≠ y ∧ f = swap x y

lemma is_swap.of_subtype_is_swap {p : α → Prop} [decidable_pred p]
  {f : perm (subtype p)} (h : f.is_swap) : (of_subtype f).is_swap :=
let ⟨⟨x, hx⟩, ⟨y, hy⟩, hxy⟩ := h in
⟨x, y, by { simp only [ne.def] at hxy, exact hxy.1 },
  equiv.ext $ λ z, begin
    rw [hxy.2, of_subtype],
    simp only [swap_apply_def, coe_fn_mk, swap_inv, subtype.mk_eq_mk, monoid_hom.coe_mk],
    split_ifs;
    rw subtype.coe_mk <|> cc,
  end⟩

lemma ne_and_ne_of_swap_mul_apply_ne_self {f : perm α} {x y : α}
  (hy : (swap x (f x) * f) y ≠ y) : f y ≠ y ∧ y ≠ x :=
begin
  simp only [swap_apply_def, mul_apply, f.injective.eq_iff] at *,
  by_cases h : f y = x,
  { split; intro; simp only [*, if_true, eq_self_iff_true, not_true, ne.def] at * },
  { split_ifs at hy; cc }
end

section fintype
variables [fintype α]

lemma support_swap_mul_eq {f : perm α} {x : α}
  (hffx : f (f x) ≠ x) : (swap x (f x) * f).support = f.support.erase x :=
have hfx : f x ≠ x, from λ hfx, by simpa [hfx] using hffx,
finset.ext $ λ y,
⟨λ hy, have hy' : (swap x (f x) * f) y ≠ y, from mem_support.1 hy,
    mem_erase.2 ⟨λ hyx, by simp [hyx, mul_apply, *] at *,
    mem_support.2 $ λ hfy,
      by simp only [mul_apply, swap_apply_def, hfy] at hy';
      split_ifs at hy'; simp only [*, eq_self_iff_true, not_true, ne.def, apply_eq_iff_eq] at *⟩,
  λ hy, by simp only [mem_erase, mem_support, swap_apply_def, mul_apply] at *;
    intro; split_ifs at *; simp only [*, eq_self_iff_true, not_true, ne.def] at *⟩

@[simp]
lemma card_support_eq_zero {f : perm α} :
  f.support.card = 0 ↔ f = 1 :=
by rw [finset.card_eq_zero, support_eq_empty_iff]

lemma one_lt_card_support_of_ne_one {f : perm α} (h : f ≠ 1) :
  1 < f.support.card :=
begin
  simp_rw [one_lt_card_iff, mem_support, ←not_or_distrib],
  contrapose! h,
  ext a,
  specialize h (f a) a,
  rwa [apply_eq_iff_eq, or_self, or_self] at h,
end

lemma card_support_ne_one (f : perm α) : f.support.card ≠ 1 :=
begin
  by_cases h : f = 1,
  { exact ne_of_eq_of_ne (card_support_eq_zero.mpr h) zero_ne_one },
  { exact ne_of_gt (one_lt_card_support_of_ne_one h) },
end

@[simp] lemma card_support_le_one {f : perm α} : f.support.card ≤ 1 ↔ f = 1 :=
by rw [le_iff_lt_or_eq, nat.lt_succ_iff, nat.le_zero_iff, card_support_eq_zero,
  or_iff_not_imp_right, imp_iff_right f.card_support_ne_one]

lemma two_le_card_support_of_ne_one {f : perm α} (h : f ≠ 1) :
  2 ≤ f.support.card :=
one_lt_card_support_of_ne_one h

lemma card_support_swap_mul {f : perm α} {x : α}
  (hx : f x ≠ x) : (swap x (f x) * f).support.card < f.support.card :=
finset.card_lt_card
  ⟨λ z hz, mem_support.2 (ne_and_ne_of_swap_mul_apply_ne_self (mem_support.1 hz)).1,
    λ h, absurd (h (mem_support.2 hx)) (mt mem_support.1 (by simp))⟩

end fintype

/-- Given a list `l : list α` and a permutation `f : perm α` such that the nonfixed points of `f`
  are in `l`, recursively factors `f` as a product of transpositions. -/
def swap_factors_aux : Π (l : list α) (f : perm α), (∀ {x}, f x ≠ x → x ∈ l) →
  {l : list (perm α) // l.prod = f ∧ ∀ g ∈ l, is_swap g}
| []       := λ f h, ⟨[], equiv.ext $ λ x, by { rw [list.prod_nil],
    exact (not_not.1 (mt h (list.not_mem_nil _))).symm }, by simp⟩
| (x :: l) := λ f h,
if hfx : x = f x
then swap_factors_aux l f
  (λ y hy, list.mem_of_ne_of_mem (λ h : y = x, by simpa [h, hfx.symm] using hy) (h hy))
else let m := swap_factors_aux l (swap x (f x) * f)
      (λ y hy, have f y ≠ y ∧ y ≠ x, from ne_and_ne_of_swap_mul_apply_ne_self hy,
        list.mem_of_ne_of_mem this.2 (h this.1)) in
  ⟨swap x (f x) :: m.1,
  by rw [list.prod_cons, m.2.1, ← mul_assoc,
    mul_def (swap x (f x)), swap_swap, ← one_def, one_mul],
  λ g hg, ((list.mem_cons_iff _ _ _).1 hg).elim (λ h, ⟨x, f x, hfx, h⟩) (m.2.2 _)⟩

/-- `swap_factors` represents a permutation as a product of a list of transpositions.
The representation is non unique and depends on the linear order structure.
For types without linear order `trunc_swap_factors` can be used. -/
def swap_factors [fintype α] [linear_order α] (f : perm α) :
  {l : list (perm α) // l.prod = f ∧ ∀ g ∈ l, is_swap g} :=
swap_factors_aux ((@univ α _).sort (≤)) f (λ _ _, (mem_sort _).2 (mem_univ _))

/-- This computably represents the fact that any permutation can be represented as the product of
  a list of transpositions. -/
def trunc_swap_factors [fintype α] (f : perm α) :
  trunc {l : list (perm α) // l.prod = f ∧ ∀ g ∈ l, is_swap g} :=
quotient.rec_on_subsingleton (@univ α _).1
  (λ l h, trunc.mk (swap_factors_aux l f h))
  (show ∀ x, f x ≠ x → x ∈ (@univ α _).1, from λ _ _, mem_univ _)

/-- An induction principle for permutations. If `P` holds for the identity permutation, and
is preserved under composition with a non-trivial swap, then `P` holds for all permutations. -/
@[elab_as_eliminator] lemma swap_induction_on [fintype α] {P : perm α → Prop} (f : perm α) :
  P 1 → (∀ f x y, x ≠ y → P f → P (swap x y * f)) → P f :=
begin
  cases (trunc_swap_factors f).out with l hl,
  induction l with g l ih generalizing f,
  { simp only [hl.left.symm, list.prod_nil, forall_true_iff] {contextual := tt} },
  { assume h1 hmul_swap,
    rcases hl.2 g (by simp) with ⟨x, y, hxy⟩,
    rw [← hl.1, list.prod_cons, hxy.2],
    exact hmul_swap _ _ _ hxy.1
      (ih _ ⟨rfl, λ v hv, hl.2 _ (list.mem_cons_of_mem _ hv)⟩ h1 hmul_swap) }
end

lemma closure_swaps_eq_top [fintype α] :
  subgroup.closure {σ : perm α | is_swap σ} = ⊤ :=
begin
  ext σ,
  simp only [subgroup.mem_top, iff_true],
  apply swap_induction_on σ,
  { exact subgroup.one_mem _ },
  { intros σ a b ab hσ,
    refine subgroup.mul_mem _ (subgroup.subset_closure ⟨_, _, ab, rfl⟩) hσ }
end

/-- Like `swap_induction_on`, but with the composition on the right of `f`.

An induction principle for permutations. If `P` holds for the identity permutation, and
is preserved under composition with a non-trivial swap, then `P` holds for all permutations. -/
@[elab_as_eliminator] lemma swap_induction_on' [fintype α] {P : perm α → Prop} (f : perm α) :
  P 1 → (∀ f x y, x ≠ y → P f → P (f * swap x y)) → P f :=
λ h1 IH, inv_inv f ▸ swap_induction_on f⁻¹ h1 (λ f, IH f⁻¹)

lemma is_conj_swap {w x y z : α} (hwx : w ≠ x) (hyz : y ≠ z) : is_conj (swap w x) (swap y z) :=
have h : ∀ {y z : α}, y ≠ z → w ≠ z →
    (swap w y * swap x z) * swap w x * (swap w y * swap x z)⁻¹ = swap y z :=
  λ y z hyz hwz, by rw [mul_inv_rev, swap_inv, swap_inv, mul_assoc (swap w y),
    mul_assoc (swap w y), ← mul_assoc _ (swap x z), swap_mul_swap_mul_swap hwx hwz,
    ← mul_assoc, swap_mul_swap_mul_swap hwz.symm hyz.symm],
if hwz : w = z
then have hwy : w ≠ y, by cc,
  ⟨swap w z * swap x y, by rw [swap_comm y z, h hyz.symm hwy]⟩
else ⟨swap w y * swap x z, h hyz hwz⟩

/-- set of all pairs (⟨a, b⟩ : Σ a : fin n, fin n) such that b < a -/
def fin_pairs_lt (n : ℕ) : finset (Σ a : fin n, fin n) :=
(univ : finset (fin n)).sigma (λ a, (range a).attach_fin
  (λ m hm, (mem_range.1 hm).trans a.2))

lemma mem_fin_pairs_lt {n : ℕ} {a : Σ a : fin n, fin n} :
  a ∈ fin_pairs_lt n ↔ a.2 < a.1 :=
by simp only [fin_pairs_lt, fin.lt_iff_coe_lt_coe, true_and, mem_attach_fin, mem_range, mem_univ,
  mem_sigma]

/-- `sign_aux σ` is the sign of a permutation on `fin n`, defined as the parity of the number of
  pairs `(x₁, x₂)` such that `x₂ < x₁` but `σ x₁ ≤ σ x₂` -/
def sign_aux {n : ℕ} (a : perm (fin n)) : units ℤ :=
∏ x in fin_pairs_lt n, if a x.1 ≤ a x.2 then -1 else 1

@[simp] lemma sign_aux_one (n : ℕ) : sign_aux (1 : perm (fin n)) = 1 :=
begin
  unfold sign_aux,
  conv { to_rhs, rw ← @finset.prod_const_one _ (units ℤ)
    (fin_pairs_lt n) },
  exact finset.prod_congr rfl (λ a ha, if_neg (mem_fin_pairs_lt.1 ha).not_le)
end

/-- `sign_bij_aux f ⟨a, b⟩` returns the pair consisting of `f a` and `f b` in decreasing order. -/
def sign_bij_aux {n : ℕ} (f : perm (fin n)) (a : Σ a : fin n, fin n) :
  Σ a : fin n, fin n :=
if hxa : f a.2 < f a.1 then ⟨f a.1, f a.2⟩ else ⟨f a.2, f a.1⟩

lemma sign_bij_aux_inj {n : ℕ} {f : perm (fin n)} : ∀ a b : Σ a : fin n, fin n,
   a ∈ fin_pairs_lt n → b ∈ fin_pairs_lt n →
   sign_bij_aux f a = sign_bij_aux f b → a = b :=
λ ⟨a₁, a₂⟩ ⟨b₁, b₂⟩ ha hb h, begin
  unfold sign_bij_aux at h,
  rw mem_fin_pairs_lt at *,
  have : ¬b₁ < b₂ := hb.le.not_lt,
  split_ifs at h;
  simp only [*, (equiv.injective f).eq_iff, eq_self_iff_true, and_self, heq_iff_eq] at *,
end

lemma sign_bij_aux_surj {n : ℕ} {f : perm (fin n)} : ∀ a ∈ fin_pairs_lt n,
  ∃ b ∈ fin_pairs_lt n, a = sign_bij_aux f b :=
λ ⟨a₁, a₂⟩ ha,
if hxa : f⁻¹ a₂ < f⁻¹ a₁
then ⟨⟨f⁻¹ a₁, f⁻¹ a₂⟩, mem_fin_pairs_lt.2 hxa,
  by { dsimp [sign_bij_aux],
    rw [apply_inv_self, apply_inv_self, if_pos (mem_fin_pairs_lt.1 ha)] }⟩
else ⟨⟨f⁻¹ a₂, f⁻¹ a₁⟩, mem_fin_pairs_lt.2 $ (le_of_not_gt hxa).lt_of_ne $ λ h,
    by simpa [mem_fin_pairs_lt, (f⁻¹).injective h, lt_irrefl] using ha,
  by { dsimp [sign_bij_aux],
    rw [apply_inv_self, apply_inv_self, if_neg (mem_fin_pairs_lt.1 ha).le.not_lt] }⟩

lemma sign_bij_aux_mem {n : ℕ} {f : perm (fin n)} : ∀ a : Σ a : fin n, fin n,
  a ∈ fin_pairs_lt n → sign_bij_aux f a ∈ fin_pairs_lt n :=
λ ⟨a₁, a₂⟩ ha, begin
  unfold sign_bij_aux,
  split_ifs with h,
  { exact mem_fin_pairs_lt.2 h },
  { exact mem_fin_pairs_lt.2
    ((le_of_not_gt h).lt_of_ne (λ h, (mem_fin_pairs_lt.1 ha).ne (f.injective h.symm))) }
end

@[simp] lemma sign_aux_inv {n : ℕ} (f : perm (fin n)) : sign_aux f⁻¹ = sign_aux f :=
prod_bij (λ a ha, sign_bij_aux f⁻¹ a)
  sign_bij_aux_mem
  (λ ⟨a, b⟩ hab, if h : f⁻¹ b < f⁻¹ a
    then by rw [sign_bij_aux, dif_pos h, if_neg h.not_le, apply_inv_self,
      apply_inv_self, if_neg (mem_fin_pairs_lt.1 hab).not_le]
    else by rw [sign_bij_aux, if_pos (le_of_not_gt h), dif_neg h, apply_inv_self,
      apply_inv_self, if_pos (mem_fin_pairs_lt.1 hab).le])
  sign_bij_aux_inj
  sign_bij_aux_surj

lemma sign_aux_mul {n : ℕ} (f g : perm (fin n)) :
  sign_aux (f * g) = sign_aux f * sign_aux g :=
begin
  rw ← sign_aux_inv g,
  unfold sign_aux,
  rw ← prod_mul_distrib,
  refine prod_bij (λ a ha, sign_bij_aux g a) sign_bij_aux_mem _ sign_bij_aux_inj sign_bij_aux_surj,
  rintros ⟨a, b⟩ hab,
  rw [sign_bij_aux, mul_apply, mul_apply],
  rw mem_fin_pairs_lt at hab,
  by_cases h : g b < g a,
  { rw dif_pos h,
    simp only [not_le_of_gt hab, mul_one, perm.inv_apply_self, if_false] },
  { rw [dif_neg h, inv_apply_self, inv_apply_self, if_pos hab.le],
    by_cases h₁ : f (g b) ≤ f (g a),
    { have : f (g b) ≠ f (g a),
      { rw [ne.def, f.injective.eq_iff, g.injective.eq_iff],
        exact ne_of_lt hab },
      rw [if_pos h₁, if_neg (h₁.lt_of_ne this).not_le],
      refl },
    { rw [if_neg h₁, if_pos (lt_of_not_ge h₁).le],
      refl } }
end

private lemma sign_aux_swap_zero_one' (n : ℕ) :
  sign_aux (swap (0 : fin (n + 2)) 1) = -1 :=
show _ = ∏ x : Σ a : fin (n + 2), fin (n + 2) in {(⟨1, 0⟩ : Σ a : fin (n + 2), fin (n + 2))},
  if (equiv.swap 0 1) x.1 ≤ swap 0 1 x.2 then (-1 : units ℤ) else 1,
begin
  refine eq.symm (prod_subset (λ ⟨x₁, x₂⟩,
    by simp [mem_fin_pairs_lt, fin.one_pos] {contextual := tt}) (λ a ha₁ ha₂, _)),
  rcases a with ⟨a₁, a₂⟩,
  replace ha₁ : a₂ < a₁ := mem_fin_pairs_lt.1 ha₁,
  dsimp only,
  rcases a₁.zero_le.eq_or_lt with rfl|H,
  { exact absurd a₂.zero_le ha₁.not_le },
  rcases a₂.zero_le.eq_or_lt with rfl|H',
  { simp only [and_true, eq_self_iff_true, heq_iff_eq, mem_singleton] at ha₂,
    have : 1 < a₁ := lt_of_le_of_ne (nat.succ_le_of_lt ha₁) (ne.symm ha₂),
    norm_num [swap_apply_of_ne_of_ne (ne_of_gt H) ha₂, this.not_le] },
  { have le : 1 ≤ a₂ := nat.succ_le_of_lt H',
    have lt : 1 < a₁ := le.trans_lt ha₁,
    rcases le.eq_or_lt with rfl|lt',
    { norm_num [swap_apply_of_ne_of_ne (ne_of_gt H) (ne_of_gt lt), H.not_le] },
    { norm_num [swap_apply_of_ne_of_ne (ne_of_gt H) (ne_of_gt lt),
        swap_apply_of_ne_of_ne (ne_of_gt H') (ne_of_gt lt'), ha₁.not_le] } }
end

private lemma sign_aux_swap_zero_one {n : ℕ} (hn : 2 ≤ n) :
  sign_aux (swap (⟨0, lt_of_lt_of_le dec_trivial hn⟩ : fin n)
  ⟨1, lt_of_lt_of_le dec_trivial hn⟩) = -1 :=
begin
  rcases n with _|_|n,
  { norm_num at hn },
  { norm_num at hn },
  { exact sign_aux_swap_zero_one' n }
end

lemma sign_aux_swap : ∀ {n : ℕ} {x y : fin n} (hxy : x ≠ y),
  sign_aux (swap x y) = -1
| 0 := dec_trivial
| 1 := dec_trivial
| (n+2) := λ x y hxy,
have h2n : 2 ≤ n + 2 := dec_trivial,
by { rw [← is_conj_iff_eq, ← sign_aux_swap_zero_one h2n],
  exact (monoid_hom.mk' sign_aux sign_aux_mul).map_is_conj (is_conj_swap hxy dec_trivial) }

/-- When the list `l : list α` contains all nonfixed points of the permutation `f : perm α`,
  `sign_aux2 l f` recursively calculates the sign of `f`. -/
def sign_aux2 : list α → perm α → units ℤ
| []     f := 1
| (x::l) f := if x = f x then sign_aux2 l f else -sign_aux2 l (swap x (f x) * f)

lemma sign_aux_eq_sign_aux2 {n : ℕ} : ∀ (l : list α) (f : perm α) (e : α ≃ fin n)
  (h : ∀ x, f x ≠ x → x ∈ l), sign_aux ((e.symm.trans f).trans e) = sign_aux2 l f
| []     f e h := have f = 1, from equiv.ext $
  λ y, not_not.1 (mt (h y) (list.not_mem_nil _)),
by rw [this, one_def, equiv.trans_refl, equiv.symm_trans, ← one_def,
  sign_aux_one, sign_aux2]
| (x::l) f e h := begin
  rw sign_aux2,
  by_cases hfx : x = f x,
  { rw if_pos hfx,
    exact sign_aux_eq_sign_aux2 l f _ (λ y (hy : f y ≠ y), list.mem_of_ne_of_mem
      (λ h : y = x, by simpa [h, hfx.symm] using hy) (h y hy) ) },
  { have hy : ∀ y : α, (swap x (f x) * f) y ≠ y → y ∈ l, from λ y hy,
      have f y ≠ y ∧ y ≠ x, from ne_and_ne_of_swap_mul_apply_ne_self hy,
      list.mem_of_ne_of_mem this.2 (h _ this.1),
    have : (e.symm.trans (swap x (f x) * f)).trans e =
      (swap (e x) (e (f x))) * (e.symm.trans f).trans e,
      by ext; simp [← equiv.symm_trans_swap_trans, mul_def],
    have hefx : e x ≠ e (f x), from mt e.injective.eq_iff.1 hfx,
    rw [if_neg hfx, ← sign_aux_eq_sign_aux2 _ _ e hy, this, sign_aux_mul, sign_aux_swap hefx],
    simp only [units.neg_neg, one_mul, units.neg_mul]}
end

/-- When the multiset `s : multiset α` contains all nonfixed points of the permutation `f : perm α`,
  `sign_aux2 f _` recursively calculates the sign of `f`. -/
def sign_aux3 [fintype α] (f : perm α) {s : multiset α} : (∀ x, x ∈ s) → units ℤ :=
quotient.hrec_on s (λ l h, sign_aux2 l f)
  (trunc.induction_on (equiv_fin α)
    (λ e l₁ l₂ h, function.hfunext
      (show (∀ x, x ∈ l₁) = ∀ x, x ∈ l₂, by simp only [h.mem_iff])
      (λ h₁ h₂ _, by rw [← sign_aux_eq_sign_aux2 _ _ e (λ _ _, h₁ _),
        ← sign_aux_eq_sign_aux2 _ _ e (λ _ _, h₂ _)])))

lemma sign_aux3_mul_and_swap [fintype α] (f g : perm α) (s : multiset α) (hs : ∀ x, x ∈ s) :
  sign_aux3 (f * g) hs = sign_aux3 f hs * sign_aux3 g hs ∧ ∀ x y, x ≠ y →
  sign_aux3 (swap x y) hs = -1 :=
let ⟨l, hl⟩ := quotient.exists_rep s in
let ⟨e, _⟩ := (equiv_fin α).exists_rep in
begin
  clear _let_match _let_match,
  subst hl,
  show sign_aux2 l (f * g) = sign_aux2 l f * sign_aux2 l g ∧
    ∀ x y, x ≠ y → sign_aux2 l (swap x y) = -1,
  have hfg : (e.symm.trans (f * g)).trans e = (e.symm.trans f).trans e * (e.symm.trans g).trans e,
    from equiv.ext (λ h, by simp [mul_apply]),
  split,
  { rw [← sign_aux_eq_sign_aux2 _ _ e (λ _ _, hs _), ← sign_aux_eq_sign_aux2 _ _ e (λ _ _, hs _),
      ← sign_aux_eq_sign_aux2 _ _ e (λ _ _, hs _), hfg, sign_aux_mul] },
  { assume x y hxy,
    have hexy : e x ≠ e y, from mt e.injective.eq_iff.1 hxy,
    rw [← sign_aux_eq_sign_aux2 _ _ e (λ _ _, hs _), symm_trans_swap_trans, sign_aux_swap hexy] }
end

/-- `sign` of a permutation returns the signature or parity of a permutation, `1` for even
permutations, `-1` for odd permutations. It is the unique surjective group homomorphism from
`perm α` to the group with two elements.-/
def sign [fintype α] : perm α →* units ℤ := monoid_hom.mk'
(λ f, sign_aux3 f mem_univ) (λ f g, (sign_aux3_mul_and_swap f g _ mem_univ).1)

section sign

variable [fintype α]

@[simp] lemma sign_mul (f g : perm α) : sign (f * g) = sign f * sign g :=
monoid_hom.map_mul sign f g

@[simp] lemma sign_trans (f g : perm α) : sign (f.trans g) = sign g * sign f :=
by rw [←mul_def, sign_mul]

@[simp] lemma sign_one : (sign (1 : perm α)) = 1 :=
monoid_hom.map_one sign

@[simp] lemma sign_refl : sign (equiv.refl α) = 1 :=
monoid_hom.map_one sign

@[simp] lemma sign_inv (f : perm α) : sign f⁻¹ = sign f :=
by rw [monoid_hom.map_inv sign f, int.units_inv_eq_self]

@[simp] lemma sign_symm (e : perm α) : sign e.symm = sign e :=
sign_inv e

lemma sign_swap {x y : α} (h : x ≠ y) : sign (swap x y) = -1 :=
(sign_aux3_mul_and_swap 1 1 _ mem_univ).2 x y h

@[simp] lemma sign_swap' {x y : α} :
  (swap x y).sign = if x = y then 1 else -1 :=
if H : x = y then by simp [H, swap_self] else
by simp [sign_swap H, H]

lemma is_swap.sign_eq {f : perm α} (h : f.is_swap) : sign f = -1 :=
let ⟨x, y, hxy⟩ := h in hxy.2.symm ▸ sign_swap hxy.1

lemma sign_aux3_symm_trans_trans [decidable_eq β] [fintype β] (f : perm α)
  (e : α ≃ β) {s : multiset α} {t : multiset β} (hs : ∀ x, x ∈ s) (ht : ∀ x, x ∈ t) :
  sign_aux3 ((e.symm.trans f).trans e) ht = sign_aux3 f hs :=
quotient.induction_on₂ t s
  (λ l₁ l₂ h₁ h₂, show sign_aux2 _ _ = sign_aux2 _ _,
    from let n := (equiv_fin β).out in
    by { rw [← sign_aux_eq_sign_aux2 _ _ n (λ _ _, h₁ _),
        ← sign_aux_eq_sign_aux2 _ _ (e.trans n) (λ _ _, h₂ _)],
      exact congr_arg sign_aux
        (equiv.ext (λ x, by simp only [equiv.coe_trans, apply_eq_iff_eq, symm_trans_apply])) })
  ht hs

@[simp] lemma sign_symm_trans_trans [decidable_eq β] [fintype β] (f : perm α) (e : α ≃ β) :
  sign ((e.symm.trans f).trans e) = sign f :=
sign_aux3_symm_trans_trans f e mem_univ mem_univ

@[simp] lemma sign_trans_trans_symm [decidable_eq β] [fintype β] (f : perm β) (e : α ≃ β) :
  sign ((e.trans f).trans e.symm) = sign f :=
sign_symm_trans_trans f e.symm

lemma sign_prod_list_swap {l : list (perm α)}
  (hl : ∀ g ∈ l, is_swap g) : sign l.prod = (-1) ^ l.length :=
have h₁ : l.map sign = list.repeat (-1) l.length :=
  list.eq_repeat.2 ⟨by simp, λ u hu,
  let ⟨g, hg⟩ := list.mem_map.1 hu in
  hg.2 ▸ (hl _ hg.1).sign_eq⟩,
by rw [← list.prod_repeat, ← h₁, list.prod_hom _ (@sign α _ _)]

variable (α)

lemma sign_surjective [nontrivial α] : function.surjective (sign : perm α → units ℤ) :=
λ a, (int.units_eq_one_or a).elim
  (λ h, ⟨1, by simp [h]⟩)
  (λ h, let ⟨x, y, hxy⟩ := exists_pair_ne α in
    ⟨swap x y, by rw [sign_swap hxy, h]⟩ )

variable {α}

lemma eq_sign_of_surjective_hom {s : perm α →* units ℤ} (hs : surjective s) : s = sign :=
have ∀ {f}, is_swap f → s f = -1 :=
  λ f ⟨x, y, hxy, hxy'⟩, hxy'.symm ▸ by_contradiction (λ h,
    have ∀ f, is_swap f → s f = 1 := λ f ⟨a, b, hab, hab'⟩,
      by { rw [← is_conj_iff_eq, ← or.resolve_right (int.units_eq_one_or _) h, hab'],
        exact (monoid_hom.of s).map_is_conj (is_conj_swap hab hxy) },
  let ⟨g, hg⟩ := hs (-1) in
  let ⟨l, hl⟩ := (trunc_swap_factors g).out in
  have ∀ a ∈ l.map s, a = (1 : units ℤ) := λ a ha,
    let ⟨g, hg⟩ := list.mem_map.1 ha in hg.2 ▸ this _ (hl.2 _ hg.1),
  have s l.prod = 1,
    by rw [← l.prod_hom s, list.eq_repeat'.2 this, list.prod_repeat, one_pow],
  by { rw [hl.1, hg] at this,
    exact absurd this dec_trivial }),
monoid_hom.ext $ λ f,
let ⟨l, hl₁, hl₂⟩ := (trunc_swap_factors f).out in
have hsl : ∀ a ∈ l.map s, a = (-1 : units ℤ) := λ a ha,
  let ⟨g, hg⟩ := list.mem_map.1 ha in hg.2 ▸  this (hl₂ _ hg.1),
by rw [← hl₁, ← l.prod_hom s, list.eq_repeat'.2 hsl, list.length_map,
     list.prod_repeat, sign_prod_list_swap hl₂]

lemma sign_subtype_perm (f : perm α) {p : α → Prop} [decidable_pred p]
  (h₁ : ∀ x, p x ↔ p (f x)) (h₂ : ∀ x, f x ≠ x → p x) : sign (subtype_perm f h₁) = sign f :=
let l := (trunc_swap_factors (subtype_perm f h₁)).out in
have hl' : ∀ g' ∈ l.1.map of_subtype, is_swap g' :=
  λ g' hg',
  let ⟨g, hg⟩ := list.mem_map.1 hg' in
  hg.2 ▸ (l.2.2 _ hg.1).of_subtype_is_swap,
have hl'₂ : (l.1.map of_subtype).prod = f,
  by rw [l.1.prod_hom of_subtype, l.2.1, of_subtype_subtype_perm _ h₂],
by { conv { congr, rw ← l.2.1, skip, rw ← hl'₂ },
  rw [sign_prod_list_swap l.2.2, sign_prod_list_swap hl', list.length_map] }

@[simp] lemma sign_of_subtype {p : α → Prop} [decidable_pred p]
  (f : perm (subtype p)) : sign (of_subtype f) = sign f :=
have ∀ x, of_subtype f x ≠ x → p x, from λ x, not_imp_comm.1 (of_subtype_apply_of_not_mem f),
by conv {to_rhs, rw [← subtype_perm_of_subtype f, sign_subtype_perm _ _ this]}

lemma sign_eq_sign_of_equiv [decidable_eq β] [fintype β] (f : perm α) (g : perm β)
  (e : α ≃ β) (h : ∀ x, e (f x) = g (e x)) : sign f = sign g :=
have hg : g = (e.symm.trans f).trans e, from equiv.ext $ by simp [h],
by rw [hg, sign_symm_trans_trans]

lemma sign_bij [decidable_eq β] [fintype β]
  {f : perm α} {g : perm β} (i : Π x : α, f x ≠ x → β)
  (h : ∀ x hx hx', i (f x) hx' = g (i x hx))
  (hi : ∀ x₁ x₂ hx₁ hx₂, i x₁ hx₁ = i x₂ hx₂ → x₁ = x₂)
  (hg : ∀ y, g y ≠ y → ∃ x hx, i x hx = y) :
  sign f = sign g :=
calc sign f = sign (@subtype_perm _ f (λ x, f x ≠ x) (by simp)) :
  (sign_subtype_perm _ _ (λ _, id)).symm
... = sign (@subtype_perm _ g (λ x, g x ≠ x) (by simp)) :
  sign_eq_sign_of_equiv _ _
    (equiv.of_bijective (λ x : {x // f x ≠ x},
        (⟨i x.1 x.2, have f (f x) ≠ f x, from mt (λ h, f.injective h) x.2,
          by { rw [← h _ x.2 this], exact mt (hi _ _ this x.2) x.2 }⟩ : {y // g y ≠ y}))
        ⟨λ ⟨x, hx⟩ ⟨y, hy⟩ h, subtype.eq (hi _ _ _ _ (subtype.mk.inj h)),
          λ ⟨y, hy⟩, let ⟨x, hfx, hx⟩ := hg y hy in ⟨⟨x, hfx⟩, subtype.eq hx⟩⟩)
      (λ ⟨x, _⟩, subtype.eq (h x _ _))
... = sign g : sign_subtype_perm _ _ (λ _, id)

@[simp] lemma support_swap {x y : α} (hxy : x ≠ y) : (swap x y).support = {x, y} :=
finset.ext $ λ a, by { simp only [swap_apply_def, mem_insert, ne.def, mem_support, mem_singleton],
  split_ifs; cc }

lemma card_support_swap {x y : α} (hxy : x ≠ y) : (swap x y).support.card = 2 :=
show (swap x y).support.card = finset.card ⟨x ::ₘ y ::ₘ 0, by simp [hxy]⟩,
from congr_arg card $ by simp [support_swap hxy, *, finset.ext_iff]

@[simp]
lemma card_support_eq_two {f : perm α} : f.support.card = 2 ↔ is_swap f :=
begin
  split; intro h,
  { obtain ⟨x, t, hmem, hins, ht⟩ := card_eq_succ.1 h,
    obtain ⟨y, rfl⟩ := card_eq_one.1 ht,
    rw mem_singleton at hmem,
    refine ⟨x, y, hmem, _⟩,
    ext a,
    have key : ∀ b, f b ≠ b ↔ _ := λ b, by rw [←mem_support, ←hins, mem_insert, mem_singleton],
    by_cases ha : f a = a,
    { have ha' := not_or_distrib.mp (mt (key a).mpr (not_not.mpr ha)),
      rw [ha, swap_apply_of_ne_of_ne ha'.1 ha'.2] },
    { have ha' := (key (f a)).mp (mt f.apply_eq_iff_eq.mp ha),
      obtain rfl | rfl := ((key a).mp ha),
      { rw [or.resolve_left ha' ha, swap_apply_left] },
      { rw [or.resolve_right ha' ha, swap_apply_right] } } },
  { obtain ⟨x, y, hxy, rfl⟩ := h,
    exact card_support_swap hxy }
end

/-- If we apply `prod_extend_right a (σ a)` for all `a : α` in turn,
we get `prod_congr_right σ`. -/
lemma prod_prod_extend_right {α : Type*} [decidable_eq α] (σ : α → perm β)
  {l : list α} (hl : l.nodup) (mem_l : ∀ a, a ∈ l) :
  (l.map (λ a, prod_extend_right a (σ a))).prod = prod_congr_right σ :=
begin
  ext ⟨a, b⟩ : 1,
  -- We'll use induction on the list of elements,
  -- but we have to keep track of whether we already passed `a` in the list.
  suffices : (a ∈ l ∧ (l.map (λ a, prod_extend_right a (σ a))).prod (a, b) = (a, σ a b)) ∨
             (a ∉ l ∧ (l.map (λ a, prod_extend_right a (σ a))).prod (a, b) = (a, b)),
  { obtain ⟨_, prod_eq⟩ := or.resolve_right this (not_and.mpr (λ h _, h (mem_l a))),
    rw [prod_eq, prod_congr_right_apply] },
  clear mem_l,

  induction l with a' l ih,
  { refine or.inr ⟨list.not_mem_nil _, _⟩,
    rw [list.map_nil, list.prod_nil, one_apply] },

  rw [list.map_cons, list.prod_cons, mul_apply],
  rcases ih (list.nodup_cons.mp hl).2 with ⟨mem_l, prod_eq⟩ | ⟨not_mem_l, prod_eq⟩; rw prod_eq,
  { refine or.inl ⟨list.mem_cons_of_mem _ mem_l, _⟩,
    rw prod_extend_right_apply_ne _ (λ (h : a = a'), (list.nodup_cons.mp hl).1 (h ▸ mem_l)) },
  by_cases ha' : a = a',
  { rw ← ha' at *,
    refine or.inl ⟨l.mem_cons_self a, _⟩,
    rw prod_extend_right_apply_eq },
  { refine or.inr ⟨λ h, not_or ha' not_mem_l ((list.mem_cons_iff _ _ _).mp h), _⟩,
    rw prod_extend_right_apply_ne _ ha' },
end

section congr

variables [decidable_eq β] [fintype β]

@[simp] lemma sign_prod_extend_right (a : α) (σ : perm β) :
  (prod_extend_right a σ).sign = σ.sign :=
sign_bij (λ (ab : α × β) _, ab.snd)
  (λ ⟨a', b⟩ hab hab', by simp [eq_of_prod_extend_right_ne hab])
  (λ ⟨a₁, b₁⟩ ⟨a₂, b₂⟩ hab₁ hab₂ h,
    by simpa [eq_of_prod_extend_right_ne hab₁, eq_of_prod_extend_right_ne hab₂] using h)
  (λ y hy, ⟨(a, y), by simpa, by simp⟩)

lemma sign_prod_congr_right (σ : α → perm β) :
  sign (prod_congr_right σ) = ∏ k, (σ k).sign :=
begin
  obtain ⟨l, hl, mem_l⟩ := fintype.exists_univ_list α,
  have l_to_finset : l.to_finset = finset.univ,
  { apply eq_top_iff.mpr,
    intros b _,
    exact list.mem_to_finset.mpr (mem_l b) },
  rw [← prod_prod_extend_right σ hl mem_l, sign.map_list_prod,
      list.map_map, ← l_to_finset, list.prod_to_finset _ hl],
  simp_rw ← λ a, sign_prod_extend_right a (σ a)
end

lemma sign_prod_congr_left (σ : α → perm β) :
  sign (prod_congr_left σ) = ∏ k, (σ k).sign :=
begin
  refine (sign_eq_sign_of_equiv _ _ (prod_comm β α) _).trans (sign_prod_congr_right σ),
  rintro ⟨b, α⟩,
  refl
end

@[simp] lemma sign_perm_congr (e : α ≃ β) (p : perm α) :
  (e.perm_congr p).sign = p.sign :=
sign_eq_sign_of_equiv _ _ e.symm (by simp)

@[simp] lemma sign_sum_congr (σa : perm α) (σb : perm β) :
  (sum_congr σa σb).sign = σa.sign * σb.sign :=
begin
  suffices : (sum_congr σa (1 : perm β)).sign = σa.sign ∧
             (sum_congr (1 : perm α) σb).sign = σb.sign,
  { rw [←this.1, ←this.2, ←sign_mul, sum_congr_mul, one_mul, mul_one], },
  split,
  { apply σa.swap_induction_on _ (λ σa' a₁ a₂ ha ih, _),
    { simp },
    { rw [←one_mul (1 : perm β), ←sum_congr_mul, sign_mul, sign_mul, ih, sum_congr_swap_one,
          sign_swap ha, sign_swap (sum.inl_injective.ne_iff.mpr ha)], }, },
  { apply σb.swap_induction_on _ (λ σb' b₁ b₂ hb ih, _),
    { simp },
    { rw [←one_mul (1 : perm α), ←sum_congr_mul, sign_mul, sign_mul, ih, sum_congr_one_swap,
          sign_swap hb, sign_swap (sum.inr_injective.ne_iff.mpr hb)], }, }
end

@[simp] lemma sign_subtype_congr {p : α → Prop} [decidable_pred p]
  (ep : perm {a // p a}) (en : perm {a // ¬ p a}) :
  (ep.subtype_congr en).sign = ep.sign * en.sign :=
by simp [subtype_congr]

@[simp] lemma sign_extend_domain (e : perm α)
  {p : β → Prop} [decidable_pred p] (f : α ≃ subtype p) :
  equiv.perm.sign (e.extend_domain f) = equiv.perm.sign e :=
by simp [equiv.perm.extend_domain]

end congr

end sign

section disjoint
variables [fintype α] {f g : perm α}

lemma disjoint_iff_disjoint_support :
  disjoint f g ↔ _root_.disjoint f.support g.support :=
begin
  change (∀ x, f x = x ∨ g x = x) ↔ (∀ x, x ∉ (f.support ∩ g.support)),
  simp_rw [finset.mem_inter, not_and_distrib, mem_support, not_not],
end

lemma disjoint.disjoint_support (h : disjoint f g) :
  _root_.disjoint f.support g.support :=
disjoint_iff_disjoint_support.1 h

lemma disjoint.support_mul (h : disjoint f g) :
  (f * g).support = f.support ∪ g.support :=
begin
<<<<<<< HEAD
  refine le_antisymm support_mul_le (λ a, _),
=======
  refine le_antisymm (support_mul_le _ _) (λ a, _),
>>>>>>> d7f6bd61
  rw [mem_union, mem_support, mem_support, mem_support, mul_apply, ←not_and_distrib, not_imp_not],
  exact (h a).elim (λ hf h, ⟨hf, f.apply_eq_iff_eq.mp (h.trans hf.symm)⟩)
    (λ hg h, ⟨(congr_arg f hg).symm.trans h, hg⟩),
end

lemma disjoint.card_support_mul (h : disjoint f g) :
  (f * g).support.card = f.support.card + g.support.card :=
(congr_arg card h.support_mul).trans (finset.card_disjoint_union h.disjoint_support)

lemma disjoint_prod_list_of_disjoint [fintype β] {f : perm β} {l : list (perm β)}
  (h : ∀ g, g ∈ l → disjoint f g) : disjoint f l.prod :=
begin
  classical,
  intro x,
  by_cases hx : l.prod x = x,
  { exact or.inr hx },
  { obtain ⟨f, fl, fx⟩ := exists_mem_support_of_mem_support_prod (mem_support.mpr hx),
    exact (h f fl x).imp_right (λ fx', ((mem_support.mp fx) fx').elim) }
end

lemma card_support_prod_list_of_pairwise_disjoint {l : list (perm α)}
  (h : l.pairwise disjoint) :
  l.prod.support.card = (l.map (finset.card ∘ support)).sum :=
begin
  induction l with a t ih,
  { exact card_support_eq_zero.mpr rfl, },
  { obtain ⟨ha, ht⟩ := list.pairwise_cons.1 h,
    rw [list.prod_cons, list.map_cons, list.sum_cons, ←ih ht],
    exact (disjoint_prod_list_of_disjoint ha).card_support_mul }
end

end disjoint

end equiv.perm

section alternating_subgroup
open equiv.perm
variables (α) [fintype α] [decidable_eq α]

/-- The alternating group on a finite type, realized as a subgroup of `equiv.perm`.
  For $A_n$, use `alternating_subgroup (fin n)`. -/
@[derive fintype] def alternating_subgroup : subgroup (perm α) :=
sign.ker

instance [subsingleton α] : unique (alternating_subgroup α) :=
⟨⟨1⟩, λ ⟨p, hp⟩, subtype.eq (subsingleton.elim p _)⟩

variables {α}

lemma alternating_subgroup_eq_sign_ker : alternating_subgroup α = sign.ker := rfl

@[simp]
lemma mem_alternating_subgroup {f : perm α} :
  f ∈ alternating_subgroup α ↔ sign f = 1 :=
sign.mem_ker

lemma prod_list_swap_mem_alternating_subgroup_iff_even_length {l : list (perm α)}
  (hl : ∀ g ∈ l, is_swap g) :
  l.prod ∈ alternating_subgroup α ↔ even l.length :=
begin
  rw [mem_alternating_subgroup, sign_prod_list_swap hl, ← units.coe_eq_one, units.coe_pow,
    units.coe_neg_one, nat.neg_one_pow_eq_one_iff_even],
  dec_trivial
end

lemma two_mul_card_alternating_subgroup [nontrivial α] :
  2 * card (alternating_subgroup α) = card (perm α) :=
begin
  let := (quotient_group.quotient_ker_equiv_of_surjective _ (sign_surjective α)).to_equiv,
  rw [←fintype.card_units_int, ←fintype.card_congr this],
<<<<<<< HEAD
  exact (card_eq_card_quotient_mul_card_subgroup _).symm,
=======
  exact (subgroup.card_eq_card_quotient_mul_card_subgroup _).symm,
>>>>>>> d7f6bd61
end

lemma alternating_subgroup_normal : (alternating_subgroup α).normal := sign.normal_ker

end alternating_subgroup<|MERGE_RESOLUTION|>--- conflicted
+++ resolved
@@ -253,16 +253,6 @@
 @[simp] lemma support_eq_empty_iff {σ : perm α} : σ.support = ∅ ↔ σ = 1 :=
 by simp_rw [finset.ext_iff, mem_support, finset.not_mem_empty, iff_false, not_not,
   equiv.perm.ext_iff, one_apply]
-<<<<<<< HEAD
-
-@[simp] lemma support_one : (1 : perm α).support = ∅ :=
-by rw support_eq_empty_iff
-
-lemma support_mul_le {f g : perm α} :
-  (f * g).support ≤ f.support ∪ g.support :=
-λ x, begin
-  rw [mem_union, mem_support, mem_support, mem_support, mul_apply, ←not_and_distrib, not_imp_not],
-=======
 
 @[simp] lemma support_one : (1 : perm α).support = ∅ :=
 by rw support_eq_empty_iff
@@ -272,7 +262,6 @@
 λ x, begin
   rw [sup_eq_union, mem_union, mem_support, mem_support,
     mem_support, mul_apply, ←not_and_distrib, not_imp_not],
->>>>>>> d7f6bd61
   rintro ⟨hf, hg⟩,
   rw [hg, hf]
 end
@@ -938,11 +927,7 @@
 lemma disjoint.support_mul (h : disjoint f g) :
   (f * g).support = f.support ∪ g.support :=
 begin
-<<<<<<< HEAD
-  refine le_antisymm support_mul_le (λ a, _),
-=======
   refine le_antisymm (support_mul_le _ _) (λ a, _),
->>>>>>> d7f6bd61
   rw [mem_union, mem_support, mem_support, mem_support, mul_apply, ←not_and_distrib, not_imp_not],
   exact (h a).elim (λ hf h, ⟨hf, f.apply_eq_iff_eq.mp (h.trans hf.symm)⟩)
     (λ hg h, ⟨(congr_arg f hg).symm.trans h, hg⟩),
@@ -1013,11 +998,7 @@
 begin
   let := (quotient_group.quotient_ker_equiv_of_surjective _ (sign_surjective α)).to_equiv,
   rw [←fintype.card_units_int, ←fintype.card_congr this],
-<<<<<<< HEAD
-  exact (card_eq_card_quotient_mul_card_subgroup _).symm,
-=======
   exact (subgroup.card_eq_card_quotient_mul_card_subgroup _).symm,
->>>>>>> d7f6bd61
 end
 
 lemma alternating_subgroup_normal : (alternating_subgroup α).normal := sign.normal_ker
