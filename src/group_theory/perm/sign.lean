/-
Copyright (c) 2018 Chris Hughes. All rights reserved.
Released under Apache 2.0 license as described in the file LICENSE.
Authors: Chris Hughes
-/
import data.fintype.basic
import data.finset.sort
import group_theory.perm.basic
import group_theory.order_of_element
import tactic.norm_swap
import group_theory.quotient_group

/-!
# Sign of a permutation

The main definition of this file is `equiv.perm.sign`, associating a `units ℤ` sign with a
permutation.

This file also contains miscellaneous lemmas about `equiv.perm` and `equiv.swap`, building on top
of those in `data/equiv/basic` and `data/equiv/perm`.

-/

universes u v
open equiv function fintype finset
open_locale big_operators
variables {α : Type u} {β : Type v}

namespace equiv.perm

/--
`mod_swap i j` contains permutations up to swapping `i` and `j`.

We use this to partition permutations in `matrix.det_zero_of_row_eq`, such that each partition
sums up to `0`.
-/
def mod_swap [decidable_eq α] (i j : α) : setoid (perm α) :=
⟨λ σ τ, σ = τ ∨ σ = swap i j * τ,
 λ σ, or.inl (refl σ),
 λ σ τ h, or.cases_on h (λ h, or.inl h.symm) (λ h, or.inr (by rw [h, swap_mul_self_mul])),
 λ σ τ υ hστ hτυ, by cases hστ; cases hτυ; try {rw [hστ, hτυ, swap_mul_self_mul]}; finish⟩

instance {α : Type*} [fintype α] [decidable_eq α] (i j : α) : decidable_rel (mod_swap i j).r :=
λ σ τ, or.decidable

lemma perm_inv_on_of_perm_on_finset {s : finset α} {f : perm α}
  (h : ∀ x ∈ s, f x ∈ s) {y : α} (hy : y ∈ s) : f⁻¹ y ∈ s :=
begin
  have h0 : ∀ y ∈ s, ∃ x (hx : x ∈ s), y = (λ i (hi : i ∈ s), f i) x hx :=
    finset.surj_on_of_inj_on_of_card_le (λ x hx, (λ i hi, f i) x hx)
    (λ a ha, h a ha) (λ a₁ a₂ ha₁ ha₂ heq, (equiv.apply_eq_iff_eq f).mp heq) rfl.ge,
  obtain ⟨y2, hy2, heq⟩ := h0 y hy,
  convert hy2,
  rw heq,
  simp only [inv_apply_self]
end

lemma perm_inv_maps_to_of_maps_to (f : perm α) {s : set α} [fintype s]
  (h : set.maps_to f s s) : set.maps_to (f⁻¹ : _) s s :=
λ x hx, set.mem_to_finset.mp $
  perm_inv_on_of_perm_on_finset
   (λ a ha, set.mem_to_finset.mpr (h (set.mem_to_finset.mp ha)))
   (set.mem_to_finset.mpr hx)

@[simp] lemma perm_inv_maps_to_iff_maps_to {f : perm α} {s : set α} [fintype s] :
  set.maps_to (f⁻¹ : _) s s ↔ set.maps_to f s s :=
⟨perm_inv_maps_to_of_maps_to f⁻¹, perm_inv_maps_to_of_maps_to f⟩

lemma perm_inv_on_of_perm_on_fintype {f : perm α} {p : α → Prop} [fintype {x // p x}]
  (h : ∀ x, p x → p (f x)) {x : α} (hx : p x) : p (f⁻¹ x) :=
begin
  letI : fintype ↥(show set α, from p) := ‹fintype {x // p x}›,
  exact perm_inv_maps_to_of_maps_to f h hx
end

/-- If the permutation `f` maps `{x // p x}` into itself, then this returns the permutation
  on `{x // p x}` induced by `f`. Note that the `h` hypothesis is weaker than for
  `equiv.perm.subtype_perm`. -/
abbreviation subtype_perm_of_fintype (f : perm α) {p : α → Prop} [fintype {x // p x}]
  (h : ∀ x, p x → p (f x)) : perm {x // p x} :=
f.subtype_perm (λ x, ⟨h x, λ h₂, f.inv_apply_self x ▸ perm_inv_on_of_perm_on_fintype h h₂⟩)

@[simp] lemma subtype_perm_of_fintype_apply (f : perm α) {p : α → Prop} [fintype {x // p x}]
  (h : ∀ x, p x → p (f x)) (x : {x // p x}) : subtype_perm_of_fintype f h x = ⟨f x, h x x.2⟩ := rfl

@[simp] lemma subtype_perm_of_fintype_one (p : α → Prop) [fintype {x // p x}]
  (h : ∀ x, p x → p ((1 : perm α) x)) : @subtype_perm_of_fintype α 1 p _ h = 1 :=
equiv.ext $ λ ⟨_, _⟩, rfl

lemma perm_maps_to_inl_iff_maps_to_inr {m n : Type*} [fintype m] [fintype n]
  (σ : equiv.perm (m ⊕ n)) :
  set.maps_to σ (set.range sum.inl) (set.range sum.inl) ↔
  set.maps_to σ (set.range sum.inr) (set.range sum.inr) :=
begin
  split; id {
    intros h,
    classical,
    rw ←perm_inv_maps_to_iff_maps_to at h,
    intro x,
    cases hx : σ x with l r, },
  { rintros ⟨a, rfl⟩,
    obtain ⟨y, hy⟩ := h ⟨l, rfl⟩,
    rw [←hx, σ.inv_apply_self] at hy,
    exact absurd hy sum.inl_ne_inr},
  { rintros ⟨a, ha⟩, exact ⟨r, rfl⟩, },
  { rintros ⟨a, ha⟩, exact ⟨l, rfl⟩, },
  { rintros ⟨a, rfl⟩,
    obtain ⟨y, hy⟩ := h ⟨r, rfl⟩,
    rw [←hx, σ.inv_apply_self] at hy,
    exact absurd hy sum.inr_ne_inl},
end

lemma mem_sum_congr_hom_range_of_perm_maps_to_inl {m n : Type*} [fintype m] [fintype n]
  {σ : perm (m ⊕ n)} (h : set.maps_to σ (set.range sum.inl) (set.range sum.inl)) :
  σ ∈ (sum_congr_hom m n).range :=
begin
  classical,
  have h1 : ∀ (x : m ⊕ n), (∃ (a : m), sum.inl a = x) → (∃ (a : m), sum.inl a = σ x),
  { rintros x ⟨a, ha⟩, apply h, rw ← ha, exact ⟨a, rfl⟩ },
  have h3 : ∀ (x : m ⊕ n), (∃ (b : n), sum.inr b = x) → (∃ (b : n), sum.inr b = σ x),
  { rintros x ⟨b, hb⟩,
    apply (perm_maps_to_inl_iff_maps_to_inr σ).mp h,
    rw ← hb, exact ⟨b, rfl⟩ },
  let σ₁' := subtype_perm_of_fintype σ h1,
  let σ₂' := subtype_perm_of_fintype σ h3,
  let σ₁ := perm_congr (equiv.set.range (@sum.inl m n) sum.inl_injective).symm σ₁',
  let σ₂ := perm_congr (equiv.set.range (@sum.inr m n) sum.inr_injective).symm σ₂',
  rw [monoid_hom.mem_range, prod.exists],
  use [σ₁, σ₂],
  rw [perm.sum_congr_hom_apply],
  ext,
  cases x with a b,
  { rw [equiv.sum_congr_apply, sum.map_inl, perm_congr_apply, equiv.symm_symm,
      set.apply_range_symm (@sum.inl m n)],
    erw subtype_perm_apply,
    rw [set.range_apply, subtype.coe_mk, subtype.coe_mk] },
  { rw [equiv.sum_congr_apply, sum.map_inr, perm_congr_apply, equiv.symm_symm,
      set.apply_range_symm (@sum.inr m n)],
    erw subtype_perm_apply,
    rw [set.range_apply, subtype.coe_mk, subtype.coe_mk] }
end

/-- Two permutations `f` and `g` are `disjoint` if their supports are disjoint, i.e.,
every element is fixed either by `f`, or by `g`. -/
def disjoint (f g : perm α) := ∀ x, f x = x ∨ g x = x

@[symm] lemma disjoint.symm {f g : perm α} : disjoint f g → disjoint g f :=
by simp only [disjoint, or.comm, imp_self]

lemma disjoint_comm {f g : perm α} : disjoint f g ↔ disjoint g f :=
⟨disjoint.symm, disjoint.symm⟩

lemma disjoint.mul_comm {f g : perm α} (h : disjoint f g) : f * g = g * f :=
equiv.ext $ λ x, (h x).elim
  (λ hf, (h (g x)).elim (λ hg, by simp [mul_apply, hf, hg])
    (λ hg, by simp [mul_apply, hf, g.injective hg]))
  (λ hg, (h (f x)).elim (λ hf, by simp [mul_apply, f.injective hf, hg])
    (λ hf, by simp [mul_apply, hf, hg]))

@[simp] lemma disjoint_one_left (f : perm α) : disjoint 1 f := λ _, or.inl rfl

@[simp] lemma disjoint_one_right (f : perm α) : disjoint f 1 := λ _, or.inr rfl

lemma disjoint.mul_left {f g h : perm α} (H1 : disjoint f h) (H2 : disjoint g h) :
  disjoint (f * g) h :=
λ x, by cases H1 x; cases H2 x; simp *

lemma disjoint.mul_right {f g h : perm α} (H1 : disjoint f g) (H2 : disjoint f h) :
  disjoint f (g * h) :=
by { rw disjoint_comm, exact H1.symm.mul_left H2.symm }

lemma disjoint_prod_right {f : perm α} (l : list (perm α))
  (h : ∀ g ∈ l, disjoint f g) : disjoint f l.prod :=
begin
  induction l with g l ih,
  { exact disjoint_one_right _ },
  { rw list.prod_cons,
    exact (h _ (list.mem_cons_self _ _)).mul_right (ih (λ g hg, h g (list.mem_cons_of_mem _ hg))) }
end

lemma disjoint_prod_perm {l₁ l₂ : list (perm α)} (hl : l₁.pairwise disjoint)
  (hp : l₁ ~ l₂) : l₁.prod = l₂.prod :=
hp.prod_eq' $ hl.imp $ λ f g, disjoint.mul_comm

lemma pow_apply_eq_self_of_apply_eq_self {f : perm α} {x : α} (hfx : f x = x) :
  ∀ n : ℕ, (f ^ n) x = x
| 0     := rfl
| (n+1) := by rw [pow_succ', mul_apply, hfx, pow_apply_eq_self_of_apply_eq_self]

lemma gpow_apply_eq_self_of_apply_eq_self {f : perm α} {x : α} (hfx : f x = x) :
  ∀ n : ℤ, (f ^ n) x = x
| (n : ℕ) := pow_apply_eq_self_of_apply_eq_self hfx n
| -[1+ n] := by rw [gpow_neg_succ_of_nat, inv_eq_iff_eq, pow_apply_eq_self_of_apply_eq_self hfx]

lemma pow_apply_eq_of_apply_apply_eq_self {f : perm α} {x : α} (hffx : f (f x) = x) :
  ∀ n : ℕ, (f ^ n) x = x ∨ (f ^ n) x = f x
| 0     := or.inl rfl
| (n+1) := (pow_apply_eq_of_apply_apply_eq_self n).elim
  (λ h, or.inr (by rw [pow_succ, mul_apply, h]))
  (λ h, or.inl (by rw [pow_succ, mul_apply, h, hffx]))

lemma gpow_apply_eq_of_apply_apply_eq_self {f : perm α} {x : α} (hffx : f (f x) = x) :
  ∀ i : ℤ, (f ^ i) x = x ∨ (f ^ i) x = f x
| (n : ℕ) := pow_apply_eq_of_apply_apply_eq_self hffx n
| -[1+ n] := by { rw [gpow_neg_succ_of_nat, inv_eq_iff_eq, ← f.injective.eq_iff, ← mul_apply,
    ← pow_succ, eq_comm, inv_eq_iff_eq, ← mul_apply, ← pow_succ', @eq_comm _ x, or.comm],
  exact pow_apply_eq_of_apply_apply_eq_self hffx _ }

variable [decidable_eq α]

section fintype
variable [fintype α]

/-- The `finset` of nonfixed points of a permutation. -/
def support (f : perm α) : finset α := univ.filter (λ x, f x ≠ x)

@[simp] lemma mem_support {f : perm α} {x : α} : x ∈ f.support ↔ f x ≠ x :=
by simp only [support, true_and, mem_filter, mem_univ]

@[simp]
lemma support_one : support (1 : perm α) = ∅ := by { ext, simp }

lemma support_mul_le {f g : perm α} :
  (f * g).support ≤ f.support ∪ g.support :=
λ x, begin
  simp only [mem_union, perm.coe_mul, comp_app, ne.def, mem_support],
  contrapose!,
  rintro ⟨hf, hg⟩,
  rw [hg, hf]
end

lemma exists_mem_support_of_mem_support_prod {l : list (perm α)} {x : α}
  (hx : x ∈ l.prod.support) :
  ∃ f : perm α, f ∈ l ∧ x ∈ f.support :=
begin
  induction l with a t ih,
  { contrapose! hx,
    simp, },
  { rw [list.prod_cons] at hx,
    cases finset.mem_union.1 (support_mul_le hx) with ha ht,
    { refine ⟨a, _, ha⟩,
      simp },
    { obtain ⟨f, ft, fx⟩ := ih ht,
      refine ⟨f, _, fx⟩,
      simp [ft] } }
end

lemma support_pow_le (σ : perm α) (n : ℤ) :
  (σ ^ n).support ≤ σ.support :=
λ x h1, mem_support.mpr (λ h2, mem_support.mp h1 (gpow_apply_eq_self_of_apply_eq_self h2 n))

@[simp]
lemma support_inv (σ : perm α) : support (σ⁻¹) = σ.support :=
begin
  ext,
  rw [mem_support, mem_support, ne.def, ne.def, not_congr],
  split,
  { intro h,
    have h' := apply_inv_self σ a,
    rwa h at h' },
  { intro h,
    have h' := inv_apply_self σ a,
    rwa h at h' },
end

@[simp]
lemma apply_mem_support {f : perm α} {x : α} :
  f x ∈ f.support ↔ x ∈ f.support :=
begin
  rw [mem_support, mem_support, ne.def, ne.def, not_congr],
  exact ⟨λ h, f.injective h, congr rfl⟩,
end

end fintype

/-- `f.is_swap` indicates that the permutation `f` is a transposition of two elements. -/
def is_swap (f : perm α) : Prop := ∃ x y, x ≠ y ∧ f = swap x y

lemma is_swap.of_subtype_is_swap {p : α → Prop} [decidable_pred p]
  {f : perm (subtype p)} (h : f.is_swap) : (of_subtype f).is_swap :=
let ⟨⟨x, hx⟩, ⟨y, hy⟩, hxy⟩ := h in
⟨x, y, by { simp only [ne.def] at hxy, exact hxy.1 },
  equiv.ext $ λ z, begin
    rw [hxy.2, of_subtype],
    simp only [swap_apply_def, coe_fn_mk, swap_inv, subtype.mk_eq_mk, monoid_hom.coe_mk],
    split_ifs;
    rw subtype.coe_mk <|> cc,
  end⟩

lemma ne_and_ne_of_swap_mul_apply_ne_self {f : perm α} {x y : α}
  (hy : (swap x (f x) * f) y ≠ y) : f y ≠ y ∧ y ≠ x :=
begin
  simp only [swap_apply_def, mul_apply, f.injective.eq_iff] at *,
  by_cases h : f y = x,
  { split; intro; simp only [*, if_true, eq_self_iff_true, not_true, ne.def] at * },
  { split_ifs at hy; cc }
end

section fintype
variables [fintype α]

lemma support_swap_mul_eq {f : perm α} {x : α}
  (hffx : f (f x) ≠ x) : (swap x (f x) * f).support = f.support.erase x :=
have hfx : f x ≠ x, from λ hfx, by simpa [hfx] using hffx,
finset.ext $ λ y,
⟨λ hy, have hy' : (swap x (f x) * f) y ≠ y, from mem_support.1 hy,
    mem_erase.2 ⟨λ hyx, by simp [hyx, mul_apply, *] at *,
    mem_support.2 $ λ hfy,
      by simp only [mul_apply, swap_apply_def, hfy] at hy';
      split_ifs at hy'; simp only [*, eq_self_iff_true, not_true, ne.def, apply_eq_iff_eq] at *⟩,
  λ hy, by simp only [mem_erase, mem_support, swap_apply_def, mul_apply] at *;
    intro; split_ifs at *; simp only [*, eq_self_iff_true, not_true, ne.def] at *⟩

@[simp]
lemma card_support_eq_zero {f : perm α} :
  f.support.card = 0 ↔ f = 1 :=
begin
  rw [finset.card_eq_zero],
  split; intro h,
  { ext,
    have hx := finset.not_mem_empty x,
    rwa [← h, mem_support, not_not] at hx },
  { simp [h] }
end

lemma one_lt_card_support_of_ne_one {f : perm α} (h : f ≠ 1) :
  1 < f.support.card :=
begin
  rw one_lt_card_iff,
  contrapose! h,
  ext x,
  dsimp,
  have := h (f x) x,
  contrapose! this,
  simpa,
end

@[simp]
lemma card_support_le_one {f : perm α} :
  f.support.card ≤ 1 ↔ f = 1 :=
begin
  rw [le_iff_lt_or_eq, nat.lt_succ_iff, nat.le_zero_iff, card_support_eq_zero],
  simp only [or_iff_left_iff_imp],
  contrapose!,
  exact λ h, ne_of_gt (one_lt_card_support_of_ne_one h),
end

lemma two_le_card_support_of_ne_one {f : perm α} (h : f ≠ 1) :
  2 ≤ f.support.card :=
one_lt_card_support_of_ne_one h

lemma card_support_swap_mul {f : perm α} {x : α}
  (hx : f x ≠ x) : (swap x (f x) * f).support.card < f.support.card :=
finset.card_lt_card
  ⟨λ z hz, mem_support.2 (ne_and_ne_of_swap_mul_apply_ne_self (mem_support.1 hz)).1,
    λ h, absurd (h (mem_support.2 hx)) (mt mem_support.1 (by simp))⟩

end fintype

/-- Given a list `l : list α` and a permutation `f : perm α` such that the nonfixed points of `f`
  are in `l`, recursively factors `f` as a product of transpositions. -/
def swap_factors_aux : Π (l : list α) (f : perm α), (∀ {x}, f x ≠ x → x ∈ l) →
  {l : list (perm α) // l.prod = f ∧ ∀ g ∈ l, is_swap g}
| []       := λ f h, ⟨[], equiv.ext $ λ x, by { rw [list.prod_nil],
    exact (not_not.1 (mt h (list.not_mem_nil _))).symm }, by simp⟩
| (x :: l) := λ f h,
if hfx : x = f x
then swap_factors_aux l f
  (λ y hy, list.mem_of_ne_of_mem (λ h : y = x, by simpa [h, hfx.symm] using hy) (h hy))
else let m := swap_factors_aux l (swap x (f x) * f)
      (λ y hy, have f y ≠ y ∧ y ≠ x, from ne_and_ne_of_swap_mul_apply_ne_self hy,
        list.mem_of_ne_of_mem this.2 (h this.1)) in
  ⟨swap x (f x) :: m.1,
  by rw [list.prod_cons, m.2.1, ← mul_assoc,
    mul_def (swap x (f x)), swap_swap, ← one_def, one_mul],
  λ g hg, ((list.mem_cons_iff _ _ _).1 hg).elim (λ h, ⟨x, f x, hfx, h⟩) (m.2.2 _)⟩

/-- `swap_factors` represents a permutation as a product of a list of transpositions.
The representation is non unique and depends on the linear order structure.
For types without linear order `trunc_swap_factors` can be used. -/
def swap_factors [fintype α] [linear_order α] (f : perm α) :
  {l : list (perm α) // l.prod = f ∧ ∀ g ∈ l, is_swap g} :=
swap_factors_aux ((@univ α _).sort (≤)) f (λ _ _, (mem_sort _).2 (mem_univ _))

/-- This computably represents the fact that any permutation can be represented as the product of
  a list of transpositions. -/
def trunc_swap_factors [fintype α] (f : perm α) :
  trunc {l : list (perm α) // l.prod = f ∧ ∀ g ∈ l, is_swap g} :=
quotient.rec_on_subsingleton (@univ α _).1
  (λ l h, trunc.mk (swap_factors_aux l f h))
  (show ∀ x, f x ≠ x → x ∈ (@univ α _).1, from λ _ _, mem_univ _)

/-- An induction principle for permutations. If `P` holds for the identity permutation, and
is preserved under composition with a non-trivial swap, then `P` holds for all permutations. -/
@[elab_as_eliminator] lemma swap_induction_on [fintype α] {P : perm α → Prop} (f : perm α) :
  P 1 → (∀ f x y, x ≠ y → P f → P (swap x y * f)) → P f :=
begin
  cases (trunc_swap_factors f).out with l hl,
  induction l with g l ih generalizing f,
  { simp only [hl.left.symm, list.prod_nil, forall_true_iff] {contextual := tt} },
  { assume h1 hmul_swap,
    rcases hl.2 g (by simp) with ⟨x, y, hxy⟩,
    rw [← hl.1, list.prod_cons, hxy.2],
    exact hmul_swap _ _ _ hxy.1
      (ih _ ⟨rfl, λ v hv, hl.2 _ (list.mem_cons_of_mem _ hv)⟩ h1 hmul_swap) }
end

/-- Like `swap_induction_on`, but with the composition on the right of `f`.

An induction principle for permutations. If `P` holds for the identity permutation, and
is preserved under composition with a non-trivial swap, then `P` holds for all permutations. -/
@[elab_as_eliminator] lemma swap_induction_on' [fintype α] {P : perm α → Prop} (f : perm α) :
  P 1 → (∀ f x y, x ≠ y → P f → P (f * swap x y)) → P f :=
λ h1 IH, inv_inv f ▸ swap_induction_on f⁻¹ h1 (λ f, IH f⁻¹)

lemma is_conj_swap {w x y z : α} (hwx : w ≠ x) (hyz : y ≠ z) : is_conj (swap w x) (swap y z) :=
have h : ∀ {y z : α}, y ≠ z → w ≠ z →
    (swap w y * swap x z) * swap w x * (swap w y * swap x z)⁻¹ = swap y z :=
  λ y z hyz hwz, by rw [mul_inv_rev, swap_inv, swap_inv, mul_assoc (swap w y),
    mul_assoc (swap w y), ← mul_assoc _ (swap x z), swap_mul_swap_mul_swap hwx hwz,
    ← mul_assoc, swap_mul_swap_mul_swap hwz.symm hyz.symm],
if hwz : w = z
then have hwy : w ≠ y, by cc,
  ⟨swap w z * swap x y, by rw [swap_comm y z, h hyz.symm hwy]⟩
else ⟨swap w y * swap x z, h hyz hwz⟩

/-- set of all pairs (⟨a, b⟩ : Σ a : fin n, fin n) such that b < a -/
def fin_pairs_lt (n : ℕ) : finset (Σ a : fin n, fin n) :=
(univ : finset (fin n)).sigma (λ a, (range a).attach_fin
  (λ m hm, (mem_range.1 hm).trans a.2))

lemma mem_fin_pairs_lt {n : ℕ} {a : Σ a : fin n, fin n} :
  a ∈ fin_pairs_lt n ↔ a.2 < a.1 :=
by simp only [fin_pairs_lt, fin.lt_iff_coe_lt_coe, true_and, mem_attach_fin, mem_range, mem_univ,
  mem_sigma]

/-- `sign_aux σ` is the sign of a permutation on `fin n`, defined as the parity of the number of
  pairs `(x₁, x₂)` such that `x₂ < x₁` but `σ x₁ ≤ σ x₂` -/
def sign_aux {n : ℕ} (a : perm (fin n)) : units ℤ :=
∏ x in fin_pairs_lt n, if a x.1 ≤ a x.2 then -1 else 1

@[simp] lemma sign_aux_one (n : ℕ) : sign_aux (1 : perm (fin n)) = 1 :=
begin
  unfold sign_aux,
  conv { to_rhs, rw ← @finset.prod_const_one _ (units ℤ)
    (fin_pairs_lt n) },
  exact finset.prod_congr rfl (λ a ha, if_neg (mem_fin_pairs_lt.1 ha).not_le)
end

/-- `sign_bij_aux f ⟨a, b⟩` returns the pair consisting of `f a` and `f b` in decreasing order. -/
def sign_bij_aux {n : ℕ} (f : perm (fin n)) (a : Σ a : fin n, fin n) :
  Σ a : fin n, fin n :=
if hxa : f a.2 < f a.1 then ⟨f a.1, f a.2⟩ else ⟨f a.2, f a.1⟩

lemma sign_bij_aux_inj {n : ℕ} {f : perm (fin n)} : ∀ a b : Σ a : fin n, fin n,
   a ∈ fin_pairs_lt n → b ∈ fin_pairs_lt n →
   sign_bij_aux f a = sign_bij_aux f b → a = b :=
λ ⟨a₁, a₂⟩ ⟨b₁, b₂⟩ ha hb h, begin
  unfold sign_bij_aux at h,
  rw mem_fin_pairs_lt at *,
  have : ¬b₁ < b₂ := hb.le.not_lt,
  split_ifs at h;
  simp only [*, (equiv.injective f).eq_iff, eq_self_iff_true, and_self, heq_iff_eq] at *,
end

lemma sign_bij_aux_surj {n : ℕ} {f : perm (fin n)} : ∀ a ∈ fin_pairs_lt n,
  ∃ b ∈ fin_pairs_lt n, a = sign_bij_aux f b :=
λ ⟨a₁, a₂⟩ ha,
if hxa : f⁻¹ a₂ < f⁻¹ a₁
then ⟨⟨f⁻¹ a₁, f⁻¹ a₂⟩, mem_fin_pairs_lt.2 hxa,
  by { dsimp [sign_bij_aux],
    rw [apply_inv_self, apply_inv_self, if_pos (mem_fin_pairs_lt.1 ha)] }⟩
else ⟨⟨f⁻¹ a₂, f⁻¹ a₁⟩, mem_fin_pairs_lt.2 $ (le_of_not_gt hxa).lt_of_ne $ λ h,
    by simpa [mem_fin_pairs_lt, (f⁻¹).injective h, lt_irrefl] using ha,
  by { dsimp [sign_bij_aux],
    rw [apply_inv_self, apply_inv_self, if_neg (mem_fin_pairs_lt.1 ha).le.not_lt] }⟩

lemma sign_bij_aux_mem {n : ℕ} {f : perm (fin n)} : ∀ a : Σ a : fin n, fin n,
  a ∈ fin_pairs_lt n → sign_bij_aux f a ∈ fin_pairs_lt n :=
λ ⟨a₁, a₂⟩ ha, begin
  unfold sign_bij_aux,
  split_ifs with h,
  { exact mem_fin_pairs_lt.2 h },
  { exact mem_fin_pairs_lt.2
    ((le_of_not_gt h).lt_of_ne (λ h, (mem_fin_pairs_lt.1 ha).ne (f.injective h.symm))) }
end

@[simp] lemma sign_aux_inv {n : ℕ} (f : perm (fin n)) : sign_aux f⁻¹ = sign_aux f :=
prod_bij (λ a ha, sign_bij_aux f⁻¹ a)
  sign_bij_aux_mem
  (λ ⟨a, b⟩ hab, if h : f⁻¹ b < f⁻¹ a
    then by rw [sign_bij_aux, dif_pos h, if_neg h.not_le, apply_inv_self,
      apply_inv_self, if_neg (mem_fin_pairs_lt.1 hab).not_le]
    else by rw [sign_bij_aux, if_pos (le_of_not_gt h), dif_neg h, apply_inv_self,
      apply_inv_self, if_pos (mem_fin_pairs_lt.1 hab).le])
  sign_bij_aux_inj
  sign_bij_aux_surj

lemma sign_aux_mul {n : ℕ} (f g : perm (fin n)) :
  sign_aux (f * g) = sign_aux f * sign_aux g :=
begin
  rw ← sign_aux_inv g,
  unfold sign_aux,
  rw ← prod_mul_distrib,
  refine prod_bij (λ a ha, sign_bij_aux g a) sign_bij_aux_mem _ sign_bij_aux_inj sign_bij_aux_surj,
  rintros ⟨a, b⟩ hab,
  rw [sign_bij_aux, mul_apply, mul_apply],
  rw mem_fin_pairs_lt at hab,
  by_cases h : g b < g a,
  { rw dif_pos h,
    simp only [not_le_of_gt hab, mul_one, perm.inv_apply_self, if_false] },
  { rw [dif_neg h, inv_apply_self, inv_apply_self, if_pos hab.le],
    by_cases h₁ : f (g b) ≤ f (g a),
    { have : f (g b) ≠ f (g a),
      { rw [ne.def, f.injective.eq_iff, g.injective.eq_iff],
        exact ne_of_lt hab },
      rw [if_pos h₁, if_neg (h₁.lt_of_ne this).not_le],
      refl },
    { rw [if_neg h₁, if_pos (lt_of_not_ge h₁).le],
      refl } }
end

private lemma sign_aux_swap_zero_one' (n : ℕ) :
  sign_aux (swap (0 : fin (n + 2)) 1) = -1 :=
show _ = ∏ x : Σ a : fin (n + 2), fin (n + 2) in {(⟨1, 0⟩ : Σ a : fin (n + 2), fin (n + 2))},
  if (equiv.swap 0 1) x.1 ≤ swap 0 1 x.2 then (-1 : units ℤ) else 1,
begin
  refine eq.symm (prod_subset (λ ⟨x₁, x₂⟩,
    by simp [mem_fin_pairs_lt, fin.one_pos] {contextual := tt}) (λ a ha₁ ha₂, _)),
  rcases a with ⟨a₁, a₂⟩,
  replace ha₁ : a₂ < a₁ := mem_fin_pairs_lt.1 ha₁,
  dsimp only,
  rcases a₁.zero_le.eq_or_lt with rfl|H,
  { exact absurd a₂.zero_le ha₁.not_le },
  rcases a₂.zero_le.eq_or_lt with rfl|H',
  { simp only [and_true, eq_self_iff_true, heq_iff_eq, mem_singleton] at ha₂,
    have : 1 < a₁ := lt_of_le_of_ne (nat.succ_le_of_lt ha₁) (ne.symm ha₂),
    norm_num [swap_apply_of_ne_of_ne (ne_of_gt H) ha₂, this.not_le] },
  { have le : 1 ≤ a₂ := nat.succ_le_of_lt H',
    have lt : 1 < a₁ := le.trans_lt ha₁,
    rcases le.eq_or_lt with rfl|lt',
    { norm_num [swap_apply_of_ne_of_ne (ne_of_gt H) (ne_of_gt lt), H.not_le] },
    { norm_num [swap_apply_of_ne_of_ne (ne_of_gt H) (ne_of_gt lt),
        swap_apply_of_ne_of_ne (ne_of_gt H') (ne_of_gt lt'), ha₁.not_le] } }
end

private lemma sign_aux_swap_zero_one {n : ℕ} (hn : 2 ≤ n) :
  sign_aux (swap (⟨0, lt_of_lt_of_le dec_trivial hn⟩ : fin n)
  ⟨1, lt_of_lt_of_le dec_trivial hn⟩) = -1 :=
begin
  rcases n with _|_|n,
  { norm_num at hn },
  { norm_num at hn },
  { exact sign_aux_swap_zero_one' n }
end

lemma sign_aux_swap : ∀ {n : ℕ} {x y : fin n} (hxy : x ≠ y),
  sign_aux (swap x y) = -1
| 0 := dec_trivial
| 1 := dec_trivial
| (n+2) := λ x y hxy,
have h2n : 2 ≤ n + 2 := dec_trivial,
by { rw [← is_conj_iff_eq, ← sign_aux_swap_zero_one h2n],
  exact (monoid_hom.mk' sign_aux sign_aux_mul).map_is_conj (is_conj_swap hxy dec_trivial) }

/-- When the list `l : list α` contains all nonfixed points of the permutation `f : perm α`,
  `sign_aux2 l f` recursively calculates the sign of `f`. -/
def sign_aux2 : list α → perm α → units ℤ
| []     f := 1
| (x::l) f := if x = f x then sign_aux2 l f else -sign_aux2 l (swap x (f x) * f)

lemma sign_aux_eq_sign_aux2 {n : ℕ} : ∀ (l : list α) (f : perm α) (e : α ≃ fin n)
  (h : ∀ x, f x ≠ x → x ∈ l), sign_aux ((e.symm.trans f).trans e) = sign_aux2 l f
| []     f e h := have f = 1, from equiv.ext $
  λ y, not_not.1 (mt (h y) (list.not_mem_nil _)),
by rw [this, one_def, equiv.trans_refl, equiv.symm_trans, ← one_def,
  sign_aux_one, sign_aux2]
| (x::l) f e h := begin
  rw sign_aux2,
  by_cases hfx : x = f x,
  { rw if_pos hfx,
    exact sign_aux_eq_sign_aux2 l f _ (λ y (hy : f y ≠ y), list.mem_of_ne_of_mem
      (λ h : y = x, by simpa [h, hfx.symm] using hy) (h y hy) ) },
  { have hy : ∀ y : α, (swap x (f x) * f) y ≠ y → y ∈ l, from λ y hy,
      have f y ≠ y ∧ y ≠ x, from ne_and_ne_of_swap_mul_apply_ne_self hy,
      list.mem_of_ne_of_mem this.2 (h _ this.1),
    have : (e.symm.trans (swap x (f x) * f)).trans e =
      (swap (e x) (e (f x))) * (e.symm.trans f).trans e,
      by ext; simp [← equiv.symm_trans_swap_trans, mul_def],
    have hefx : e x ≠ e (f x), from mt e.injective.eq_iff.1 hfx,
    rw [if_neg hfx, ← sign_aux_eq_sign_aux2 _ _ e hy, this, sign_aux_mul, sign_aux_swap hefx],
    simp only [units.neg_neg, one_mul, units.neg_mul]}
end

/-- When the multiset `s : multiset α` contains all nonfixed points of the permutation `f : perm α`,
  `sign_aux2 f _` recursively calculates the sign of `f`. -/
def sign_aux3 [fintype α] (f : perm α) {s : multiset α} : (∀ x, x ∈ s) → units ℤ :=
quotient.hrec_on s (λ l h, sign_aux2 l f)
  (trunc.induction_on (equiv_fin α)
    (λ e l₁ l₂ h, function.hfunext
      (show (∀ x, x ∈ l₁) = ∀ x, x ∈ l₂, by simp only [h.mem_iff])
      (λ h₁ h₂ _, by rw [← sign_aux_eq_sign_aux2 _ _ e (λ _ _, h₁ _),
        ← sign_aux_eq_sign_aux2 _ _ e (λ _ _, h₂ _)])))

lemma sign_aux3_mul_and_swap [fintype α] (f g : perm α) (s : multiset α) (hs : ∀ x, x ∈ s) :
  sign_aux3 (f * g) hs = sign_aux3 f hs * sign_aux3 g hs ∧ ∀ x y, x ≠ y →
  sign_aux3 (swap x y) hs = -1 :=
let ⟨l, hl⟩ := quotient.exists_rep s in
let ⟨e, _⟩ := (equiv_fin α).exists_rep in
begin
  clear _let_match _let_match,
  subst hl,
  show sign_aux2 l (f * g) = sign_aux2 l f * sign_aux2 l g ∧
    ∀ x y, x ≠ y → sign_aux2 l (swap x y) = -1,
  have hfg : (e.symm.trans (f * g)).trans e = (e.symm.trans f).trans e * (e.symm.trans g).trans e,
    from equiv.ext (λ h, by simp [mul_apply]),
  split,
  { rw [← sign_aux_eq_sign_aux2 _ _ e (λ _ _, hs _), ← sign_aux_eq_sign_aux2 _ _ e (λ _ _, hs _),
      ← sign_aux_eq_sign_aux2 _ _ e (λ _ _, hs _), hfg, sign_aux_mul] },
  { assume x y hxy,
    have hexy : e x ≠ e y, from mt e.injective.eq_iff.1 hxy,
    rw [← sign_aux_eq_sign_aux2 _ _ e (λ _ _, hs _), symm_trans_swap_trans, sign_aux_swap hexy] }
end

/-- `sign` of a permutation returns the signature or parity of a permutation, `1` for even
permutations, `-1` for odd permutations. It is the unique surjective group homomorphism from
`perm α` to the group with two elements.-/
def sign [fintype α] : perm α →* units ℤ := monoid_hom.mk'
(λ f, sign_aux3 f mem_univ) (λ f g, (sign_aux3_mul_and_swap f g _ mem_univ).1)

section sign

variable [fintype α]

@[simp] lemma sign_mul (f g : perm α) : sign (f * g) = sign f * sign g :=
monoid_hom.map_mul sign f g

@[simp] lemma sign_trans (f g : perm α) : sign (f.trans g) = sign g * sign f :=
by rw [←mul_def, sign_mul]

@[simp] lemma sign_one : (sign (1 : perm α)) = 1 :=
monoid_hom.map_one sign

@[simp] lemma sign_refl : sign (equiv.refl α) = 1 :=
monoid_hom.map_one sign

@[simp] lemma sign_inv (f : perm α) : sign f⁻¹ = sign f :=
by rw [monoid_hom.map_inv sign f, int.units_inv_eq_self]

@[simp] lemma sign_symm (e : perm α) : sign e.symm = sign e :=
sign_inv e

lemma sign_swap {x y : α} (h : x ≠ y) : sign (swap x y) = -1 :=
(sign_aux3_mul_and_swap 1 1 _ mem_univ).2 x y h

@[simp] lemma sign_swap' {x y : α} :
  (swap x y).sign = if x = y then 1 else -1 :=
if H : x = y then by simp [H, swap_self] else
by simp [sign_swap H, H]

lemma is_swap.sign_eq {f : perm α} (h : f.is_swap) : sign f = -1 :=
let ⟨x, y, hxy⟩ := h in hxy.2.symm ▸ sign_swap hxy.1

lemma sign_aux3_symm_trans_trans [decidable_eq β] [fintype β] (f : perm α)
  (e : α ≃ β) {s : multiset α} {t : multiset β} (hs : ∀ x, x ∈ s) (ht : ∀ x, x ∈ t) :
  sign_aux3 ((e.symm.trans f).trans e) ht = sign_aux3 f hs :=
quotient.induction_on₂ t s
  (λ l₁ l₂ h₁ h₂, show sign_aux2 _ _ = sign_aux2 _ _,
    from let n := (equiv_fin β).out in
    by { rw [← sign_aux_eq_sign_aux2 _ _ n (λ _ _, h₁ _),
        ← sign_aux_eq_sign_aux2 _ _ (e.trans n) (λ _ _, h₂ _)],
      exact congr_arg sign_aux
        (equiv.ext (λ x, by simp only [equiv.coe_trans, apply_eq_iff_eq, symm_trans_apply])) })
  ht hs

@[simp] lemma sign_symm_trans_trans [decidable_eq β] [fintype β] (f : perm α) (e : α ≃ β) :
  sign ((e.symm.trans f).trans e) = sign f :=
sign_aux3_symm_trans_trans f e mem_univ mem_univ

@[simp] lemma sign_trans_trans_symm [decidable_eq β] [fintype β] (f : perm β) (e : α ≃ β) :
  sign ((e.trans f).trans e.symm) = sign f :=
sign_symm_trans_trans f e.symm

lemma sign_prod_list_swap {l : list (perm α)}
  (hl : ∀ g ∈ l, is_swap g) : sign l.prod = (-1) ^ l.length :=
have h₁ : l.map sign = list.repeat (-1) l.length :=
  list.eq_repeat.2 ⟨by simp, λ u hu,
  let ⟨g, hg⟩ := list.mem_map.1 hu in
  hg.2 ▸ (hl _ hg.1).sign_eq⟩,
by rw [← list.prod_repeat, ← h₁, list.prod_hom _ (@sign α _ _)]

variable (α)

lemma sign_surjective [nontrivial α] : function.surjective (sign : perm α → units ℤ) :=
λ a, (int.units_eq_one_or a).elim
  (λ h, ⟨1, by simp [h]⟩)
  (λ h, let ⟨x, y, hxy⟩ := exists_pair_ne α in
    ⟨swap x y, by rw [sign_swap hxy, h]⟩ )

variable {α}

lemma eq_sign_of_surjective_hom {s : perm α →* units ℤ} (hs : surjective s) : s = sign :=
have ∀ {f}, is_swap f → s f = -1 :=
  λ f ⟨x, y, hxy, hxy'⟩, hxy'.symm ▸ by_contradiction (λ h,
    have ∀ f, is_swap f → s f = 1 := λ f ⟨a, b, hab, hab'⟩,
      by { rw [← is_conj_iff_eq, ← or.resolve_right (int.units_eq_one_or _) h, hab'],
        exact (monoid_hom.of s).map_is_conj (is_conj_swap hab hxy) },
  let ⟨g, hg⟩ := hs (-1) in
  let ⟨l, hl⟩ := (trunc_swap_factors g).out in
  have ∀ a ∈ l.map s, a = (1 : units ℤ) := λ a ha,
    let ⟨g, hg⟩ := list.mem_map.1 ha in hg.2 ▸ this _ (hl.2 _ hg.1),
  have s l.prod = 1,
    by rw [← l.prod_hom s, list.eq_repeat'.2 this, list.prod_repeat, one_pow],
  by { rw [hl.1, hg] at this,
    exact absurd this dec_trivial }),
monoid_hom.ext $ λ f,
let ⟨l, hl₁, hl₂⟩ := (trunc_swap_factors f).out in
have hsl : ∀ a ∈ l.map s, a = (-1 : units ℤ) := λ a ha,
  let ⟨g, hg⟩ := list.mem_map.1 ha in hg.2 ▸  this (hl₂ _ hg.1),
by rw [← hl₁, ← l.prod_hom s, list.eq_repeat'.2 hsl, list.length_map,
     list.prod_repeat, sign_prod_list_swap hl₂]

lemma sign_subtype_perm (f : perm α) {p : α → Prop} [decidable_pred p]
  (h₁ : ∀ x, p x ↔ p (f x)) (h₂ : ∀ x, f x ≠ x → p x) : sign (subtype_perm f h₁) = sign f :=
let l := (trunc_swap_factors (subtype_perm f h₁)).out in
have hl' : ∀ g' ∈ l.1.map of_subtype, is_swap g' :=
  λ g' hg',
  let ⟨g, hg⟩ := list.mem_map.1 hg' in
  hg.2 ▸ (l.2.2 _ hg.1).of_subtype_is_swap,
have hl'₂ : (l.1.map of_subtype).prod = f,
  by rw [l.1.prod_hom of_subtype, l.2.1, of_subtype_subtype_perm _ h₂],
by { conv { congr, rw ← l.2.1, skip, rw ← hl'₂ },
  rw [sign_prod_list_swap l.2.2, sign_prod_list_swap hl', list.length_map] }

@[simp] lemma sign_of_subtype {p : α → Prop} [decidable_pred p]
  (f : perm (subtype p)) : sign (of_subtype f) = sign f :=
have ∀ x, of_subtype f x ≠ x → p x, from λ x, not_imp_comm.1 (of_subtype_apply_of_not_mem f),
by conv {to_rhs, rw [← subtype_perm_of_subtype f, sign_subtype_perm _ _ this]}

lemma sign_eq_sign_of_equiv [decidable_eq β] [fintype β] (f : perm α) (g : perm β)
  (e : α ≃ β) (h : ∀ x, e (f x) = g (e x)) : sign f = sign g :=
have hg : g = (e.symm.trans f).trans e, from equiv.ext $ by simp [h],
by rw [hg, sign_symm_trans_trans]

lemma sign_bij [decidable_eq β] [fintype β]
  {f : perm α} {g : perm β} (i : Π x : α, f x ≠ x → β)
  (h : ∀ x hx hx', i (f x) hx' = g (i x hx))
  (hi : ∀ x₁ x₂ hx₁ hx₂, i x₁ hx₁ = i x₂ hx₂ → x₁ = x₂)
  (hg : ∀ y, g y ≠ y → ∃ x hx, i x hx = y) :
  sign f = sign g :=
calc sign f = sign (@subtype_perm _ f (λ x, f x ≠ x) (by simp)) :
  (sign_subtype_perm _ _ (λ _, id)).symm
... = sign (@subtype_perm _ g (λ x, g x ≠ x) (by simp)) :
  sign_eq_sign_of_equiv _ _
    (equiv.of_bijective (λ x : {x // f x ≠ x},
        (⟨i x.1 x.2, have f (f x) ≠ f x, from mt (λ h, f.injective h) x.2,
          by { rw [← h _ x.2 this], exact mt (hi _ _ this x.2) x.2 }⟩ : {y // g y ≠ y}))
        ⟨λ ⟨x, hx⟩ ⟨y, hy⟩ h, subtype.eq (hi _ _ _ _ (subtype.mk.inj h)),
          λ ⟨y, hy⟩, let ⟨x, hfx, hx⟩ := hg y hy in ⟨⟨x, hfx⟩, subtype.eq hx⟩⟩)
      (λ ⟨x, _⟩, subtype.eq (h x _ _))
... = sign g : sign_subtype_perm _ _ (λ _, id)

@[simp] lemma support_swap {x y : α} (hxy : x ≠ y) : (swap x y).support = {x, y} :=
finset.ext $ λ a, by { simp only [swap_apply_def, mem_insert, ne.def, mem_support, mem_singleton],
  split_ifs; cc }

lemma card_support_swap {x y : α} (hxy : x ≠ y) : (swap x y).support.card = 2 :=
show (swap x y).support.card = finset.card ⟨x ::ₘ y ::ₘ 0, by simp [hxy]⟩,
from congr_arg card $ by simp [support_swap hxy, *, finset.ext_iff]

@[simp]
lemma card_support_eq_two {f : perm α} : f.support.card = 2 ↔ is_swap f :=
begin
  split; intro h,
  { obtain ⟨x, t, hmem, hins, ht⟩ := card_eq_succ.1 h,
    obtain ⟨y, rfl⟩ := card_eq_one.1 ht,
    rw mem_singleton at hmem,
    refine ⟨x, y, hmem, _⟩,
    ext a,
    by_cases ha : a ∈ f.support,
    { have hfa : f a ∈ f.support := apply_mem_support.2 ha,
      have hafa : f a ≠ a := mem_support.1 ha,
      rw [← hins, mem_insert, mem_singleton] at ha hfa,
      obtain rfl | rfl := ha,
      { rw [swap_apply_left],
        exact hfa.resolve_left hafa },
      { rw [swap_apply_right],
        exact hfa.resolve_right hafa } },
    rw [not_not.1 (λ con, ha (mem_support.2 con))],
    rw ← support_swap hmem at hins,
    rwa [← hins, mem_support, not_not, eq_comm] at ha },
  { obtain ⟨x, y, hxy, rfl⟩ := h,
    exact card_support_swap hxy }
end

/-- If we apply `prod_extend_right a (σ a)` for all `a : α` in turn,
we get `prod_congr_right σ`. -/
lemma prod_prod_extend_right {α : Type*} [decidable_eq α] (σ : α → perm β)
  {l : list α} (hl : l.nodup) (mem_l : ∀ a, a ∈ l) :
  (l.map (λ a, prod_extend_right a (σ a))).prod = prod_congr_right σ :=
begin
  ext ⟨a, b⟩ : 1,
  -- We'll use induction on the list of elements,
  -- but we have to keep track of whether we already passed `a` in the list.
  suffices : (a ∈ l ∧ (l.map (λ a, prod_extend_right a (σ a))).prod (a, b) = (a, σ a b)) ∨
             (a ∉ l ∧ (l.map (λ a, prod_extend_right a (σ a))).prod (a, b) = (a, b)),
  { obtain ⟨_, prod_eq⟩ := or.resolve_right this (not_and.mpr (λ h _, h (mem_l a))),
    rw [prod_eq, prod_congr_right_apply] },
  clear mem_l,

  induction l with a' l ih,
  { refine or.inr ⟨list.not_mem_nil _, _⟩,
    rw [list.map_nil, list.prod_nil, one_apply] },

  rw [list.map_cons, list.prod_cons, mul_apply],
  rcases ih (list.nodup_cons.mp hl).2 with ⟨mem_l, prod_eq⟩ | ⟨not_mem_l, prod_eq⟩; rw prod_eq,
  { refine or.inl ⟨list.mem_cons_of_mem _ mem_l, _⟩,
    rw prod_extend_right_apply_ne _ (λ (h : a = a'), (list.nodup_cons.mp hl).1 (h ▸ mem_l)) },
  by_cases ha' : a = a',
  { rw ← ha' at *,
    refine or.inl ⟨l.mem_cons_self a, _⟩,
    rw prod_extend_right_apply_eq },
  { refine or.inr ⟨λ h, not_or ha' not_mem_l ((list.mem_cons_iff _ _ _).mp h), _⟩,
    rw prod_extend_right_apply_ne _ ha' },
end

section congr

variables [decidable_eq β] [fintype β]

@[simp] lemma sign_prod_extend_right (a : α) (σ : perm β) :
  (prod_extend_right a σ).sign = σ.sign :=
sign_bij (λ (ab : α × β) _, ab.snd)
  (λ ⟨a', b⟩ hab hab', by simp [eq_of_prod_extend_right_ne hab])
  (λ ⟨a₁, b₁⟩ ⟨a₂, b₂⟩ hab₁ hab₂ h,
    by simpa [eq_of_prod_extend_right_ne hab₁, eq_of_prod_extend_right_ne hab₂] using h)
  (λ y hy, ⟨(a, y), by simpa, by simp⟩)

lemma sign_prod_congr_right (σ : α → perm β) :
  sign (prod_congr_right σ) = ∏ k, (σ k).sign :=
begin
  obtain ⟨l, hl, mem_l⟩ := fintype.exists_univ_list α,
  have l_to_finset : l.to_finset = finset.univ,
  { apply eq_top_iff.mpr,
    intros b _,
    exact list.mem_to_finset.mpr (mem_l b) },
  rw [← prod_prod_extend_right σ hl mem_l, sign.map_list_prod,
      list.map_map, ← l_to_finset, list.prod_to_finset _ hl],
  simp_rw ← λ a, sign_prod_extend_right a (σ a)
end

lemma sign_prod_congr_left (σ : α → perm β) :
  sign (prod_congr_left σ) = ∏ k, (σ k).sign :=
begin
  refine (sign_eq_sign_of_equiv _ _ (prod_comm β α) _).trans (sign_prod_congr_right σ),
  rintro ⟨b, α⟩,
  refl
end

@[simp] lemma sign_perm_congr (e : α ≃ β) (p : perm α) :
  (e.perm_congr p).sign = p.sign :=
sign_eq_sign_of_equiv _ _ e.symm (by simp)

@[simp] lemma sign_sum_congr (σa : perm α) (σb : perm β) :
  (sum_congr σa σb).sign = σa.sign * σb.sign :=
begin
  suffices : (sum_congr σa (1 : perm β)).sign = σa.sign ∧
             (sum_congr (1 : perm α) σb).sign = σb.sign,
  { rw [←this.1, ←this.2, ←sign_mul, sum_congr_mul, one_mul, mul_one], },
  split,
  { apply σa.swap_induction_on _ (λ σa' a₁ a₂ ha ih, _),
    { simp },
    { rw [←one_mul (1 : perm β), ←sum_congr_mul, sign_mul, sign_mul, ih, sum_congr_swap_one,
          sign_swap ha, sign_swap (sum.inl_injective.ne_iff.mpr ha)], }, },
  { apply σb.swap_induction_on _ (λ σb' b₁ b₂ hb ih, _),
    { simp },
    { rw [←one_mul (1 : perm α), ←sum_congr_mul, sign_mul, sign_mul, ih, sum_congr_one_swap,
          sign_swap hb, sign_swap (sum.inr_injective.ne_iff.mpr hb)], }, }
end

@[simp] lemma sign_subtype_congr {p : α → Prop} [decidable_pred p]
  (ep : perm {a // p a}) (en : perm {a // ¬ p a}) :
  (ep.subtype_congr en).sign = ep.sign * en.sign :=
by simp [subtype_congr]

end congr

end sign

<<<<<<< HEAD
section disjoint
variables [fintype α] {f g : perm α}

lemma disjoint.disjoint_support (h : disjoint f g) :
  _root_.disjoint f.support g.support :=
begin
  rw disjoint_iff,
  ext,
  have ha := h a,
  simp only [inf_eq_inter, mem_support, mem_inter, ←decidable.not_or_iff_and_not, h a,
    false_iff, not_true],
  apply finset.not_mem_empty,
end

lemma disjoint_iff_disjoint_support :
  disjoint f g ↔ _root_.disjoint f.support g.support :=
⟨disjoint.disjoint_support, λ h a, begin
  by_contra con,
  apply not_mem_empty a (h _),
  simp only [inf_eq_inter, ne.def, mem_support, mem_inter, ←decidable.not_or_iff_and_not],
  exact con,
end⟩

lemma disjoint.support_mul (h : disjoint f g) :
  (f * g).support = f.support ∪ g.support :=
begin
  ext,
  simp only [mem_union, perm.coe_mul, comp_app, ne.def, mem_support],
  rw [← decidable.not_and_iff_or_not, not_congr],
  cases h a with hf hg,
  { rw [← perm.mul_apply, h.mul_comm],
    simp [hf] },
  { simp [hg] }
end

lemma disjoint.card_support_mul (h : disjoint f g) :
  (f * g).support.card = f.support.card + g.support.card :=
begin
  rw h.support_mul,
  exact finset.card_disjoint_union h.disjoint_support,
end

lemma card_support_prod_list_of_pairwise_disjoint {l : list (perm α)}
  (h : l.pairwise disjoint) :
  l.prod.support.card = (l.map (λ x : perm α, x.support.card)).sum :=
begin
  induction l with a t ih,
  { simp },
  { obtain ⟨ha, ht⟩ := list.pairwise_cons.1 h,
    simp only [list.sum_cons, list.prod_cons, list.map],
    rw [disjoint.card_support_mul, ih ht],
    intro x,
    by_cases hx : t.prod x = x,
    { exact or.intro_right _ hx },
    rw [← ne.def, ← mem_support] at hx,
    obtain ⟨f, ft, fx⟩ := exists_mem_support_of_mem_support_prod hx,
    exact (ha f ft x).imp_right (λ x, ((mem_support.1 fx) x).elim) }
end

end disjoint

end equiv.perm
=======
end equiv.perm

section alternating_subgroup
open equiv.perm
variables (α) [fintype α] [decidable_eq α]

/-- The alternating group on a finite type, realized as a subgroup of `equiv.perm`.
  For $A_n$, use `alternating_subgroup (fin n)`. -/
@[derive fintype] def alternating_subgroup : subgroup (perm α) :=
sign.ker

variables {α}

lemma alternating_subgroup_eq_sign_ker : alternating_subgroup α = sign.ker := rfl

@[simp]
lemma mem_alternating_subgroup {f : perm α} :
  f ∈ alternating_subgroup α ↔ sign f = 1 :=
sign.mem_ker

lemma two_mul_card_alternating_subgroup [nontrivial α] :
  2 * card (alternating_subgroup α) = card (perm α) :=
begin
  classical,
  rw ← fintype.card_units_int,
  convert (card_eq_card_quotient_mul_card_subgroup (alternating_subgroup α)).symm,
  convert of_equiv_card (quotient_group.quotient_ker_equiv_of_surjective _
    (sign_surjective α)).to_equiv,
end

@[simp]
lemma card_alternating_subgroup_eq_one [h : subsingleton α] :
  card (alternating_subgroup α) = 1 :=
begin
  apply le_antisymm,
  { apply le_trans (card_subtype_le _),
    rw card_perm,
    cases eq_or_lt_of_le (fintype.card_le_one_iff_subsingleton.2 h) with h1 h0,
    { simp [h1] },
    { rw [nat.lt_succ_iff, nat.le_zero_iff] at h0,
      simp [h0] } },
  { apply card_pos_iff.2,
    apply_instance, }
end

lemma alternating_subgroup_normal : (alternating_subgroup α).normal := sign.normal_ker

end alternating_subgroup
>>>>>>> e8fef123
<|MERGE_RESOLUTION|>--- conflicted
+++ resolved
@@ -887,7 +887,6 @@
 
 end sign
 
-<<<<<<< HEAD
 section disjoint
 variables [fintype α] {f g : perm α}
 
@@ -950,8 +949,6 @@
 end disjoint
 
 end equiv.perm
-=======
-end equiv.perm
 
 section alternating_subgroup
 open equiv.perm
@@ -998,5 +995,4 @@
 
 lemma alternating_subgroup_normal : (alternating_subgroup α).normal := sign.normal_ker
 
-end alternating_subgroup
->>>>>>> e8fef123
+end alternating_subgroup