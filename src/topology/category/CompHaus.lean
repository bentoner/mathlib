/-
Copyright (c) 2020 Adam Topaz. All rights reserved.
Released under Apache 2.0 license as described in the file LICENSE.
Authors: Adam Topaz
-/

import topology.category.Top

/-!

# The category of Compact Hausdorff Spaces

We construct the category of compact Hausdorff spaces.
The type of compact Hausdorff spaces is denoted `CompHaus`, and it is endowed with a category
instance making it a full subcategory of `Top`.
The fully faithful functor `CompHaus ⥤ Top` is denoted `CompHaus_to_Top`.

**Note:** The file `topology/category/Compactum.lean` provides the equivalence between `Compactum`,
which is defined as the category of algebras for the ultrafilter monad, and `CompHaus`.
`Compactum_to_CompHaus` is the functor from `Compactum` to `CompHaus` which is proven to be an
equivalence of categories in `Compactum_to_CompHaus.is_equivalence`.
See `topology/category/Compactum.lean` for a more detailed discussion where these definitions are
introduced.

-/

open category_theory

/-- The type of Compact Hausdorff topological spaces. -/
structure CompHaus :=
(to_Top : Top)
[is_compact : compact_space to_Top]
[is_hausdorff : t2_space to_Top]

namespace CompHaus

instance : inhabited CompHaus := ⟨{to_Top := { α := pempty }}⟩

instance : has_coe_to_sort CompHaus := ⟨Type*, λ X, X.to_Top⟩
instance {X : CompHaus} : compact_space X := X.is_compact
instance {X : CompHaus} : t2_space X := X.is_hausdorff

instance category : category CompHaus := induced_category.category to_Top

<<<<<<< HEAD
end CompHaus

/-- The fully faithful embedding of `CompHaus` in `Top`. -/
@[simps {rhs_md := semireducible}, derive [full, faithful]]
def CompHaus_to_Top : CompHaus ⥤ Top := induced_functor _

namespace Top

open category_theory.limits

#check Top.limit_cone

lemma limit_compact (J : Type*)
  (𝒥 : small_category J)
  (F : J ⥤ Top)
  [∀ j, compact_space (F.obj j)] :
  compact_space (Top.limit_cone F).X :=
begin
  set f : (Top.limit_cone F).X → Π (j : J), F.obj j := λ x, x.val with hf,
  have hfc : continuous f,
    sorry,
  sorry
end

lemma limit_t2 (J : Type*)
  (𝒥 : small_category J)
  (F : J ⥤ Top)
  [∀ j, t2_space (F.obj j)] :
  t2_space (Top.limit_cone F).X :=
begin
  set f : (Top.limit_cone F).X → Π (j : J), F.obj j := λ x, x.val with hf,
  have hfc : continuous f,
    sorry,
  sorry
end

end Top

namespace CompHaus

open Top

def limit_aux (J : Type*)
  (𝒥 : small_category J)
  (F : J ⥤ CompHaus) :
  CompHaus :=
{ to_Top := (limit_cone (F ⋙ CompHaus_to_Top)).X,
  is_compact := @limit_compact J 𝒥 (F ⋙ CompHaus_to_Top) (λ j, (F.obj j).is_compact),
  is_hausdorff := @limit_t2 J 𝒥 (F ⋙ CompHaus_to_Top) (λ j, (F.obj j).is_hausdorff)}

end CompHaus
=======
@[simp]
lemma coe_to_Top {X : CompHaus} : (X.to_Top : Type*) = X :=
rfl

end  CompHaus

/-- The fully faithful embedding of `CompHaus` in `Top`. -/
@[simps {rhs_md := semireducible}, derive [full, faithful]]
def CompHaus_to_Top : CompHaus ⥤ Top := induced_functor _
>>>>>>> 2032f7ba
<|MERGE_RESOLUTION|>--- conflicted
+++ resolved
@@ -42,8 +42,11 @@
 
 instance category : category CompHaus := induced_category.category to_Top
 
-<<<<<<< HEAD
-end CompHaus
+@[simp]
+lemma coe_to_Top {X : CompHaus} : (X.to_Top : Type*) = X :=
+rfl
+
+end  CompHaus
 
 /-- The fully faithful embedding of `CompHaus` in `Top`. -/
 @[simps {rhs_md := semireducible}, derive [full, faithful]]
@@ -52,8 +55,6 @@
 namespace Top
 
 open category_theory.limits
-
-#check Top.limit_cone
 
 lemma limit_compact (J : Type*)
   (𝒥 : small_category J)
@@ -93,15 +94,4 @@
   is_compact := @limit_compact J 𝒥 (F ⋙ CompHaus_to_Top) (λ j, (F.obj j).is_compact),
   is_hausdorff := @limit_t2 J 𝒥 (F ⋙ CompHaus_to_Top) (λ j, (F.obj j).is_hausdorff)}
 
-end CompHaus
-=======
-@[simp]
-lemma coe_to_Top {X : CompHaus} : (X.to_Top : Type*) = X :=
-rfl
-
-end  CompHaus
-
-/-- The fully faithful embedding of `CompHaus` in `Top`. -/
-@[simps {rhs_md := semireducible}, derive [full, faithful]]
-def CompHaus_to_Top : CompHaus ⥤ Top := induced_functor _
->>>>>>> 2032f7ba
+end CompHaus