--- conflicted
+++ resolved
@@ -487,17 +487,6 @@
 @[simp] lemma coe_sub : ⇑(f - g) = λ x, f x - g x := rfl
 lemma sub_apply : (f - g) x = f x - g x := rfl
 
-<<<<<<< HEAD
-open_locale big_operators
-@[simp] lemma coe_sum {ι : Type*} (s : finset ι) (f : ι → (α →ᵇ β)) :
-  ⇑(∑ i in s, f i) = (∑ i in s, (f i : α → β)) :=
-begin
-  ext a,
-  apply finset.induction_on s,
-  { simp, },
-  { intros i s nm h, simp [h, finset.sum_insert nm], },
-end
-=======
 /-- Coercion of a `normed_group_hom` is an `add_monoid_hom`. Similar to `add_monoid_hom.coe_fn` -/
 @[simps]
 def coe_fn_add_hom : (α →ᵇ β) →+ (α → β) :=
@@ -507,7 +496,6 @@
 @[simp] lemma coe_sum {ι : Type*} (s : finset ι) (f : ι → (α →ᵇ β)) :
   ⇑(∑ i in s, f i) = (∑ i in s, (f i : α → β)) :=
 (@coe_fn_add_hom α β _ _).map_sum f s
->>>>>>> b7d75b45
 
 lemma sum_apply {ι : Type*} (s : finset ι) (f : ι → (α →ᵇ β)) (a : α) :
   (∑ i in s, f i) a = (∑ i in s, f i a) :=
