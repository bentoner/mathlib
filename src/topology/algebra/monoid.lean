/-
Copyright (c) 2017 Johannes Hölzl. All rights reserved.
Released under Apache 2.0 license as described in the file LICENSE.
Authors: Johannes Hölzl, Mario Carneiro
-/
import topology.continuous_on
import group_theory.submonoid.operations
import algebra.group.prod
import algebra.pointwise

/-!
# Theory of topological monoids

In this file we define mixin classes `has_continuous_mul` and `has_continuous_add`. While in many
applications the underlying type is a monoid (multiplicative or additive), we do not require this in
the definitions.
-/

open classical set filter topological_space
open_locale classical topological_space big_operators

variables {α β M N : Type*}

/-- Basic hypothesis to talk about a topological additive monoid or a topological additive
semigroup. A topological additive monoid over `α`, for example, is obtained by requiring both the
instances `add_monoid α` and `has_continuous_add α`. -/
class has_continuous_add (M : Type*) [topological_space M] [has_add M] : Prop :=
(continuous_add : continuous (λ p : M × M, p.1 + p.2))

/-- Basic hypothesis to talk about a topological monoid or a topological semigroup.
A topological monoid over `α`, for example, is obtained by requiring both the instances `monoid α`
and `has_continuous_mul α`. -/
@[to_additive]
class has_continuous_mul (M : Type*) [topological_space M] [has_mul M] : Prop :=
(continuous_mul : continuous (λ p : M × M, p.1 * p.2))

section has_continuous_mul

variables [topological_space M] [has_mul M] [has_continuous_mul M]

@[to_additive]
lemma continuous_mul : continuous (λp:M×M, p.1 * p.2) :=
has_continuous_mul.continuous_mul

@[continuity, to_additive]
lemma continuous.mul [topological_space α] {f : α → M} {g : α → M}
  (hf : continuous f) (hg : continuous g) :
  continuous (λx, f x * g x) :=
continuous_mul.comp (hf.prod_mk hg : _)

-- should `to_additive` be doing this?
attribute [continuity] continuous.add

@[to_additive]
lemma continuous_mul_left (a : M) : continuous (λ b:M, a * b) :=
continuous_const.mul continuous_id

@[to_additive]
lemma continuous_mul_right (a : M) : continuous (λ b:M, b * a) :=
continuous_id.mul continuous_const

@[to_additive]
lemma continuous_on.mul [topological_space α] {f : α → M} {g : α → M} {s : set α}
  (hf : continuous_on f s) (hg : continuous_on g s) :
  continuous_on (λx, f x * g x) s :=
(continuous_mul.comp_continuous_on (hf.prod hg) : _)

@[to_additive]
lemma tendsto_mul {a b : M} : tendsto (λp:M×M, p.fst * p.snd) (𝓝 (a, b)) (𝓝 (a * b)) :=
continuous_iff_continuous_at.mp has_continuous_mul.continuous_mul (a, b)

@[to_additive]
lemma filter.tendsto.mul {f : α → M} {g : α → M} {x : filter α} {a b : M}
  (hf : tendsto f x (𝓝 a)) (hg : tendsto g x (𝓝 b)) :
  tendsto (λx, f x * g x) x (𝓝 (a * b)) :=
tendsto_mul.comp (hf.prod_mk_nhds hg)

@[to_additive]
lemma filter.tendsto.const_mul (b : M) {c : M} {f : α → M} {l : filter α}
  (h : tendsto (λ (k:α), f k) l (𝓝 c)) : tendsto (λ (k:α), b * f k) l (𝓝 (b * c)) :=
tendsto_const_nhds.mul h

@[to_additive]
lemma filter.tendsto.mul_const (b : M) {c : M} {f : α → M} {l : filter α}
  (h : tendsto (λ (k:α), f k) l (𝓝 c)) : tendsto (λ (k:α), f k * b) l (𝓝 (c * b)) :=
h.mul tendsto_const_nhds

@[to_additive]
lemma continuous_at.mul [topological_space α] {f : α → M} {g : α → M} {x : α}
  (hf : continuous_at f x) (hg : continuous_at g x) :
  continuous_at (λx, f x * g x) x :=
hf.mul hg

@[to_additive]
lemma continuous_within_at.mul [topological_space α] {f : α → M} {g : α → M} {s : set α} {x : α}
  (hf : continuous_within_at f s x) (hg : continuous_within_at g s x) :
  continuous_within_at (λx, f x * g x) s x :=
hf.mul hg

@[to_additive]
instance [topological_space N] [has_mul N] [has_continuous_mul N] : has_continuous_mul (M × N) :=
⟨((continuous_fst.comp continuous_fst).mul (continuous_fst.comp continuous_snd)).prod_mk
 ((continuous_snd.comp continuous_fst).mul (continuous_snd.comp continuous_snd))⟩

@[to_additive]
instance pi.has_continuous_mul {C : β → Type*} [∀ b, topological_space (C b)]
  [∀ b, has_mul (C b)] [∀ b, has_continuous_mul (C b)] : has_continuous_mul (Π b, C b) :=
{ continuous_mul := continuous_pi (λ i, continuous.mul
    ((continuous_apply i).comp continuous_fst) ((continuous_apply i).comp continuous_snd)) }

@[priority 100, to_additive]
instance has_continuous_mul_of_discrete_topology [topological_space N]
  [has_mul N] [discrete_topology N] : has_continuous_mul N :=
⟨continuous_of_discrete_topology⟩

open_locale filter

open function

@[to_additive]
lemma has_continuous_mul.of_nhds_one {M : Type*} [monoid M] [topological_space M]
  (hmul : tendsto (uncurry ((*) : M → M → M)) (𝓝 1 ×ᶠ 𝓝 1) $ 𝓝 1)
  (hleft : ∀ x₀ : M, 𝓝 x₀ = map (λ x, x₀*x) (𝓝 1))
  (hright : ∀ x₀ : M, 𝓝 x₀ = map (λ x, x*x₀) (𝓝 1)) : has_continuous_mul M :=
⟨begin
    rw continuous_iff_continuous_at,
    rintros ⟨x₀, y₀⟩,
    have key : (λ p : M × M, x₀ * p.1 * (p.2 * y₀)) = ((λ x, x₀*x) ∘ (λ x, x*y₀)) ∘ (uncurry (*)),
    { ext p, simp [uncurry, mul_assoc] },
    have key₂ : (λ x, x₀*x) ∘ (λ x, y₀*x) = λ x, (x₀ *y₀)*x,
    { ext x, simp },
    calc map (uncurry (*)) (𝓝 (x₀, y₀))
        = map (uncurry (*)) (𝓝 x₀ ×ᶠ 𝓝 y₀) : by rw nhds_prod_eq
    ... = map (λ (p : M × M), x₀ * p.1 * (p.2 * y₀)) ((𝓝 1) ×ᶠ (𝓝 1))
            : by rw [uncurry, hleft x₀, hright y₀, prod_map_map_eq, filter.map_map]
    ... = map ((λ x, x₀ * x) ∘ λ x, x * y₀) (map (uncurry (*)) (𝓝 1 ×ᶠ 𝓝 1))
            : by { rw [key, ← filter.map_map], }
    ... ≤ map ((λ (x : M), x₀ * x) ∘ λ x, x * y₀) (𝓝 1) : map_mono hmul
    ... = 𝓝 (x₀*y₀) : by rw [← filter.map_map, ← hright, hleft y₀, filter.map_map, key₂, ← hleft]
  end⟩

@[to_additive]
lemma has_continuous_mul_of_comm_of_nhds_one (M : Type*) [comm_monoid M] [topological_space M]
  (hmul : tendsto (uncurry ((*) : M → M → M)) (𝓝 1 ×ᶠ 𝓝 1) (𝓝 1))
  (hleft : ∀ x₀ : M, 𝓝 x₀ = map (λ x, x₀*x) (𝓝 1)) : has_continuous_mul M :=
begin
  apply has_continuous_mul.of_nhds_one hmul hleft,
  intros x₀,
  simp_rw [mul_comm, hleft x₀]
end

end has_continuous_mul

section has_continuous_mul

variables [topological_space M] [monoid M] [has_continuous_mul M]

@[to_additive]
lemma submonoid.top_closure_mul_self_subset (s : submonoid M) :
  (closure (s : set M)) * closure (s : set M) ⊆ closure (s : set M) :=
calc
(closure (s : set M)) * closure (s : set M)
    = (λ p : M × M, p.1 * p.2) '' (closure ((s : set M).prod s)) : by simp [closure_prod_eq]
... ⊆ closure ((λ p : M × M, p.1 * p.2) '' ((s : set M).prod s)) :
  image_closure_subset_closure_image continuous_mul
... = closure s : by simp [s.coe_mul_self_eq]

@[to_additive]
lemma submonoid.top_closure_mul_self_eq (s : submonoid M) :
  (closure (s : set M)) * closure (s : set M) = closure (s : set M) :=
subset.antisymm
  s.top_closure_mul_self_subset
  (λ x hx, ⟨x, 1, hx, subset_closure s.one_mem, mul_one _⟩)

/-- The (topological-space) closure of a submonoid of a space `M` with `has_continuous_mul` is
itself a submonoid. -/
@[to_additive "The (topological-space) closure of an additive submonoid of a space `M` with
`has_continuous_add` is itself an additive submonoid."]
def submonoid.topological_closure (s : submonoid M) : submonoid M :=
{ carrier := closure (s : set M),
  one_mem' := subset_closure s.one_mem,
  mul_mem' := λ a b ha hb, s.top_closure_mul_self_subset ⟨a, b, ha, hb, rfl⟩ }

@[to_additive]
instance submonoid.topological_closure_has_continuous_mul (s : submonoid M) :
  has_continuous_mul (s.topological_closure) :=
{ continuous_mul :=
  begin
    apply continuous_induced_rng,
    change continuous (λ p : s.topological_closure × s.topological_closure, (p.1 : M) * (p.2 : M)),
    continuity,
  end }

lemma submonoid.submonoid_topological_closure (s : submonoid M) :
  s ≤ s.topological_closure :=
subset_closure

lemma submonoid.is_closed_topological_closure (s : submonoid M) :
  is_closed (s.topological_closure : set M) :=
by convert is_closed_closure

lemma submonoid.topological_closure_minimal
  (s : submonoid M) {t : submonoid M} (h : s ≤ t) (ht : is_closed (t : set M)) :
  s.topological_closure ≤ t :=
closure_minimal h ht

@[to_additive exists_open_nhds_zero_half]
lemma exists_open_nhds_one_split {s : set M} (hs : s ∈ 𝓝 (1 : M)) :
  ∃ V : set M, is_open V ∧ (1 : M) ∈ V ∧ ∀ (v ∈ V) (w ∈ V), v * w ∈ s :=
have ((λa:M×M, a.1 * a.2) ⁻¹' s) ∈ 𝓝 ((1, 1) : M × M),
  from tendsto_mul (by simpa only [one_mul] using hs),
by simpa only [prod_subset_iff] using exists_nhds_square this

@[to_additive exists_nhds_zero_half]
lemma exists_nhds_one_split {s : set M} (hs : s ∈ 𝓝 (1 : M)) :
  ∃ V ∈ 𝓝 (1 : M), ∀ (v ∈ V) (w ∈ V), v * w ∈ s :=
let ⟨V, Vo, V1, hV⟩ := exists_open_nhds_one_split hs
in ⟨V, mem_nhds_sets Vo V1, hV⟩

@[to_additive exists_nhds_zero_quarter]
lemma exists_nhds_one_split4 {u : set M} (hu : u ∈ 𝓝 (1 : M)) :
  ∃ V ∈ 𝓝 (1 : M),
    ∀ {v w s t}, v ∈ V → w ∈ V → s ∈ V → t ∈ V → v * w * s * t ∈ u :=
begin
  rcases exists_nhds_one_split hu with ⟨W, W1, h⟩,
  rcases exists_nhds_one_split W1 with ⟨V, V1, h'⟩,
  use [V, V1],
  intros v w s t v_in w_in s_in t_in,
  simpa only [mul_assoc] using h _ (h' v v_in w w_in) _ (h' s s_in t t_in)
end

/-- Given a neighborhood `U` of `1` there is an open neighborhood `V` of `1`
such that `VV ⊆ U`. -/
@[to_additive "Given a open neighborhood `U` of `0` there is a open neighborhood `V` of `0`
  such that `V + V ⊆ U`."]
lemma exists_open_nhds_one_mul_subset {U : set M} (hU : U ∈ 𝓝 (1 : M)) :
  ∃ V : set M, is_open V ∧ (1 : M) ∈ V ∧ V * V ⊆ U :=
begin
  rcases exists_open_nhds_one_split hU with ⟨V, Vo, V1, hV⟩,
  use [V, Vo, V1],
  rintros _ ⟨x, y, hx, hy, rfl⟩,
  exact hV _ hx _ hy
end

@[to_additive]
lemma tendsto_list_prod {f : β → α → M} {x : filter α} {a : β → M} :
  ∀l:list β, (∀c∈l, tendsto (f c) x (𝓝 (a c))) →
    tendsto (λb, (l.map (λc, f c b)).prod) x (𝓝 ((l.map a).prod))
| []       _ := by simp [tendsto_const_nhds]
| (f :: l) h :=
  begin
    simp only [list.map_cons, list.prod_cons],
    exact (h f (list.mem_cons_self _ _)).mul
      (tendsto_list_prod l (assume c hc, h c (list.mem_cons_of_mem _ hc)))
  end

@[to_additive]
lemma continuous_list_prod [topological_space α] {f : β → α → M} (l : list β)
  (h : ∀c∈l, continuous (f c)) :
  continuous (λa, (l.map (λc, f c a)).prod) :=
continuous_iff_continuous_at.2 $ assume x, tendsto_list_prod l $ assume c hc,
  continuous_iff_continuous_at.1 (h c hc) x

-- @[to_additive continuous_smul]
@[continuity]
lemma continuous_pow : ∀ n : ℕ, continuous (λ a : M, a ^ n)
| 0 := by simpa using continuous_const
| (k+1) := show continuous (λ (a : M), a * a ^ k), from continuous_id.mul (continuous_pow _)

@[continuity]
lemma continuous.pow {f : α → M} [topological_space α] (h : continuous f) (n : ℕ) :
  continuous (λ b, (f b) ^ n) :=
continuous.comp (continuous_pow n) h

end has_continuous_mul

section op

open opposite
variables [monoid α]

/-- Put the same topological space structure on the opposite monoid as on the original space. -/
instance [_i : topological_space α] : topological_space αᵒᵖ :=
topological_space.induced (unop : αᵒᵖ → α) _i

variables [topological_space α]

lemma continuous_unop : continuous (unop : αᵒᵖ → α) := continuous_induced_dom
lemma continuous_op : continuous (op : α → αᵒᵖ) := continuous_induced_rng continuous_id

variables [has_continuous_mul α]

/-- If multiplication is continuous in the monoid `α`, then it also is in the monoid `αᵒᵖ`. -/
instance : has_continuous_mul αᵒᵖ :=
⟨ let h₁ := @continuous_mul α _ _ _ in
  let h₂ : continuous (λ p : α × α, _) := continuous_snd.prod_mk continuous_fst in
  continuous_induced_rng $ (h₁.comp h₂).comp (continuous_unop.prod_map continuous_unop) ⟩

end op

section units

open opposite
variables [monoid α] [topological_space α]

<<<<<<< HEAD
instance [tα : topological_space α] : topological_space αᵒᵖ := induced unop tα

variables [monoid α]

/- @[to_additive] the theory of opposites is not compatible with to_additive -/
def embed_product : units α →* α × αᵒᵖ :=
=======
-- move this to `algebra.group.units`
def embed_product {α : Type*} [monoid α] : units α →* α × αᵒᵖ :=
>>>>>>> 3a27bf89
{ to_fun := λ x, ⟨x, op ↑x⁻¹⟩,
  map_one' := by simp only [one_inv, eq_self_iff_true, units.coe_one, op_one, prod.mk_eq_one,
    and_self],
  map_mul' := λ x y, by simp only [mul_inv_rev, op_mul, units.coe_mul, prod.mk_mul_mk]}

<<<<<<< HEAD
variable [topological_space α]

/- @[to_additive] -/
instance :
  topological_space (units α) :=
topological_space.induced embed_product prod.topological_space
=======
/-- The units of a monoid are equipped with a topology, via the embedding into `α × α`. -/
instance : topological_space (units α) :=
topological_space.induced embed_product (by apply_instance)

lemma continuous_embed_product : @continuous (units α) (α × αᵒᵖ) _ _ embed_product :=
continuous_induced_dom

lemma continuous_coe : continuous (coe : units α → α) :=
by convert continuous_fst.comp continuous_induced_dom

variables [has_continuous_mul α]

/-- If multiplication on a monoid is continuous, then multiplication on the units of the monoid,
with respect to the induced topology, is continuous.

Inversion is also continuous, but we register this in a later file, `topology.algebra.group`,
because the predicate `has_continuous_inv` has not yet been defined. -/
instance : has_continuous_mul (units α) :=
⟨ let h := @continuous_mul (α × αᵒᵖ) _ _ _ in
  continuous_induced_rng $ h.comp $ continuous_embed_product.prod_map continuous_embed_product ⟩
>>>>>>> 3a27bf89

end units

section

variables [topological_space M] [comm_monoid M]

@[to_additive]
lemma submonoid.mem_nhds_one (S : submonoid M) (oS : is_open (S : set M)) :
  (S : set M) ∈ 𝓝 (1 : M) :=
mem_nhds_sets oS S.one_mem

variable [has_continuous_mul M]

@[to_additive]
lemma tendsto_multiset_prod {f : β → α → M} {x : filter α} {a : β → M} (s : multiset β) :
  (∀c∈s, tendsto (f c) x (𝓝 (a c))) →
    tendsto (λb, (s.map (λc, f c b)).prod) x (𝓝 ((s.map a).prod)) :=
by { rcases s with ⟨l⟩, simp, exact tendsto_list_prod l }

@[to_additive]
lemma tendsto_finset_prod {f : β → α → M} {x : filter α} {a : β → M} (s : finset β) :
  (∀c∈s, tendsto (f c) x (𝓝 (a c))) → tendsto (λb, ∏ c in s, f c b) x (𝓝 (∏ c in s, a c)) :=
tendsto_multiset_prod _

@[to_additive, continuity]
lemma continuous_multiset_prod [topological_space α] {f : β → α → M} (s : multiset β) :
  (∀c∈s, continuous (f c)) → continuous (λa, (s.map (λc, f c a)).prod) :=
by { rcases s with ⟨l⟩, simp, exact continuous_list_prod l }

attribute [continuity] continuous_multiset_sum

@[continuity, to_additive]
lemma continuous_finset_prod [topological_space α] {f : β → α → M} (s : finset β) :
  (∀c∈s, continuous (f c)) → continuous (λa, ∏ c in s, f c a) :=
continuous_multiset_prod _

-- should `to_additive` be doing this?
attribute [continuity] continuous_finset_sum

end

instance additive.has_continuous_add {M} [h : topological_space M] [has_mul M]
  [has_continuous_mul M] : @has_continuous_add (additive M) h _ :=
{ continuous_add := @continuous_mul M _ _ _  }

instance multiplicative.has_continuous_mul {M} [h : topological_space M] [has_add M]
  [has_continuous_add M] : @has_continuous_mul (multiplicative M) h _ :=
{ continuous_mul := @continuous_add M _ _ _  }<|MERGE_RESOLUTION|>--- conflicted
+++ resolved
@@ -303,30 +303,13 @@
 open opposite
 variables [monoid α] [topological_space α]
 
-<<<<<<< HEAD
-instance [tα : topological_space α] : topological_space αᵒᵖ := induced unop tα
-
-variables [monoid α]
-
-/- @[to_additive] the theory of opposites is not compatible with to_additive -/
-def embed_product : units α →* α × αᵒᵖ :=
-=======
 -- move this to `algebra.group.units`
 def embed_product {α : Type*} [monoid α] : units α →* α × αᵒᵖ :=
->>>>>>> 3a27bf89
 { to_fun := λ x, ⟨x, op ↑x⁻¹⟩,
   map_one' := by simp only [one_inv, eq_self_iff_true, units.coe_one, op_one, prod.mk_eq_one,
     and_self],
   map_mul' := λ x y, by simp only [mul_inv_rev, op_mul, units.coe_mul, prod.mk_mul_mk]}
 
-<<<<<<< HEAD
-variable [topological_space α]
-
-/- @[to_additive] -/
-instance :
-  topological_space (units α) :=
-topological_space.induced embed_product prod.topological_space
-=======
 /-- The units of a monoid are equipped with a topology, via the embedding into `α × α`. -/
 instance : topological_space (units α) :=
 topological_space.induced embed_product (by apply_instance)
@@ -347,7 +330,6 @@
 instance : has_continuous_mul (units α) :=
 ⟨ let h := @continuous_mul (α × αᵒᵖ) _ _ _ in
   continuous_induced_rng $ h.comp $ continuous_embed_product.prod_map continuous_embed_product ⟩
->>>>>>> 3a27bf89
 
 end units
 
