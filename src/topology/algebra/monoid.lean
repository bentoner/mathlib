/-
Copyright (c) 2017 Johannes Hölzl. All rights reserved.
Released under Apache 2.0 license as described in the file LICENSE.
Authors: Johannes Hölzl, Mario Carneiro
-/
import topology.continuous_on
import group_theory.submonoid.operations
import algebra.group.prod
<<<<<<< HEAD
import topology.local_homeomorph
=======
import algebra.pointwise

/-!
# Theory of topological monoids

In this file we define mixin classes `has_continuous_mul` and `has_continuous_add`. While in many
applications the underlying type is a monoid (multiplicative or additive), we do not require this in
the definitions.
-/
>>>>>>> 16776539

open classical set filter topological_space
open_locale classical topological_space big_operators

variables {α β M N : Type*}

/-- Basic hypothesis to talk about a topological additive monoid or a topological additive
semigroup. A topological additive monoid over `α`, for example, is obtained by requiring both the
instances `add_monoid α` and `has_continuous_add α`. -/
class has_continuous_add (M : Type*) [topological_space M] [has_add M] : Prop :=
(continuous_add : continuous (λ p : M × M, p.1 + p.2))

/-- Basic hypothesis to talk about a topological monoid or a topological semigroup.
A topological monoid over `α`, for example, is obtained by requiring both the instances `monoid α`
and `has_continuous_mul α`. -/
@[to_additive]
class has_continuous_mul (M : Type*) [topological_space M] [has_mul M] : Prop :=
(continuous_mul : continuous (λ p : M × M, p.1 * p.2))

section topological_semigroup

variables [topological_space M] [has_mul M] [has_continuous_mul M]

@[to_additive]
<<<<<<< HEAD
lemma continuous_mul : continuous (λ p : α×α, p.1 * p.2) :=
=======
lemma continuous_mul : continuous (λp:M×M, p.1 * p.2) :=
>>>>>>> 16776539
has_continuous_mul.continuous_mul

@[continuity, to_additive]
lemma continuous.mul [topological_space α] {f : α → M} {g : α → M}
  (hf : continuous f) (hg : continuous g) :
  continuous (λx, f x * g x) :=
continuous_mul.comp (hf.prod_mk hg : _)

-- should `to_additive` be doing this?
attribute [continuity] continuous.add

@[to_additive]
lemma continuous_mul_left (a : M) : continuous (λ b:M, a * b) :=
continuous_const.mul continuous_id

@[to_additive]
lemma continuous_mul_right (a : M) : continuous (λ b:M, b * a) :=
continuous_id.mul continuous_const

@[to_additive]
lemma continuous_on.mul [topological_space α] {f : α → M} {g : α → M} {s : set α}
  (hf : continuous_on f s) (hg : continuous_on g s) :
  continuous_on (λx, f x * g x) s :=
(continuous_mul.comp_continuous_on (hf.prod hg) : _)

@[to_additive]
lemma tendsto_mul {a b : M} : tendsto (λp:M×M, p.fst * p.snd) (𝓝 (a, b)) (𝓝 (a * b)) :=
continuous_iff_continuous_at.mp has_continuous_mul.continuous_mul (a, b)

@[to_additive]
lemma filter.tendsto.mul {f : α → M} {g : α → M} {x : filter α} {a b : M}
  (hf : tendsto f x (𝓝 a)) (hg : tendsto g x (𝓝 b)) :
  tendsto (λx, f x * g x) x (𝓝 (a * b)) :=
tendsto_mul.comp (hf.prod_mk_nhds hg)

@[to_additive]
lemma filter.tendsto.const_mul (b : M) {c : M} {f : α → M} {l : filter α}
  (h : tendsto (λ (k:α), f k) l (𝓝 c)) : tendsto (λ (k:α), b * f k) l (𝓝 (b * c)) :=
tendsto_const_nhds.mul h

@[to_additive]
lemma filter.tendsto.mul_const (b : M) {c : M} {f : α → M} {l : filter α}
  (h : tendsto (λ (k:α), f k) l (𝓝 c)) : tendsto (λ (k:α), f k * b) l (𝓝 (c * b)) :=
h.mul tendsto_const_nhds

@[to_additive]
lemma continuous_at.mul [topological_space α] {f : α → M} {g : α → M} {x : α}
  (hf : continuous_at f x) (hg : continuous_at g x) :
  continuous_at (λx, f x * g x) x :=
hf.mul hg

@[to_additive]
lemma continuous_within_at.mul [topological_space α] {f : α → M} {g : α → M} {s : set α} {x : α}
  (hf : continuous_within_at f s x) (hg : continuous_within_at g s x) :
  continuous_within_at (λx, f x * g x) s x :=
hf.mul hg

@[to_additive]
instance [topological_space N] [has_mul N] [has_continuous_mul N] : has_continuous_mul (M × N) :=
⟨((continuous_fst.comp continuous_fst).mul (continuous_fst.comp continuous_snd)).prod_mk
 ((continuous_snd.comp continuous_fst).mul (continuous_snd.comp continuous_snd))⟩

<<<<<<< HEAD
end topological_semigroup
=======
@[to_additive]
instance pi.has_continuous_mul {C : β → Type*} [∀ b, topological_space (C b)]
  [∀ b, has_mul (C b)] [∀ b, has_continuous_mul (C b)] : has_continuous_mul (Π b, C b) :=
{ continuous_mul := continuous_pi (λ i, continuous.mul
    ((continuous_apply i).comp continuous_fst) ((continuous_apply i).comp continuous_snd)) }

@[priority 100, to_additive]
instance has_continuous_mul_of_discrete_topology [topological_space N]
  [has_mul N] [discrete_topology N] : has_continuous_mul N :=
⟨continuous_of_discrete_topology⟩

open_locale filter

open function

@[to_additive]
lemma has_continuous_mul.of_nhds_one {M : Type*} [monoid M] [topological_space M]
  (hmul : tendsto (uncurry ((*) : M → M → M)) (𝓝 1 ×ᶠ 𝓝 1) $ 𝓝 1)
  (hleft : ∀ x₀ : M, 𝓝 x₀ = map (λ x, x₀*x) (𝓝 1))
  (hright : ∀ x₀ : M, 𝓝 x₀ = map (λ x, x*x₀) (𝓝 1)) : has_continuous_mul M :=
⟨begin
    rw continuous_iff_continuous_at,
    rintros ⟨x₀, y₀⟩,
    have key : (λ p : M × M, x₀ * p.1 * (p.2 * y₀)) = ((λ x, x₀*x) ∘ (λ x, x*y₀)) ∘ (uncurry (*)),
    { ext p, simp [uncurry, mul_assoc] },
    have key₂ : (λ x, x₀*x) ∘ (λ x, y₀*x) = λ x, (x₀ *y₀)*x,
    { ext x, simp },
    calc map (uncurry (*)) (𝓝 (x₀, y₀))
        = map (uncurry (*)) (𝓝 x₀ ×ᶠ 𝓝 y₀) : by rw nhds_prod_eq
    ... = map (λ (p : M × M), x₀ * p.1 * (p.2 * y₀)) ((𝓝 1) ×ᶠ (𝓝 1))
            : by rw [uncurry, hleft x₀, hright y₀, prod_map_map_eq, filter.map_map]
    ... = map ((λ x, x₀ * x) ∘ λ x, x * y₀) (map (uncurry (*)) (𝓝 1 ×ᶠ 𝓝 1))
            : by { rw [key, ← filter.map_map], }
    ... ≤ map ((λ (x : M), x₀ * x) ∘ λ x, x * y₀) (𝓝 1) : map_mono hmul
    ... = 𝓝 (x₀*y₀) : by rw [← filter.map_map, ← hright, hleft y₀, filter.map_map, key₂, ← hleft]
  end⟩

@[to_additive]
lemma has_continuous_mul_of_comm_of_nhds_one (M : Type*) [comm_monoid M] [topological_space M]
  (hmul : tendsto (uncurry ((*) : M → M → M)) (𝓝 1 ×ᶠ 𝓝 1) (𝓝 1))
  (hleft : ∀ x₀ : M, 𝓝 x₀ = map (λ x, x₀*x) (𝓝 1)) : has_continuous_mul M :=
begin
  apply has_continuous_mul.of_nhds_one hmul hleft,
  intros x₀,
  simp_rw [mul_comm, hleft x₀]
end

end has_continuous_mul
>>>>>>> 16776539

section topological_monoid

variables [topological_space M] [monoid M] [has_continuous_mul M]

@[to_additive]
lemma submonoid.top_closure_mul_self_subset (s : submonoid M) :
  (closure (s : set M)) * closure (s : set M) ⊆ closure (s : set M) :=
calc
(closure (s : set M)) * closure (s : set M)
    = (λ p : M × M, p.1 * p.2) '' (closure ((s : set M).prod s)) : by simp [closure_prod_eq]
... ⊆ closure ((λ p : M × M, p.1 * p.2) '' ((s : set M).prod s)) :
  image_closure_subset_closure_image continuous_mul
... = closure s : by simp [s.coe_mul_self_eq]

@[to_additive]
lemma submonoid.top_closure_mul_self_eq (s : submonoid M) :
  (closure (s : set M)) * closure (s : set M) = closure (s : set M) :=
subset.antisymm
  s.top_closure_mul_self_subset
  (λ x hx, ⟨x, 1, hx, subset_closure s.one_mem, mul_one _⟩)

/-- The (topological-space) closure of a submonoid of a space `M` with `has_continuous_mul` is
itself a submonoid. -/
@[to_additive "The (topological-space) closure of an additive submonoid of a space `M` with
`has_continuous_add` is itself an additive submonoid."]
def submonoid.topological_closure (s : submonoid M) : submonoid M :=
{ carrier := closure (s : set M),
  one_mem' := subset_closure s.one_mem,
  mul_mem' := λ a b ha hb, s.top_closure_mul_self_subset ⟨a, b, ha, hb, rfl⟩ }

@[to_additive]
instance submonoid.topological_closure_has_continuous_mul (s : submonoid M) :
  has_continuous_mul (s.topological_closure) :=
{ continuous_mul :=
  begin
    apply continuous_induced_rng,
    change continuous (λ p : s.topological_closure × s.topological_closure, (p.1 : M) * (p.2 : M)),
    continuity,
  end }

lemma submonoid.submonoid_topological_closure (s : submonoid M) :
  s ≤ s.topological_closure :=
subset_closure

lemma submonoid.is_closed_topological_closure (s : submonoid M) :
  is_closed (s.topological_closure : set M) :=
by convert is_closed_closure

lemma submonoid.topological_closure_minimal
  (s : submonoid M) {t : submonoid M} (h : s ≤ t) (ht : is_closed (t : set M)) :
  s.topological_closure ≤ t :=
closure_minimal h ht

@[to_additive exists_open_nhds_zero_half]
lemma exists_open_nhds_one_split {s : set M} (hs : s ∈ 𝓝 (1 : M)) :
  ∃ V : set M, is_open V ∧ (1 : M) ∈ V ∧ ∀ (v ∈ V) (w ∈ V), v * w ∈ s :=
have ((λa:M×M, a.1 * a.2) ⁻¹' s) ∈ 𝓝 ((1, 1) : M × M),
  from tendsto_mul (by simpa only [one_mul] using hs),
by simpa only [prod_subset_iff] using exists_nhds_square this

@[to_additive exists_nhds_zero_half]
lemma exists_nhds_one_split {s : set M} (hs : s ∈ 𝓝 (1 : M)) :
  ∃ V ∈ 𝓝 (1 : M), ∀ (v ∈ V) (w ∈ V), v * w ∈ s :=
let ⟨V, Vo, V1, hV⟩ := exists_open_nhds_one_split hs
in ⟨V, mem_nhds_sets Vo V1, hV⟩

@[to_additive exists_nhds_zero_quarter]
lemma exists_nhds_one_split4 {u : set M} (hu : u ∈ 𝓝 (1 : M)) :
  ∃ V ∈ 𝓝 (1 : M),
    ∀ {v w s t}, v ∈ V → w ∈ V → s ∈ V → t ∈ V → v * w * s * t ∈ u :=
begin
  rcases exists_nhds_one_split hu with ⟨W, W1, h⟩,
  rcases exists_nhds_one_split W1 with ⟨V, V1, h'⟩,
  use [V, V1],
  intros v w s t v_in w_in s_in t_in,
  simpa only [mul_assoc] using h _ (h' v v_in w w_in) _ (h' s s_in t t_in)
end

/-- Given a neighborhood `U` of `1` there is an open neighborhood `V` of `1`
such that `VV ⊆ U`. -/
@[to_additive "Given a open neighborhood `U` of `0` there is a open neighborhood `V` of `0`
  such that `V + V ⊆ U`."]
lemma exists_open_nhds_one_mul_subset {U : set M} (hU : U ∈ 𝓝 (1 : M)) :
  ∃ V : set M, is_open V ∧ (1 : M) ∈ V ∧ V * V ⊆ U :=
begin
  rcases exists_open_nhds_one_split hU with ⟨V, Vo, V1, hV⟩,
  use [V, Vo, V1],
  rintros _ ⟨x, y, hx, hy, rfl⟩,
  exact hV _ hx _ hy
end

@[to_additive]
lemma tendsto_list_prod {f : β → α → M} {x : filter α} {a : β → M} :
  ∀l:list β, (∀c∈l, tendsto (f c) x (𝓝 (a c))) →
    tendsto (λb, (l.map (λc, f c b)).prod) x (𝓝 ((l.map a).prod))
| []       _ := by simp [tendsto_const_nhds]
| (f :: l) h :=
  begin
    simp only [list.map_cons, list.prod_cons],
    exact (h f (list.mem_cons_self _ _)).mul
      (tendsto_list_prod l (assume c hc, h c (list.mem_cons_of_mem _ hc)))
  end

@[to_additive]
lemma continuous_list_prod [topological_space α] {f : β → α → M} (l : list β)
  (h : ∀c∈l, continuous (f c)) :
  continuous (λa, (l.map (λc, f c a)).prod) :=
continuous_iff_continuous_at.2 $ assume x, tendsto_list_prod l $ assume c hc,
  continuous_iff_continuous_at.1 (h c hc) x

-- @[to_additive continuous_smul]
@[continuity]
lemma continuous_pow : ∀ n : ℕ, continuous (λ a : M, a ^ n)
| 0 := by simpa using continuous_const
| (k+1) := show continuous (λ (a : M), a * a ^ k), from continuous_id.mul (continuous_pow _)

@[continuity]
lemma continuous.pow {f : α → M} [topological_space α] (h : continuous f) (n : ℕ) :
  continuous (λ b, (f b) ^ n) :=
continuous.comp (continuous_pow n) h

@[to_additive]
lemma function.injective_mul [monoid β] {f : β →* α} (h : function.injective f) (a b : β) :
  a * b = h.to_local_equiv.symm ((f a) * (f b)) :=
begin
  rw [←local_equiv.left_inv h.to_local_equiv (mem_univ (a * b)),
    function.injective_to_local_equiv_apply h],
  exact congr_arg h.to_local_equiv.symm (f.map_mul a b),
end

@[to_additive]
lemma embedding_mul [monoid β] [topological_space β] [nonempty β]
  {f : β →* α} (h : open_embedding f) (a b : β) :
  a * b = (h.to_local_homeomorph.symm) ((f a) * (f b)) :=
begin
  rw [←local_homeomorph.left_inv h.to_local_homeomorph (mem_univ (a * b)),
    open_embedding.to_local_homeomorph_coe],
  exact congr_arg h.to_local_homeomorph.symm (f.map_mul a b),
end

@[to_additive]
lemma open_embedding.continuous_mul [topological_space β] [monoid β]
  {f : β →* α} (h : open_embedding f) :
  continuous (λ p : β × β, p.1 * p.2) :=
begin
  rw continuous_iff_continuous_at,
  intro x,
  simp only [embedding_mul h],
  have h' : (f x.fst) * (f x.snd) ∈ h.to_local_homeomorph.target :=
    by { rw [←monoid_hom.map_mul, open_embedding.target], exact mem_range_self (x.fst * x.snd), },
  exact continuous_at.comp (h.to_local_homeomorph.continuous_inv_fun.continuous_at
    (mem_nhds_sets h.to_local_homeomorph.open_target h')) (continuous_mul.continuous_at.comp
    (h.continuous.continuous_at.prod_map h.continuous.continuous_at)),
end

@[to_additive]
def open_embedding.has_continuous_mul [topological_space β] [monoid β]
  {f : β →* α} (h : open_embedding f) : has_continuous_mul β :=
{ continuous_mul := h.continuous_mul }

end topological_monoid

section

variables [topological_space M] [comm_monoid M]

@[to_additive]
lemma submonoid.mem_nhds_one (S : submonoid M) (oS : is_open (S : set M)) :
  (S : set M) ∈ 𝓝 (1 : M) :=
mem_nhds_sets oS S.one_mem

variable [has_continuous_mul M]

@[to_additive]
lemma tendsto_multiset_prod {f : β → α → M} {x : filter α} {a : β → M} (s : multiset β) :
  (∀c∈s, tendsto (f c) x (𝓝 (a c))) →
    tendsto (λb, (s.map (λc, f c b)).prod) x (𝓝 ((s.map a).prod)) :=
by { rcases s with ⟨l⟩, simp, exact tendsto_list_prod l }

@[to_additive]
lemma tendsto_finset_prod {f : β → α → M} {x : filter α} {a : β → M} (s : finset β) :
  (∀c∈s, tendsto (f c) x (𝓝 (a c))) → tendsto (λb, ∏ c in s, f c b) x (𝓝 (∏ c in s, a c)) :=
tendsto_multiset_prod _

@[to_additive, continuity]
lemma continuous_multiset_prod [topological_space α] {f : β → α → M} (s : multiset β) :
  (∀c∈s, continuous (f c)) → continuous (λa, (s.map (λc, f c a)).prod) :=
by { rcases s with ⟨l⟩, simp, exact continuous_list_prod l }

attribute [continuity] continuous_multiset_sum

@[continuity, to_additive]
lemma continuous_finset_prod [topological_space α] {f : β → α → M} (s : finset β) :
  (∀c∈s, continuous (f c)) → continuous (λa, ∏ c in s, f c a) :=
continuous_multiset_prod _

-- should `to_additive` be doing this?
attribute [continuity] continuous_finset_sum

end

instance additive.has_continuous_add {M} [h : topological_space M] [has_mul M]
  [has_continuous_mul M] : @has_continuous_add (additive M) h _ :=
{ continuous_add := @continuous_mul M _ _ _  }

instance multiplicative.has_continuous_mul {M} [h : topological_space M] [has_add M]
  [has_continuous_add M] : @has_continuous_mul (multiplicative M) h _ :=
{ continuous_mul := @continuous_add M _ _ _  }<|MERGE_RESOLUTION|>--- conflicted
+++ resolved
@@ -6,9 +6,6 @@
 import topology.continuous_on
 import group_theory.submonoid.operations
 import algebra.group.prod
-<<<<<<< HEAD
-import topology.local_homeomorph
-=======
 import algebra.pointwise
 
 /-!
@@ -18,7 +15,6 @@
 applications the underlying type is a monoid (multiplicative or additive), we do not require this in
 the definitions.
 -/
->>>>>>> 16776539
 
 open classical set filter topological_space
 open_locale classical topological_space big_operators
@@ -43,11 +39,7 @@
 variables [topological_space M] [has_mul M] [has_continuous_mul M]
 
 @[to_additive]
-<<<<<<< HEAD
-lemma continuous_mul : continuous (λ p : α×α, p.1 * p.2) :=
-=======
 lemma continuous_mul : continuous (λp:M×M, p.1 * p.2) :=
->>>>>>> 16776539
 has_continuous_mul.continuous_mul
 
 @[continuity, to_additive]
@@ -110,9 +102,6 @@
 ⟨((continuous_fst.comp continuous_fst).mul (continuous_fst.comp continuous_snd)).prod_mk
  ((continuous_snd.comp continuous_fst).mul (continuous_snd.comp continuous_snd))⟩
 
-<<<<<<< HEAD
-end topological_semigroup
-=======
 @[to_additive]
 instance pi.has_continuous_mul {C : β → Type*} [∀ b, topological_space (C b)]
   [∀ b, has_mul (C b)] [∀ b, has_continuous_mul (C b)] : has_continuous_mul (Π b, C b) :=
@@ -161,7 +150,6 @@
 end
 
 end has_continuous_mul
->>>>>>> 16776539
 
 section topological_monoid
 
