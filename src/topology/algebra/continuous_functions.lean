/-
Copyright (c) 2019 Scott Morrison. All rights reserved.
Released under Apache 2.0 license as described in the file LICENSE.
Authors: Scott Morrison, Nicolò Cavalleri
-/
import topology.algebra.module
import topology.continuous_map
import algebra.algebra.subalgebra

/-!
# Algebraic structures over continuous functions

In this file we define instances of algebraic structures over continuous functions. Instances are
present both in the case of the subtype of continuous functions and the type of continuous bundled
functions. Both implementations have advantages and disadvantages, but many experienced people in
Zulip have expressed a preference towards continuous bundled maps, so when there is no particular
reason to use the subtype, continuous bundled functions should be used for the sake of uniformity.
-/

local attribute [elab_simple] continuous.comp

namespace continuous_functions

variables {α : Type*} {β : Type*} [topological_space α] [topological_space β]
variables {f g : {f : α → β | continuous f }}

instance : has_coe_to_fun {f : α → β | continuous f} :=  ⟨_, subtype.val⟩

end continuous_functions

namespace continuous_map
variables {α : Type*} {β : Type*} [topological_space α] [topological_space β]

@[to_additive]
instance has_mul [has_mul β] [has_continuous_mul β] : has_mul C(α, β) :=
⟨λ f g, ⟨f * g, continuous_mul.comp (f.continuous.prod_mk g.continuous : _)⟩⟩

@[simp, norm_cast, to_additive]
lemma mul_coe [has_mul β] [has_continuous_mul β] (f g : C(α, β)) :
  ((f * g : C(α, β)) : α → β) = (f : α → β) * (g : α → β) := rfl

@[to_additive]
instance [has_one β] : has_one C(α, β) := ⟨const (1 : β)⟩

@[simp, norm_cast, to_additive]
lemma one_coe [has_one β]  :
  ((1 : C(α, β)) : α → β) = (1 : α → β) := rfl

@[simp, to_additive] lemma mul_comp {α : Type*} {β : Type*} {γ : Type*}
  [topological_space α] [topological_space β] [topological_space γ]
  [semigroup γ] [has_continuous_mul γ] (f₁ f₂ : C(β, γ)) (g : C(α, β)) :
  (f₁ * f₂).comp g = f₁.comp g * f₂.comp g :=
by { ext, simp, }

end continuous_map

section group_structure

/-!
### Group stucture

In this section we show that continuous functions valued in a topological group inherit
the structure of a group.
-/

section subtype

@[to_additive]
instance continuous_submonoid (α : Type*) (β : Type*) [topological_space α] [topological_space β]
  [monoid β] [has_continuous_mul β] : is_submonoid { f : α → β | continuous f } :=
{ one_mem := @continuous_const _ _ _ _ 1,
  mul_mem := λ f g fc gc, continuous.comp
  has_continuous_mul.continuous_mul (continuous.prod_mk fc gc : _) }

@[to_additive]
instance continuous_subgroup (α : Type*) (β : Type*) [topological_space α] [topological_space β]
  [group β] [topological_group β] : is_subgroup { f : α → β | continuous f } :=
{ inv_mem := λ f fc, continuous.comp (@topological_group.continuous_inv β _ _ _) fc,
  ..continuous_submonoid α β, }.

@[to_additive]
instance continuous_monoid {α : Type*} {β : Type*} [topological_space α] [topological_space β]
  [monoid β] [has_continuous_mul β] : monoid { f : α → β | continuous f } :=
subtype.monoid

@[to_additive]
instance continuous_group {α : Type*} {β : Type*} [topological_space α] [topological_space β]
  [group β] [topological_group β] : group { f : α → β | continuous f } :=
subtype.group

@[to_additive]
instance continuous_comm_group {α : Type*} {β : Type*} [topological_space α] [topological_space β]
  [comm_group β] [topological_group β] : comm_group { f : α → β | continuous f } :=
@subtype.comm_group _ _ _ (continuous_subgroup α β) -- infer_instance doesn't work?!

end subtype

section continuous_map

@[to_additive]
instance continuous_map_semigroup {α : Type*} {β : Type*} [topological_space α]
  [topological_space β] [semigroup β] [has_continuous_mul β] : semigroup C(α, β) :=
{ mul_assoc := λ a b c, by ext; exact mul_assoc _ _ _,
  ..continuous_map.has_mul}

@[to_additive]
instance continuous_map_monoid {α : Type*} {β : Type*} [topological_space α] [topological_space β]
  [monoid β] [has_continuous_mul β] : monoid C(α, β) :=
{ one_mul := λ a, by ext; exact one_mul _,
  mul_one := λ a, by ext; exact mul_one _,
  ..continuous_map_semigroup,
  ..continuous_map.has_one }

@[simp, norm_cast]
lemma pow_coe {α : Type*} {β : Type*} [topological_space α] [topological_space β]
  [monoid β] [has_continuous_mul β] (f : C(α, β)) (n : ℕ) :
  ((f^n : C(α, β)) : α → β) = (f : α → β)^n :=
begin
  ext x,
  induction n with n ih,
  { simp, },
  { simp [pow_succ, ih], },
end

@[simp] lemma continuous_map.pow_comp {α : Type*} {β : Type*} {γ : Type*}
  [topological_space α] [topological_space β] [topological_space γ]
  [monoid γ] [has_continuous_mul γ] (f : C(β, γ)) (n : ℕ) (g : C(α, β)) :
  (f^n).comp g = (f.comp g)^n :=
begin
  induction n with n ih,
  { ext, simp, },
  { simp [pow_succ, ih], }
end

@[to_additive]
instance continuous_map_comm_monoid {α : Type*} {β : Type*} [topological_space α]
[topological_space β] [comm_monoid β] [has_continuous_mul β] : comm_monoid C(α, β) :=
{ one_mul := λ a, by ext; exact one_mul _,
  mul_one := λ a, by ext; exact mul_one _,
  mul_comm := λ a b, by ext; exact mul_comm _ _,
  ..continuous_map_semigroup,
  ..continuous_map.has_one }

@[to_additive]
instance continuous_map_group {α : Type*} {β : Type*} [topological_space α] [topological_space β]
  [group β] [topological_group β] : group C(α, β) :=
{ inv := λ f, ⟨λ x, (f x)⁻¹, continuous_inv.comp f.continuous⟩,
  mul_left_inv := λ a, by ext; exact mul_left_inv _,
  ..continuous_map_monoid }

@[simp, norm_cast, to_additive]
lemma inv_coe {α : Type*} {β : Type*} [topological_space α] [topological_space β]
  [group β] [topological_group β] (f : C(α, β)) :
  ((f⁻¹ : C(α, β)) : α → β) = (f⁻¹ : α → β) :=
rfl

@[simp, norm_cast, to_additive]
lemma div_coe {α : Type*} {β : Type*} [topological_space α] [topological_space β]
  [group β] [topological_group β] (f g : C(α, β)) :
  ((f / g : C(α, β)) : α → β) = (f : α → β) / (g : α → β) :=
by { simp only [div_eq_mul_inv], refl, }

@[simp, to_additive] lemma continuous_map.inv_comp {α : Type*} {β : Type*} {γ : Type*}
  [topological_space α] [topological_space β] [topological_space γ]
  [group γ] [topological_group γ] (f : C(β, γ)) (g : C(α, β)) :
  (f⁻¹).comp g = (f.comp g)⁻¹ :=
by { ext, simp, }

@[simp, to_additive] lemma continuous_map.div_comp {α : Type*} {β : Type*} {γ : Type*}
  [topological_space α] [topological_space β] [topological_space γ]
  [group γ] [topological_group γ] (f g : C(β, γ)) (h : C(α, β)) :
  (f / g).comp h = (f.comp h) / (g.comp h) :=
by { ext, simp, }

@[to_additive]
instance continuous_map_comm_group {α : Type*} {β : Type*} [topological_space α]
  [topological_space β] [comm_group β] [topological_group β] : comm_group C(α, β) :=
{ ..continuous_map_group,
  ..continuous_map_comm_monoid }

end continuous_map

end group_structure

section ring_structure

/-!
### Ring stucture

In this section we show that continuous functions valued in a topological ring `R` inherit
the structure of a ring.
-/

section subtype

instance continuous_subring (α : Type*) (R : Type*) [topological_space α] [topological_space R]
  [ring R] [topological_ring R] : is_subring { f : α → R | continuous f } :=
{ ..continuous_add_subgroup α R,
  ..continuous_submonoid α R }.

instance continuous_ring {α : Type*} {R : Type*} [topological_space α] [topological_space R]
  [ring R] [topological_ring R] : ring { f : α → R | continuous f } :=
@subtype.ring _ _ _ (continuous_subring α R) -- infer_instance doesn't work?!

instance continuous_comm_ring {α : Type*} {R : Type*} [topological_space α] [topological_space R]
  [comm_ring R] [topological_ring R] : comm_ring { f : α → R | continuous f } :=
@subtype.comm_ring _ _ _ (continuous_subring α R) -- infer_instance doesn't work?!

end subtype

section continuous_map

instance continuous_map_semiring {α : Type*} {β : Type*} [topological_space α] [topological_space β]
  [semiring β] [topological_semiring β] : semiring C(α, β) :=
{ left_distrib := λ a b c, by ext; exact left_distrib _ _ _,
  right_distrib := λ a b c, by ext; exact right_distrib _ _ _,
  zero_mul := λ a, by ext; exact zero_mul _,
  mul_zero := λ a, by ext; exact mul_zero _,
  ..continuous_map_add_comm_monoid,
  ..continuous_map_monoid }

instance continuous_map_ring {α : Type*} {β : Type*} [topological_space α] [topological_space β]
  [ring β] [topological_ring β] : ring C(α, β) :=
{ ..continuous_map_semiring,
  ..continuous_map_add_comm_group, }

instance continuous_map_comm_ring {α : Type*} {β : Type*} [topological_space α]
[topological_space β] [comm_ring β] [topological_ring β] : comm_ring C(α, β) :=
{ ..continuous_map_semiring,
  ..continuous_map_add_comm_group,
  ..continuous_map_comm_monoid,}

end continuous_map

end ring_structure

local attribute [ext] subtype.eq

section semimodule_structure

/-!
### Semiodule stucture

In this section we show that continuous functions valued in a topological semimodule `M` over a
topological semiring `R` inherit the structure of a semimodule.
-/

section subtype

instance continuous_has_scalar {α : Type*} [topological_space α]
  {R : Type*} [semiring R] [topological_space R]
  {M : Type*} [topological_space M] [add_comm_group M]
  [semimodule R M] [topological_semimodule R M] :
  has_scalar R { f : α → M | continuous f } :=
⟨λ r f, ⟨r • f, continuous_const.smul f.property⟩⟩

instance continuous_semimodule {α : Type*} [topological_space α]
{R : Type*} [semiring R] [topological_space R]
{M : Type*} [topological_space M] [add_comm_group M] [topological_add_group M]
[semimodule R M] [topological_semimodule R M] :
  semimodule R { f : α → M | continuous f } :=
  semimodule.of_core $
{ smul     := (•),
  smul_add := λ c f g, by ext x; exact smul_add c (f x) (g x),
  add_smul := λ c₁ c₂ f, by ext x; exact add_smul c₁ c₂ (f x),
  mul_smul := λ c₁ c₂ f, by ext x; exact mul_smul c₁ c₂ (f x),
  one_smul := λ f, by ext x; exact one_smul R (f x) }

end subtype

section continuous_map
variables {α : Type*} [topological_space α]
  {R : Type*} [semiring R] [topological_space R]
  {M : Type*} [topological_space M] [add_comm_monoid M]

instance continuous_map_has_scalar
  [semimodule R M] [topological_semimodule R M] :
  has_scalar R C(α, M) :=
⟨λ r f, ⟨r • f, continuous_const.smul f.continuous⟩⟩

@[simp] lemma continuous_map.smul_apply [semimodule R M] [topological_semimodule R M]
  (c : R) (f : C(α, M)) (a : α) : (c • f) a = c • (f a) :=
rfl

@[simp] lemma continuous_map.smul_comp {α : Type*} {β : Type*}
  [topological_space α] [topological_space β]
   [semimodule R M] [topological_semimodule R M] (r : R) (f : C(β, M)) (g : C(α, β)) :
  (r • f).comp g = r • (f.comp g) :=
by { ext, simp, }

variables [has_continuous_add M] [semimodule R M] [topological_semimodule R M]

instance continuous_map_semimodule : semimodule R C(α, M) :=
{ smul     := (•),
  smul_add := λ c f g, by { ext, exact smul_add c (f x) (g x) },
  add_smul := λ c₁ c₂ f, by { ext, exact add_smul c₁ c₂ (f x) },
  mul_smul := λ c₁ c₂ f, by { ext, exact mul_smul c₁ c₂ (f x) },
  one_smul := λ f, by { ext, exact one_smul R (f x) },
  zero_smul := λ f, by { ext, exact zero_smul _ _ },
  smul_zero := λ r, by { ext, exact smul_zero _ } }

end continuous_map

end semimodule_structure

section algebra_structure

/-!
### Algebra structure

In this section we show that continuous functions valued in a topological algebra `A` over a ring
`R` inherit the structure of an algebra. Note that the hypothesis that `A` is a topological algebra
is obtained by requiring that `A` be both a `topological_semimodule` and a `topological_semiring`
(by now we require `topological_ring`: see TODO below).-/

section subtype

variables {α : Type*} [topological_space α]
{R : Type*} [comm_semiring R]
{A : Type*} [topological_space A] [ring A]
[algebra R A] [topological_ring A]

/-- Continuous constant functions as a `ring_hom`. -/
def continuous.C : R →+* { f : α → A | continuous f } :=
{ to_fun    := λ c : R, ⟨λ x: α, ((algebra_map R A) c), continuous_const⟩,
  map_one'  := by ext x; exact (algebra_map R A).map_one,
  map_mul'  := λ c₁ c₂, by ext x; exact (algebra_map R A).map_mul _ _,
  map_zero' := by ext x; exact (algebra_map R A).map_zero,
  map_add'  := λ c₁ c₂, by ext x; exact (algebra_map R A).map_add _ _ }

variables [topological_space R] [topological_semimodule R A]

instance : algebra R { f : α → A | continuous f } :=
{ to_ring_hom := continuous.C,
  commutes' := λ c f, by ext x; exact algebra.commutes' _ _,
  smul_def' := λ c f, by ext x; exact algebra.smul_def' _ _,
  ..continuous_semimodule,
  ..continuous_ring }

/- TODO: We are assuming `A` to be a ring and not a semiring just because there is not yet an
instance of semiring. In turn, we do not want to define yet an instance of semiring because there is
no `is_subsemiring` but only `subsemiring`, and it will make sense to change this when the whole
file will have no more `is_subobject`s but only `subobject`s. It does not make sense to change
it yet in this direction as `subring` does not exist yet, so everything is being blocked by
`subring`: afterwards everything will need to be updated to the new conventions of Mathlib.
Then the instance of `topological_ring` can also be removed, as it is below for `continuous_map`. -/

end subtype

section continuous_map

variables {α : Type*} [topological_space α]
{R : Type*} [comm_semiring R]
{A : Type*} [topological_space A] [semiring A]
[algebra R A] [topological_semiring A]

/-- Continuous constant functions as a `ring_hom`. -/
def continuous_map.C : R →+* C(α, A) :=
{ to_fun    := λ c : R, ⟨λ x: α, ((algebra_map R A) c), continuous_const⟩,
  map_one'  := by ext x; exact (algebra_map R A).map_one,
  map_mul'  := λ c₁ c₂, by ext x; exact (algebra_map R A).map_mul _ _,
  map_zero' := by ext x; exact (algebra_map R A).map_zero,
  map_add'  := λ c₁ c₂, by ext x; exact (algebra_map R A).map_add _ _ }

@[simp] lemma continuous_map.C_apply (r : R) (a : α) : continuous_map.C r a = algebra_map R A r :=
rfl

variables [topological_space R] [topological_semimodule R A]

instance continuous_map_algebra : algebra R C(α, A) :=
{ to_ring_hom := continuous_map.C,
  commutes' := λ c f, by ext x; exact algebra.commutes' _ _,
  smul_def' := λ c f, by ext x; exact algebra.smul_def' _ _,
  ..continuous_map_semiring }

/--
A version of `separates_points` for subalgebras of the continuous functions,
used for stating the Stone-Weierstrass theorem.
-/
abbreviation subalgebra.separates_points (s : subalgebra R C(α, A)) : Prop :=
separates_points ((λ f : C(α, A), (f : α → A)) '' (s : set C(α, A)))

lemma subalgebra.separates_points_monotone :
  monotone (λ s : subalgebra R C(α, A), s.separates_points) :=
λ s s' r h x y n,
begin
  obtain ⟨f, m, w⟩ := h n,
  rcases m with ⟨f, ⟨m, rfl⟩⟩,
  exact ⟨_, ⟨f, ⟨r m, rfl⟩⟩, w⟩,
end

@[simp] lemma algebra_map_apply (k : R) (a : α) :
  algebra_map R C(α, A) k a = k • 1 :=
by { rw algebra.algebra_map_eq_smul_one, refl, }

<<<<<<< HEAD
/--
A version of `separates_points` for subalgebras of the continuous functions,
used for stating the Stone-Weierstrass theorem.
-/
abbreviation subalgebra.separates_points (s : subalgebra R C(α, A)) : Prop :=
separates_points ((λ f : C(α, A), (f : α → A)) '' (s : set C(α, A)))

lemma subalgebra.separates_points_monotone :
  monotone (λ s : subalgebra R C(α, A), s.separates_points) :=
λ s s' r h x y n,
begin
  obtain ⟨f, m, w⟩ := h x y n,
  rcases m with ⟨f, ⟨m, rfl⟩⟩,
  exact ⟨_, ⟨f, ⟨r m, rfl⟩⟩, w⟩,
end

=======
>>>>>>> b797d519
variables {𝕜 : Type*} [field 𝕜] [topological_space 𝕜] [topological_ring 𝕜]

/--
Working in continuous functions into a topological field,
a subalgebra of functions that separates points also separates points strongly.

By the hypothesis, we can find a function `f` so `f x ≠ f y`.
By an affine transformation in the field we can arrange so that `f x = a` and `f x = b`.
-/
<<<<<<< HEAD
lemma subalgebra.separates_points_strongly {s : subalgebra 𝕜 C(α, 𝕜)} (h : s.separates_points) :
  separates_points_strongly ((λ f : C(α, 𝕜), (f : α → 𝕜)) '' (s : set C(α, 𝕜))) :=
λ x y n,
begin
  obtain ⟨f, ⟨f, ⟨m, rfl⟩⟩, w⟩ := h x y n,
=======
lemma subalgebra.separates_points.strongly {s : subalgebra 𝕜 C(α, 𝕜)} (h : s.separates_points) :
  separates_points_strongly ((λ f : C(α, 𝕜), (f : α → 𝕜)) '' (s : set C(α, 𝕜))) :=
λ x y n,
begin
  obtain ⟨f, ⟨f, ⟨m, rfl⟩⟩, w⟩ := h n,
>>>>>>> b797d519
  replace w : f x - f y ≠ 0 := sub_ne_zero_of_ne w,
  intros a b,
  let f' := ((b - a) * (f x - f y)⁻¹) • (continuous_map.C (f x) - f) + continuous_map.C a,
  refine ⟨f', _, _, _⟩,
  { simp only [set.mem_image, coe_coe],
    refine ⟨f', _, rfl⟩,
    simp only [f', submodule.mem_coe, subalgebra.mem_to_submodule],
    -- TODO should there be a tactic for this?
    -- We could add an attribute `@[subobject_mem]`, and a tactic
    -- ``def subobject_mem := `[solve_by_elim with subobject_mem { max_depth := 10 }]``
    solve_by_elim
      [subalgebra.add_mem, subalgebra.smul_mem, subalgebra.sub_mem, subalgebra.algebra_map_mem]
      { max_depth := 6 }, },
  { simp [f'], },
  { simp [f', inv_mul_cancel_right' w], },
end

end continuous_map

end algebra_structure

section module_over_continuous_functions

/-!
### Structure as module over scalar functions

If `M` is a module over `R`, then we show that the space of continuous functions from `α` to `M`
is naturally a module over the ring of continuous functions from `α` to `M`. -/

section subtype

instance continuous_has_scalar' {α : Type*} [topological_space α]
  {R : Type*} [semiring R] [topological_space R]
  {M : Type*} [topological_space M] [add_comm_group M]
  [semimodule R M] [topological_semimodule R M] :
  has_scalar { f : α → R | continuous f } { f : α → M | continuous f } :=
⟨λ f g, ⟨λ x, (f x) • (g x), (continuous.smul f.2 g.2)⟩⟩

instance continuous_module' {α : Type*} [topological_space α]
  (R : Type*) [ring R] [topological_space R] [topological_ring R]
  (M : Type*) [topological_space M] [add_comm_group M] [topological_add_group M]
  [module R M] [topological_module R M]
  : module { f : α → R | continuous f } { f : α → M | continuous f } :=
  semimodule.of_core $
{ smul     := (•),
  smul_add := λ c f g, by ext x; exact smul_add (c x) (f x) (g x),
  add_smul := λ c₁ c₂ f, by ext x; exact add_smul (c₁ x) (c₂ x) (f x),
  mul_smul := λ c₁ c₂ f, by ext x; exact mul_smul (c₁ x) (c₂ x) (f x),
  one_smul := λ f, by ext x; exact one_smul R (f x) }

end subtype

section continuous_map

instance continuous_map_has_scalar' {α : Type*} [topological_space α]
  {R : Type*} [semiring R] [topological_space R]
  {M : Type*} [topological_space M] [add_comm_monoid M]
  [semimodule R M] [topological_semimodule R M] :
  has_scalar C(α, R) C(α, M) :=
⟨λ f g, ⟨λ x, (f x) • (g x), (continuous.smul f.2 g.2)⟩⟩

instance continuous_map_module' {α : Type*} [topological_space α]
  (R : Type*) [ring R] [topological_space R] [topological_ring R]
  (M : Type*) [topological_space M] [add_comm_monoid M] [has_continuous_add M]
  [semimodule R M] [topological_semimodule R M] :
  semimodule C(α, R) C(α, M) :=
{ smul     := (•),
  smul_add := λ c f g, by ext x; exact smul_add (c x) (f x) (g x),
  add_smul := λ c₁ c₂ f, by ext x; exact add_smul (c₁ x) (c₂ x) (f x),
  mul_smul := λ c₁ c₂ f, by ext x; exact mul_smul (c₁ x) (c₂ x) (f x),
  one_smul := λ f, by ext x; exact one_smul R (f x),
  zero_smul := λ f, by ext x; exact zero_smul _ _,
  smul_zero := λ r, by ext x; exact smul_zero _, }

end continuous_map

end module_over_continuous_functions

/-!
We now provide formulas for `f ⊓ g` and `f ⊔ g`, where `f g : C(α, β)`,
in terms of `continuous_map.abs`.
-/

section
variables {R : Type*} [linear_ordered_field R]

-- TODO:
-- This lemma (and the next) could go all the way back in `algebra.ordered_field`,
-- except that it is tedious to prove without tactics.
-- Rather than stranding it at some intermediate location,
-- it's here, immediately prior to the point of use.
lemma min_eq_half_add_sub_abs_sub {x y : R} : min x y = 2⁻¹ * (x + y - abs (x - y)) :=
begin
  dsimp [min, max, abs],
  simp only [neg_le_self_iff, if_congr, sub_nonneg, neg_sub],
  split_ifs; ring_nf; linarith,
end

lemma max_eq_half_add_add_abs_sub {x y : R} : max x y = 2⁻¹ * (x + y + abs (x - y)) :=
begin
  dsimp [min, max, abs],
  simp only [neg_le_self_iff, if_congr, sub_nonneg, neg_sub],
  split_ifs; ring_nf; linarith,
end
end

namespace continuous_map

section lattice
variables {α : Type*} [topological_space α]
variables {β : Type*} [linear_ordered_field β] [topological_space β]
  [order_topology β] [topological_ring β]

lemma inf_eq (f g : C(α, β)) : f ⊓ g = (2⁻¹ : β) • (f + g - (f - g).abs) :=
ext (λ x, by simpa using min_eq_half_add_sub_abs_sub)

-- Not sure why this is grosser than `inf_eq`:
lemma sup_eq (f g : C(α, β)) : f ⊔ g = (2⁻¹ : β) • (f + g + (f - g).abs) :=
ext (λ x, by simpa [mul_add] using @max_eq_half_add_add_abs_sub _ _ (f x) (g x))

end lattice

end continuous_map<|MERGE_RESOLUTION|>--- conflicted
+++ resolved
@@ -393,25 +393,6 @@
   algebra_map R C(α, A) k a = k • 1 :=
 by { rw algebra.algebra_map_eq_smul_one, refl, }
 
-<<<<<<< HEAD
-/--
-A version of `separates_points` for subalgebras of the continuous functions,
-used for stating the Stone-Weierstrass theorem.
--/
-abbreviation subalgebra.separates_points (s : subalgebra R C(α, A)) : Prop :=
-separates_points ((λ f : C(α, A), (f : α → A)) '' (s : set C(α, A)))
-
-lemma subalgebra.separates_points_monotone :
-  monotone (λ s : subalgebra R C(α, A), s.separates_points) :=
-λ s s' r h x y n,
-begin
-  obtain ⟨f, m, w⟩ := h x y n,
-  rcases m with ⟨f, ⟨m, rfl⟩⟩,
-  exact ⟨_, ⟨f, ⟨r m, rfl⟩⟩, w⟩,
-end
-
-=======
->>>>>>> b797d519
 variables {𝕜 : Type*} [field 𝕜] [topological_space 𝕜] [topological_ring 𝕜]
 
 /--
@@ -421,19 +402,11 @@
 By the hypothesis, we can find a function `f` so `f x ≠ f y`.
 By an affine transformation in the field we can arrange so that `f x = a` and `f x = b`.
 -/
-<<<<<<< HEAD
-lemma subalgebra.separates_points_strongly {s : subalgebra 𝕜 C(α, 𝕜)} (h : s.separates_points) :
-  separates_points_strongly ((λ f : C(α, 𝕜), (f : α → 𝕜)) '' (s : set C(α, 𝕜))) :=
-λ x y n,
-begin
-  obtain ⟨f, ⟨f, ⟨m, rfl⟩⟩, w⟩ := h x y n,
-=======
 lemma subalgebra.separates_points.strongly {s : subalgebra 𝕜 C(α, 𝕜)} (h : s.separates_points) :
   separates_points_strongly ((λ f : C(α, 𝕜), (f : α → 𝕜)) '' (s : set C(α, 𝕜))) :=
 λ x y n,
 begin
   obtain ⟨f, ⟨f, ⟨m, rfl⟩⟩, w⟩ := h n,
->>>>>>> b797d519
   replace w : f x - f y ≠ 0 := sub_ne_zero_of_ne w,
   intros a b,
   let f' := ((b - a) * (f x - f y)⁻¹) • (continuous_map.C (f x) - f) + continuous_map.C a,
