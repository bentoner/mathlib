/-
Copyright (c) 2014 Jeremy Avigad. All rights reserved.
Released under Apache 2.0 license as described in the file LICENSE.
Author: Jeremy Avigad, Leonardo de Moura
-/
import tactic.finish

namespace set
universes u v w x
variables {α : Type u} {β : Type v} {γ : Type w} {ι : Sort x}

instance : inhabited (set α) := ⟨∅⟩

theorem ext {a b : set α} (h : ∀ x, x ∈ a ↔ x ∈ b) : a = b :=
funext (assume x, propext (h x))

theorem set_eq_def (s t : set α) : s = t ↔ ∀ x, x ∈ s ↔ x ∈ t :=
⟨begin intros h x, rw h end, set.ext⟩

@[trans] lemma mem_of_mem_of_subset {α : Type u} {x : α} {s t : set α} (hx : x ∈ s) (h : s ⊆ t) : x ∈ t :=
h hx

/- mem and set_of -/

@[simp] theorem mem_set_of_eq {a : α} {p : α → Prop} : a ∈ {a | p a} = p a := rfl

@[simp] theorem nmem_set_of_eq {a : α} {P : α → Prop} : a ∉ {a : α | P a} = ¬ P a := rfl

@[simp] lemma set_of_mem_eq {s : set α} : {x | x ∈ s} = s := rfl

/- subset -/

-- TODO(Jeremy): write a tactic to unfold specific instances of generic notation?
theorem subset_def {s t : set α} : (s ⊆ t) = ∀ x, x ∈ s → x ∈ t := rfl

theorem subset.refl (a : set α) : a ⊆ a := assume x, id

@[trans] theorem subset.trans {a b c : set α} (ab : a ⊆ b) (bc : b ⊆ c) : a ⊆ c :=
assume x h, bc (ab h)

@[trans] theorem mem_of_eq_of_mem {α : Type u} {x y : α} {s : set α} (hx : x = y) (h : y ∈ s) : x ∈ s :=
hx.symm ▸ h

theorem subset.antisymm {a b : set α} (h₁ : a ⊆ b) (h₂ : b ⊆ a) : a = b :=
ext (λ x, iff.intro (λ ina, h₁ ina) (λ inb, h₂ inb))

-- an alterantive name
theorem eq_of_subset_of_subset {a b : set α} (h₁ : a ⊆ b) (h₂ : b ⊆ a) : a = b :=
subset.antisymm h₁ h₂

theorem mem_of_subset_of_mem {s₁ s₂ : set α} {a : α} : s₁ ⊆ s₂ → a ∈ s₁ → a ∈ s₂ :=
assume h₁ h₂, h₁ h₂

/- strict subset -/

def strict_subset (s t : set α) := s ⊆ t ∧ s ≠ t

instance : has_ssubset (set α) := ⟨strict_subset⟩

theorem ssubset_def {s t : set α} : (s ⊂ t) = (s ⊆ t ∧ s ≠ t) := rfl

theorem not_mem_empty (x : α) : ¬ (x ∈ (∅ : set α)) :=
assume h : x ∈ ∅, h

@[simp] lemma not_not_mem {α : Type u} {a : α} {s : set α} [decidable (a ∈ s)] :
  ¬ (a ∉ s) ↔ a ∈ s :=
not_not


/- empty set -/

theorem empty_def : (∅ : set α) = {x | false} := rfl

@[simp] theorem mem_empty_eq (x : α) : x ∈ (∅ : set α) = false := rfl

@[simp] theorem set_of_false : {a : α | false} = ∅ := rfl

theorem eq_empty_of_forall_not_mem {s : set α} (h : ∀ x, x ∉ s) : s = ∅ :=
by apply ext; finish

theorem ne_empty_of_mem {s : set α} {x : α} (h : x ∈ s) : s ≠ ∅ :=
by { intro hs, rewrite hs at h, apply not_mem_empty _ h }

@[simp] theorem empty_subset (s : set α) : ∅ ⊆ s :=
assume x, assume h, false.elim h

theorem eq_empty_of_subset_empty {s : set α} (h : s ⊆ ∅) : s = ∅ :=
subset.antisymm h (empty_subset s)

theorem exists_mem_of_ne_empty {s : set α} (h : s ≠ ∅) : ∃ x, x ∈ s :=
by finish [set_eq_def]

lemma ne_empty_iff_exists_mem {s : set α} : s ≠ ∅ ↔ ∃ x, x ∈ s :=
⟨exists_mem_of_ne_empty, assume ⟨x, hx⟩, ne_empty_of_mem hx⟩

-- TODO: remove when simplifier stops rewriting `a ≠ b` to `¬ a = b`
lemma not_eq_empty_iff_exists {s : set α} : ¬ (s = ∅) ↔ ∃ x, x ∈ s :=
ne_empty_iff_exists_mem

theorem subset_empty_iff (s : set α) : s ⊆ ∅ ↔ s = ∅ :=
by finish [set_eq_def]

theorem ball_empty_iff {p : α → Prop} :
  (∀ x ∈ (∅ : set α), p x) ↔ true :=
by finish [iff_def]

/- universal set -/

theorem univ_def : @univ α = {x | true} := rfl

theorem mem_univ (x : α) : x ∈ @univ α := trivial

theorem mem_univ_iff (x : α) : x ∈ @univ α ↔ true := iff.rfl

@[simp] theorem mem_univ_eq (x : α) : x ∈ @univ α = true := rfl

theorem empty_ne_univ [h : inhabited α] : (∅ : set α) ≠ univ :=
by finish [set_eq_def]

@[simp] theorem subset_univ (s : set α) : s ⊆ univ := λ x H, trivial

theorem eq_univ_of_univ_subset {s : set α} (h : univ ⊆ s) : s = univ :=
by finish [subset_def, set_eq_def]

theorem eq_univ_of_forall {s : set α} (H : ∀ x, x ∈ s) : s = univ :=
by finish [set_eq_def]

/- union -/

theorem union_def {s₁ s₂ : set α} : s₁ ∪ s₂ = {a | a ∈ s₁ ∨ a ∈ s₂} := rfl

theorem mem_union_left {x : α} {a : set α} (b : set α) : x ∈ a → x ∈ a ∪ b := or.inl

theorem mem_union_right {x : α} {b : set α} (a : set α) : x ∈ b → x ∈ a ∪ b := or.inr

theorem mem_or_mem_of_mem_union {x : α} {a b : set α} (H : x ∈ a ∪ b) : x ∈ a ∨ x ∈ b := H

theorem mem_union.elim {x : α} {a b : set α} {P : Prop}
    (H₁ : x ∈ a ∪ b) (H₂ : x ∈ a → P) (H₃ : x ∈ b → P) : P :=
or.elim H₁ H₂ H₃

theorem mem_union (x : α) (a b : set α) : x ∈ a ∪ b ↔ x ∈ a ∨ x ∈ b := iff.rfl

@[simp] theorem mem_union_eq (x : α) (a b : set α) : x ∈ a ∪ b = (x ∈ a ∨ x ∈ b) := rfl

@[simp] theorem union_self (a : set α) : a ∪ a = a :=
ext (assume x, or_self _)

@[simp] theorem union_empty (a : set α) : a ∪ ∅ = a :=
ext (assume x, or_false _)

@[simp] theorem empty_union (a : set α) : ∅ ∪ a = a :=
ext (assume x, false_or _)

@[simp] theorem union_comm (a b : set α) : a ∪ b = b ∪ a :=
ext (assume x, or.comm)

@[simp] theorem union_assoc (a b c : set α) : (a ∪ b) ∪ c = a ∪ (b ∪ c) :=
ext (assume x, or.assoc)

instance union_is_assoc : is_associative (set α) (∪) :=
⟨union_assoc⟩

instance union_is_comm : is_commutative (set α) (∪) :=
⟨union_comm⟩

@[simp] theorem union_left_comm (s₁ s₂ s₃ : set α) : s₁ ∪ (s₂ ∪ s₃) = s₂ ∪ (s₁ ∪ s₃) :=
by finish

theorem union_right_comm (s₁ s₂ s₃ : set α) : (s₁ ∪ s₂) ∪ s₃ = (s₁ ∪ s₃) ∪ s₂ :=
by finish

theorem union_eq_self_of_subset_left {s t : set α} (h : s ⊆ t) : s ∪ t = t :=
by finish [subset_def, set_eq_def, iff_def]

theorem union_eq_self_of_subset_right {s t : set α} (h : t ⊆ s) : s ∪ t = s :=
by finish [subset_def, set_eq_def, iff_def]

theorem subset_union_left (s t : set α) : s ⊆ s ∪ t := λ x, or.inl

theorem subset_union_right (s t : set α) : t ⊆ s ∪ t := λ x, or.inr

theorem union_subset {s t r : set α} (sr : s ⊆ r) (tr : t ⊆ r) : s ∪ t ⊆ r :=
by finish [subset_def, union_def]

theorem union_subset_iff {s t u : set α} : s ∪ t ⊆ u ↔ s ⊆ u ∧ t ⊆ u :=
by finish [iff_def, subset_def]

theorem union_subset_union {s₁ s₂ t₁ t₂ : set α} (h₁ : s₁ ⊆ t₁) (h₂ : s₂ ⊆ t₂) : s₁ ∪ s₂ ⊆ t₁ ∪ t₂ :=
by finish [subset_def]

/- intersection -/

theorem inter_def {s₁ s₂ : set α} : s₁ ∩ s₂ = {a | a ∈ s₁ ∧ a ∈ s₂} := rfl

theorem mem_inter_iff (x : α) (a b : set α) : x ∈ a ∩ b ↔ x ∈ a ∧ x ∈ b := iff.rfl

@[simp] theorem mem_inter_eq (x : α) (a b : set α) : x ∈ a ∩ b = (x ∈ a ∧ x ∈ b) := rfl

theorem mem_inter {x : α} {a b : set α} (ha : x ∈ a) (hb : x ∈ b) : x ∈ a ∩ b :=
⟨ha, hb⟩

theorem mem_of_mem_inter_left {x : α} {a b : set α} (h : x ∈ a ∩ b) : x ∈ a :=
h.left

theorem mem_of_mem_inter_right {x : α} {a b : set α} (h : x ∈ a ∩ b) : x ∈ b :=
h.right

@[simp] theorem inter_self (a : set α) : a ∩ a = a :=
ext (assume x, and_self _)

@[simp] theorem inter_empty (a : set α) : a ∩ ∅ = ∅ :=
ext (assume x, and_false _)

@[simp] theorem empty_inter (a : set α) : ∅ ∩ a = ∅ :=
ext (assume x, false_and _)

@[simp] theorem inter_comm (a b : set α) : a ∩ b = b ∩ a :=
ext (assume x, and.comm)

@[simp] theorem inter_assoc (a b c : set α) : (a ∩ b) ∩ c = a ∩ (b ∩ c) :=
ext (assume x, and.assoc)

instance inter_is_assoc : is_associative (set α) (∩) :=
⟨inter_assoc⟩

instance inter_is_comm : is_commutative (set α) (∩) :=
⟨inter_comm⟩

@[simp] theorem inter_left_comm (s₁ s₂ s₃ : set α) : s₁ ∩ (s₂ ∩ s₃) = s₂ ∩ (s₁ ∩ s₃) :=
by finish

theorem inter_right_comm (s₁ s₂ s₃ : set α) : (s₁ ∩ s₂) ∩ s₃ = (s₁ ∩ s₃) ∩ s₂ :=
by finish

theorem inter_subset_left (s t : set α) : s ∩ t ⊆ s := λ x H, and.left H

theorem inter_subset_right (s t : set α) : s ∩ t ⊆ t := λ x H, and.right H

theorem subset_inter {s t r : set α} (rs : r ⊆ s) (rt : r ⊆ t) : r ⊆ s ∩ t :=
by finish [subset_def, inter_def]

theorem inter_univ (a : set α) : a ∩ univ = a :=
ext (assume x, and_true _)

theorem univ_inter (a : set α) : univ ∩ a = a :=
ext (assume x, true_and _)

theorem inter_subset_inter_right {s t : set α} (u : set α) (H : s ⊆ t) : s ∩ u ⊆ t ∩ u :=
by finish [subset_def]

theorem inter_subset_inter_left {s t : set α} (u : set α) (H : s ⊆ t) : u ∩ s ⊆ u ∩ t :=
by finish [subset_def]

theorem inter_subset_inter {s₁ s₂ t₁ t₂ : set α} (h₁ : s₁ ⊆ t₁) (h₂ : s₂ ⊆ t₂) : s₁ ∩ s₂ ⊆ t₁ ∩ t₂ :=
by finish [subset_def]

theorem inter_eq_self_of_subset_left {s t : set α} (h : s ⊆ t) : s ∩ t = s :=
by finish [subset_def, set_eq_def, iff_def]

theorem inter_eq_self_of_subset_right {s t : set α} (h : t ⊆ s) : s ∩ t = t :=
by finish [subset_def, set_eq_def, iff_def]

-- TODO(Mario): remove?
theorem nonempty_of_inter_nonempty_right {T : Type} {s t : set T} (h : s ∩ t ≠ ∅) : t ≠ ∅ :=
by finish [set_eq_def, iff_def]

theorem nonempty_of_inter_nonempty_left {T : Type} {s t : set T} (h : s ∩ t ≠ ∅) : s ≠ ∅ :=
by finish [set_eq_def, iff_def]

/- distributivity laws -/

theorem inter_distrib_left (s t u : set α) : s ∩ (t ∪ u) = (s ∩ t) ∪ (s ∩ u) :=
ext (assume x, and_or_distrib_left)

theorem inter_distrib_right (s t u : set α) : (s ∪ t) ∩ u = (s ∩ u) ∪ (t ∩ u) :=
ext (assume x, or_and_distrib_right)

theorem union_distrib_left (s t u : set α) : s ∪ (t ∩ u) = (s ∪ t) ∩ (s ∪ u) :=
ext (assume x, or_and_distrib_left)

theorem union_distrib_right (s t u : set α) : (s ∩ t) ∪ u = (s ∪ u) ∩ (t ∪ u) :=
ext (assume x, and_or_distrib_right)

/- insert -/

theorem insert_def (x : α) (s : set α) : insert x s = { y | y = x ∨ y ∈ s } := rfl

@[simp] theorem insert_of_has_insert (x : α) (s : set α) : has_insert.insert x s = insert x s := rfl

@[simp] theorem subset_insert (x : α) (s : set α) : s ⊆ insert x s :=
assume y ys, or.inr ys

theorem mem_insert (x : α) (s : set α) : x ∈ insert x s :=
or.inl rfl

theorem mem_insert_of_mem {x : α} {s : set α} (y : α) : x ∈ s → x ∈ insert y s := or.inr

theorem eq_or_mem_of_mem_insert {x a : α} {s : set α} : x ∈ insert a s → x = a ∨ x ∈ s := id

theorem mem_of_mem_insert_of_ne {x a : α} {s : set α} (xin : x ∈ insert a s) : x ≠ a → x ∈ s :=
by finish [insert_def]

@[simp] theorem mem_insert_iff (x a : α) (s : set α) : x ∈ insert a s ↔ (x = a ∨ x ∈ s) := iff.rfl

@[simp] theorem insert_eq_of_mem {a : α} {s : set α} (h : a ∈ s) : insert a s = s :=
by finish [set_eq_def, iff_def]

theorem ssubset_insert {s : set α} {a : α} (h : a ∉ s) : s ⊂ insert a s :=
by finish [ssubset_def, set_eq_def]

theorem insert_comm (a b : α) (s : set α) : insert a (insert b s) = insert b (insert a s) :=
ext (assume c, by simp)

-- TODO(Jeremy): make this automatic
theorem insert_ne_empty (a : α) (s : set α) : insert a s ≠ ∅ :=
by safe [set_eq_def, iff_def]; have h' := a_1 a; finish

-- useful in proofs by induction
theorem forall_of_forall_insert {P : α → Prop} {a : α} {s : set α} (h : ∀ x, x ∈ insert a s → P x) :
  ∀ x, x ∈ s → P x :=
by finish

theorem forall_insert_of_forall {P : α → Prop} {a : α} {s : set α} (h : ∀ x, x ∈ s → P x) (ha : P a) :
  ∀ x, x ∈ insert a s → P x :=
by finish

theorem ball_insert_iff {P : α → Prop} {a : α} {s : set α} :
  (∀ x ∈ insert a s, P x) ↔ P a ∧ (∀x ∈ s, P x) :=
by finish [iff_def]

/- singletons -/

theorem singleton_def (a : α) : ({a} : set α) = insert a ∅ := rfl

@[simp] theorem mem_singleton_iff (a b : α) : a ∈ ({b} : set α) ↔ a = b :=
by finish [singleton_def]

-- TODO: again, annotation needed
@[simp] theorem mem_singleton (a : α) : a ∈ ({a} : set α) := by finish

theorem eq_of_mem_singleton {x y : α} (h : x ∈ ({y} : set α)) : x = y :=
by finish

@[simp] theorem singleton_eq_singleton_iff {x y : α} : {x} = ({y} : set α) ↔ x = y :=
by finish [set_eq_def, iff_def]

theorem mem_singleton_of_eq {x y : α} (H : x = y) : x ∈ ({y} : set α) :=
by finish

theorem insert_eq (x : α) (s : set α) : insert x s = ({x} : set α) ∪ s :=
by finish [set_eq_def]

@[simp] theorem union_insert_eq {a : α} {s t : set α} :
  s ∪ (insert a t) = insert a (s ∪ t) :=
by simp [insert_eq]

@[simp] theorem pair_eq_singleton (a : α) : ({a, a} : set α) = {a} :=
by finish

@[simp] theorem singleton_ne_empty (a : α) : ({a} : set α) ≠ ∅ := insert_ne_empty _ _

@[simp] theorem singleton_subset_iff {a : α} {s : set α} : {a} ⊆ s ↔ a ∈ s :=
⟨λh, h (by simp), λh b e, by simp at e; simp [*]⟩

lemma set_compr_eq_eq_singleton {a : α} : {b | b = a} = {a} :=
set.ext $ by simp

/- separation -/

theorem mem_sep {s : set α} {p : α → Prop} {x : α} (xs : x ∈ s) (px : p x) : x ∈ {x ∈ s | p x} :=
⟨xs, px⟩

@[simp] theorem mem_sep_eq {s : set α} {p : α → Prop} {x : α} : x ∈ {x ∈ s | p x} = (x ∈ s ∧ p x) := rfl

theorem mem_sep_iff {s : set α} {p : α → Prop} {x : α} : x ∈ {x ∈ s | p x} ↔ x ∈ s ∧ p x :=
iff.rfl

theorem eq_sep_of_subset {s t : set α} (ssubt : s ⊆ t) : s = {x ∈ t | x ∈ s} :=
by finish [set_eq_def, iff_def, subset_def]

theorem sep_subset (s : set α) (p : α → Prop) : {x ∈ s | p x} ⊆ s :=
assume x, and.left

theorem forall_not_of_sep_empty {s : set α} {p : α → Prop} (h : {x ∈ s | p x} = ∅) :
  ∀ x ∈ s, ¬ p x :=
by finish [set_eq_def]

/- complement -/

theorem mem_compl {s : set α} {x : α} (h : x ∉ s) : x ∈ -s := h

theorem not_mem_of_mem_compl {s : set α} {x : α} (h : x ∈ -s) : x ∉ s := h

@[simp] theorem mem_compl_eq (s : set α) (x : α) : x ∈ -s = (x ∉ s) := rfl

theorem mem_compl_iff (s : set α) (x : α) : x ∈ -s ↔ x ∉ s := iff.rfl

@[simp] theorem inter_compl_self (s : set α) : s ∩ -s = ∅ :=
by finish [set_eq_def]

@[simp] theorem compl_inter_self (s : set α) : -s ∩ s = ∅ :=
by finish [set_eq_def]

@[simp] theorem compl_empty : -(∅ : set α) = univ :=
by finish [set_eq_def]

@[simp] theorem compl_union (s t : set α) : -(s ∪ t) = -s ∩ -t :=
by finish [set_eq_def]

@[simp] theorem compl_compl (s : set α) : -(-s) = s :=
by finish [set_eq_def]

-- ditto
theorem compl_inter (s t : set α) : -(s ∩ t) = -s ∪ -t :=
by finish [set_eq_def]

@[simp] theorem compl_univ : -(univ : set α) = ∅ :=
by finish [set_eq_def]

theorem union_eq_compl_compl_inter_compl (s t : set α) : s ∪ t = -(-s ∩ -t) :=
by simp [compl_inter, compl_compl]

theorem inter_eq_compl_compl_union_compl (s t : set α) : s ∩ t = -(-s ∪ -t) :=
by simp [compl_compl]

theorem union_compl_self (s : set α) : s ∪ -s = univ :=
by finish [set_eq_def]

theorem compl_union_self (s : set α) : -s ∪ s = univ :=
by finish [set_eq_def]

theorem compl_comp_compl : compl ∘ compl = @id (set α) :=
funext compl_compl

lemma compl_subset_of_compl_subset {α : Type u} {s t : set α} (h : -s ⊆ t) : -t ⊆ s :=
assume x hx, classical.by_contradiction $ assume : x ∉ s, hx $ h $ this

/- set difference -/

theorem diff_eq (s t : set α) : s \ t = s ∩ -t := rfl

theorem mem_diff {s t : set α} {x : α} (h1 : x ∈ s) (h2 : x ∉ t) : x ∈ s \ t :=
⟨h1, h2⟩

theorem mem_of_mem_diff {s t : set α} {x : α} (h : x ∈ s \ t) : x ∈ s :=
h.left

theorem not_mem_of_mem_diff {s t : set α} {x : α} (h : x ∈ s \ t) : x ∉ t :=
h.right

theorem mem_diff_iff (s t : set α) (x : α) : x ∈ s \ t ↔ x ∈ s ∧ x ∉ t := iff.rfl

@[simp] theorem mem_diff_eq (s t : set α) (x : α) : x ∈ s \ t = (x ∈ s ∧ x ∉ t) := rfl

theorem union_diff_cancel {s t : set α} (h : s ⊆ t) : s ∪ (t \ s) = t :=
by finish [set_eq_def, iff_def, subset_def]

theorem diff_subset (s t : set α) : s \ t ⊆ s :=
by finish [subset_def]

lemma diff_subset_diff {s₁ s₂ t₁ t₂ : set α} : s₁ ⊆ s₂ → t₂ ⊆ t₁ → s₁ \ t₁ ⊆ s₂ \ t₂ :=
by finish [subset_def]

lemma diff_right_antimono {s t u : set α} (h : t ⊆ u) : s \ u ⊆ s \ t :=
diff_subset_diff (subset.refl s) h

theorem compl_eq_univ_diff (s : set α) : -s = univ \ s :=
by finish [set_eq_def]

lemma diff_neq_empty {s t : set α} : s \ t = ∅ ↔ s ⊆ t :=
⟨assume h x hx, classical.by_contradiction $ assume : x ∉ t, show x ∈ (∅ : set α), from h ▸ ⟨hx, this⟩,
  assume h, eq_empty_of_subset_empty $ assume x ⟨hx, hnx⟩, hnx $ h hx⟩

@[simp] lemma diff_empty {s : set α} : s \ ∅ = s :=
set.ext $ assume x, ⟨assume ⟨hx, _⟩, hx, assume h, ⟨h, not_false⟩⟩

/- powerset -/

theorem mem_powerset {x s : set α} (h : x ⊆ s) : x ∈ powerset s := h

theorem subset_of_mem_powerset {x s : set α} (h : x ∈ powerset s) : x ⊆ s := h

theorem mem_powerset_iff (x s : set α) : x ∈ powerset s ↔ x ⊆ s := iff.rfl

/- inverse image -/

def preimage {α : Type u} {β : Type v} (f : α → β) (s : set β) : set α := {x | f x ∈ s}

infix ` ⁻¹' `:80 := preimage

section preimage
variables {f : α → β} {g : β → γ}

@[simp] theorem preimage_empty : f ⁻¹' ∅ = ∅ := rfl

@[simp] theorem mem_preimage_eq {s : set β} {a : α} : (a ∈ f ⁻¹' s) = (f a ∈ s) := rfl

theorem preimage_mono {s t : set β} (h : s ⊆ t) : f ⁻¹' s ⊆ f ⁻¹' t :=
assume x hx, h hx

@[simp] theorem preimage_univ : f ⁻¹' univ = univ := rfl

@[simp] theorem preimage_inter {s t : set β} : f ⁻¹' (s ∩ t) = f ⁻¹' s ∩ f ⁻¹' t := rfl

@[simp] theorem preimage_union {s t : set β} : f ⁻¹' (s ∪ t) = f ⁻¹' s ∪ f ⁻¹' t := rfl

@[simp] theorem preimage_compl {s : set β} : f ⁻¹' (- s) = - (f ⁻¹' s) := rfl

@[simp] theorem preimage_set_of_eq {p : α → Prop} {f : β → α} : f ⁻¹' {a | p a} = {a | p (f a)} :=
rfl

theorem preimage_id {s : set α} : id ⁻¹' s = s := rfl

theorem preimage_comp {s : set γ} : (g ∘ f) ⁻¹' s = f ⁻¹' (g ⁻¹' s) := rfl

theorem eq_preimage_subtype_val_iff {p : α → Prop} {s : set (subtype p)} {t : set α} :
  s = subtype.val ⁻¹' t ↔ (∀x (h : p x), (⟨x, h⟩ : subtype p) ∈ s ↔ x ∈ t) :=
⟨assume s_eq x h, by rw [s_eq]; simp,
 assume h, set.ext $ assume ⟨x, hx⟩, by simp [h]⟩

end preimage

/- function image -/

section image

infix ` '' `:80 := image

@[reducible] def eq_on (f1 f2 : α → β) (a : set α) : Prop :=
∀ x ∈ a, f1 x = f2 x

-- TODO(Jeremy): use bounded exists in image

theorem mem_image_iff_bex {f : α → β} {s : set α} {y : β} :
  y ∈ f '' s ↔ ∃ x (_ : x ∈ s), f x = y := bex_def.symm

theorem mem_image_eq (f : α → β) (s : set α) (y: β) : y ∈ f '' s = ∃ x, x ∈ s ∧ f x = y := rfl

@[simp] theorem mem_image (f : α → β) (s : set α) (y : β) : y ∈ f '' s ↔ ∃ x, x ∈ s ∧ f x = y := iff.rfl

theorem mem_image_of_mem (f : α → β) {x : α} {a : set α} (h : x ∈ a) : f x ∈ f '' a :=
⟨_, h, rfl⟩

theorem mono_image {f : α → β} {s t : set α} (h : s ⊆ t) : f '' s ⊆ f '' t :=
assume x ⟨y, hy, y_eq⟩, y_eq ▸ mem_image_of_mem _ $ h hy

def mem_image_elim {f : α → β} {s : set α} {C : β → Prop} (h : ∀ (x : α), x ∈ s → C (f x)) :
 ∀{y : β}, y ∈ f '' s → C y
| ._ ⟨a, a_in, rfl⟩ := h a a_in

def mem_image_elim_on {f : α → β} {s : set α} {C : β → Prop} {y : β} (h_y : y ∈ f '' s)
  (h : ∀ (x : α), x ∈ s → C (f x)) : C y :=
mem_image_elim h h_y

theorem image_eq_image_of_eq_on {f₁ f₂ : α → β} {s : set α} (heq : eq_on f₁ f₂ s) :
  f₁ '' s = f₂ '' s :=
by safe [set_eq_def, iff_def, mem_image, eq_on]

-- TODO(Jeremy): make automatic
theorem image_comp (f : β → γ) (g : α → β) (a : set α) : (f ∘ g) '' a = f '' (g '' a) :=
begin
  safe [set_eq_def, iff_def, mem_image, (∘)],
  have h' := h_2 (g a_2),
  finish
end

theorem image_subset {a b : set α} (f : α → β) (h : a ⊆ b) : f '' a ⊆ f '' b :=
by finish [subset_def, mem_image_eq]

theorem image_union (f : α → β) (s t : set α) :
  f '' (s ∪ t) = f '' s ∪ f '' t :=
by finish [set_eq_def, iff_def, mem_image_eq]

theorem image_empty (f : α → β) : f '' ∅ = ∅ :=
by finish [set_eq_def, mem_image_eq]

lemma image_inter_on {f : α → β} {s t : set α} (h : ∀x∈t, ∀y∈s, f x = f y → x = y) :
  f '' s ∩ f '' t = f '' (s ∩ t) :=
subset.antisymm
  (assume b ⟨⟨a₁, ha₁, h₁⟩, ⟨a₂, ha₂, h₂⟩⟩,
    have a₂ = a₁, from h _ ha₂ _ ha₁ (by simp *),
    ⟨a₁, ⟨ha₁, this ▸ ha₂⟩, h₁⟩)
  (subset_inter (mono_image $ inter_subset_left _ _) (mono_image $ inter_subset_right _ _))

lemma image_inter {f : α → β} {s t : set α} (h : ∀ x y, f x = f y → x = y) :
  f '' s ∩ f '' t = f '' (s ∩ t) :=
image_inter_on (assume x _ y _, h x y)

@[simp] lemma image_singleton {f : α → β} {a : α} : f '' {a} = {f a} :=
set.ext $ λ x, by simp [image]; rw eq_comm

theorem fix_set_compl (t : set α) : compl t = - t := rfl

-- TODO(Jeremy): there is an issue with - t unfolding to compl t
theorem mem_image_compl (t : set α) (S : set (set α)) :
  t ∈ compl '' S ↔ -t ∈ S :=
begin
  suffices : ∀ x, -x = t ↔ -t = x, {simp [fix_set_compl, this]},
  intro x, split; { intro e, subst e, simp }
end

theorem image_id (s : set α) : id '' s = s :=
by finish [set_eq_def, iff_def, mem_image_eq]

theorem compl_compl_image (S : set (set α)) :
  compl '' (compl '' S) = S :=
by rw [← image_comp, compl_comp_compl, image_id]

theorem ball_image_of_ball {f : α → β} {s : set α} {p : β → Prop}
  (h : ∀ x ∈ s, p (f x)) : ∀ y ∈ f '' s, p y :=
by finish [mem_image_eq]

@[simp] theorem ball_image_iff {f : α → β} {s : set α} {p : β → Prop} :
  (∀ y ∈ f '' s, p y) ↔ (∀ x ∈ s, p (f x)) :=
begin
  simp, rw forall_swap, apply forall_congr, simp
end

theorem image_insert_eq {f : α → β} {a : α} {s : set α} :
  f '' (insert a s) = insert (f a) (f '' s) :=
ext $ by simp [and_or_distrib_left, exists_or_distrib, eq_comm]

theorem image_subset_preimage_of_inverse {f : α → β} {g : β → α}
  (I : function.left_inverse g f) (s : set α) :
  f '' s ⊆ g ⁻¹' s :=
λ b ⟨a, h, e⟩, e ▸ ((I a).symm ▸ h : g (f a) ∈ s)

theorem preimage_subset_image_of_inverse {f : α → β} {g : β → α}
  (I : function.left_inverse g f) (s : set β) :
  f ⁻¹' s ⊆ g '' s :=
λ b h, ⟨f b, h, I b⟩

theorem image_eq_preimage_of_inverse {f : α → β} {g : β → α}
  (h₁ : function.left_inverse g f) (h₂ : function.right_inverse g f) :
  image f = preimage g :=
funext $ λ s, subset.antisymm
  (image_subset_preimage_of_inverse h₁ s)
  (preimage_subset_image_of_inverse h₂ s)

theorem mem_image_iff_of_inverse {f : α → β} {g : β → α} {b : β} {s : set α}
  (h₁ : function.left_inverse g f) (h₂ : function.right_inverse g f) :
  b ∈ f '' s ↔ g b ∈ s :=
by rw image_eq_preimage_of_inverse h₁ h₂; refl

<<<<<<< HEAD
/- image and preimage are a Galois connection -/
theorem image_subset_iff_subset_preimage {s : set α} {t : set β} {f : α → β} :
  f '' s ⊆ t ↔ s ⊆ f ⁻¹' t :=
⟨assume h x hx, h (mem_image_of_mem f hx),
 assume h x hx, match x, hx with ._, ⟨y, hy, rfl⟩ := h hy end⟩
=======
lemma univ_eq_true_false : univ = ({true, false} : set Prop) :=
eq.symm $ eq_univ_of_forall $ classical.cases (by simp) (by simp)

/- inverse image -/

def preimage {α : Type u} {β : Type v} (f : α → β) (s : set β) : set α := {x | f x ∈ s}

infix ` ⁻¹' `:80 := preimage

section preimage
variables {f : α → β} {g : β → γ}

@[simp] theorem preimage_empty : f ⁻¹' ∅ = ∅ := rfl

@[simp] theorem mem_preimage_eq {s : set β} {a : α} : (a ∈ f ⁻¹' s) = (f a ∈ s) := rfl

theorem preimage_mono {s t : set β} (h : s ⊆ t) : f ⁻¹' s ⊆ f ⁻¹' t :=
assume x hx, h hx

theorem preimage_image_eq {s : set α} (h : ∀{x y}, f x = f y → x = y) : f ⁻¹' (f '' s) = s :=
set.ext $ assume x, ⟨assume ⟨y, hy, y_eq⟩, h y_eq ▸ hy, assume hx, mem_image_of_mem _ hx⟩

@[simp] theorem preimage_univ : f ⁻¹' univ = univ := rfl

@[simp] theorem preimage_inter {s t : set β} : f ⁻¹' (s ∩ t) = f ⁻¹' s ∩ f ⁻¹' t := rfl

@[simp] theorem preimage_union {s t : set β} : f ⁻¹' (s ∪ t) = f ⁻¹' s ∪ f ⁻¹' t := rfl

@[simp] theorem preimage_compl {s : set β} : f ⁻¹' (- s) = - (f ⁻¹' s) := rfl

@[simp] theorem preimage_diff (f : α → β) (s t : set β) :
  f ⁻¹' (s \ t) = f ⁻¹' s \ f ⁻¹' t :=
rfl

@[simp] theorem preimage_set_of_eq {p : α → Prop} {f : β → α} : f ⁻¹' {a | p a} = {a | p (f a)} :=
rfl

theorem preimage_id {s : set α} : id ⁻¹' s = s := rfl
>>>>>>> e951a752

theorem image_preimage_subset (f : α → β) (s : set β) :
  f '' (f ⁻¹' s) ⊆ s :=
image_subset_iff_subset_preimage.2 (subset.refl _)

theorem subset_preimage_image (f : α → β) (s : set α) :
  s ⊆ f ⁻¹' (f '' s) :=
λ x, mem_image_of_mem f

theorem preimage_image_eq {f : α → β} {s : set α}
  (h : function.injective f) : f ⁻¹' (f '' s) = s :=
subset.antisymm
  (λ x ⟨y, hy, e⟩, h e ▸ hy)
  (subset_preimage_image f s)

theorem image_preimage_eq {f : α → β} {s : set β}
  (h : function.surjective f) : f '' (f ⁻¹' s) = s :=
subset.antisymm
  (image_preimage_subset f s)
  (λ x hx, let ⟨y, e⟩ := h x in ⟨y, (e.symm ▸ hx : f y ∈ s), e⟩)

lemma image_preimage_eq_inter_rng {f : α → β} {t : set β} :
  f '' preimage f t = t ∩ f '' univ :=
set.ext $ assume x, ⟨assume ⟨x, hx, heq⟩, heq ▸ ⟨hx, mem_image_of_mem f trivial⟩,
  assume ⟨hx, ⟨y, hy, h_eq⟩⟩, h_eq ▸ mem_image_of_mem f $
    show y ∈ preimage f t, by simp [preimage, h_eq, hx]⟩

<<<<<<< HEAD
theorem compl_image : image (@compl α) = preimage compl :=
image_eq_preimage_of_inverse compl_compl compl_compl

lemma compl_image_set_of {α : Type u} {p : set α → Prop} :
  compl '' {x | p x} = {x | p (- x)} :=
congr_fun compl_image p

end image

lemma univ_eq_true_false : univ = ({true, false} : set Prop) :=
eq.symm $ eq_univ_of_forall $ classical.cases (by simp) (by simp)
=======
lemma image_subset_eq {f : α → β} {s : set α} {t : set β} :
  (f '' s ⊆ t) = (s ⊆ f ⁻¹' t) :=
propext ball_image_iff

theorem image_preimage_subset (f : α → β) (s : set β) :
  f '' (f ⁻¹' s) ⊆ s :=
λ x h, let ⟨y, hx, heq⟩ := h in by rw [←heq]; exact hx

theorem subset_preimage_image (s : set α) (f : α → β) :
  s ⊆ f ⁻¹' (f '' s) :=
λ x h, mem_image_of_mem f h

theorem inter_preimage_subset (s : set α) (t : set β) (f : α → β) :
  s ∩ f ⁻¹' t ⊆ f ⁻¹' (f '' s ∩ t) :=
λ x h, ⟨mem_image_of_mem _ h.left, h.right⟩

theorem union_preimage_subset (s : set α) (t : set β) (f : α → β) :
  s ∪ f ⁻¹' t ⊆ f ⁻¹' (f '' s ∪ t) :=
λ x h, or.elim h (λ l, or.inl $ mem_image_of_mem _ l) (λ r, or.inr r)

theorem image_union_supset (f : α → β) (s : set α) (t : set β) :
  f '' s ∪ t ⊇ f '' (s ∪ f ⁻¹' t) :=
λ x h, let ⟨x, hx, heq⟩ := h in 
or.elim hx (λ l, or.inl $ mem_image l heq) (λ r, or.inr $ by rw [←heq]; exact r)

end preimage
>>>>>>> e951a752

section range
variables {f : ι → α}
open function

/-- Range of a function.

This function is more flexible than `f '' univ`, as the image requires that the domain is in Type
and not an arbitrary Sort. -/
def range (f : ι → α) : set α := {x | ∃y, f y = x}

lemma mem_range {i : ι} : f i ∈ range f := ⟨i, rfl⟩

lemma forall_range_iff {p : α → Prop} : (∀ a ∈ range f, p a) ↔ (∀ i, p (f i)) :=
⟨assume h i, h (f i) mem_range, assume h a ⟨i, (hi : f i = a)⟩, hi ▸ h i⟩

lemma range_of_surjective : surjective f → range f = univ :=
eq_univ_of_forall

@[simp] lemma range_id : range (@id α) = univ := range_of_surjective surjective_id

lemma range_eq_image {ι : Type*} {f : ι → β} : range f = f '' univ :=
set.ext $ by simp [image, range]

lemma range_compose {g : α → β} : range (g ∘ f) = g '' range f :=
subset.antisymm
  (forall_range_iff.mpr $ assume i, mem_image_of_mem g mem_range)
  (ball_image_iff.mpr $ forall_range_iff.mpr $ assume i, mem_range)
end range

def pairwise_on (s : set α) (r : α → α → Prop) := ∀ x ∈ s, ∀ y ∈ s, x ≠ y → r x y

end set<|MERGE_RESOLUTION|>--- conflicted
+++ resolved
@@ -506,6 +506,9 @@
 @[simp] theorem preimage_union {s t : set β} : f ⁻¹' (s ∪ t) = f ⁻¹' s ∪ f ⁻¹' t := rfl
 
 @[simp] theorem preimage_compl {s : set β} : f ⁻¹' (- s) = - (f ⁻¹' s) := rfl
+
+@[simp] theorem preimage_diff (f : α → β) (s t : set β) :
+  f ⁻¹' (s \ t) = f ⁻¹' s \ f ⁻¹' t := rfl
 
 @[simp] theorem preimage_set_of_eq {p : α → Prop} {f : β → α} : f ⁻¹' {a | p a} = {a | p (f a)} :=
 rfl
@@ -643,56 +646,14 @@
   b ∈ f '' s ↔ g b ∈ s :=
 by rw image_eq_preimage_of_inverse h₁ h₂; refl
 
-<<<<<<< HEAD
 /- image and preimage are a Galois connection -/
-theorem image_subset_iff_subset_preimage {s : set α} {t : set β} {f : α → β} :
+theorem image_subset_iff {s : set α} {t : set β} {f : α → β} :
   f '' s ⊆ t ↔ s ⊆ f ⁻¹' t :=
-⟨assume h x hx, h (mem_image_of_mem f hx),
- assume h x hx, match x, hx with ._, ⟨y, hy, rfl⟩ := h hy end⟩
-=======
-lemma univ_eq_true_false : univ = ({true, false} : set Prop) :=
-eq.symm $ eq_univ_of_forall $ classical.cases (by simp) (by simp)
-
-/- inverse image -/
-
-def preimage {α : Type u} {β : Type v} (f : α → β) (s : set β) : set α := {x | f x ∈ s}
-
-infix ` ⁻¹' `:80 := preimage
-
-section preimage
-variables {f : α → β} {g : β → γ}
-
-@[simp] theorem preimage_empty : f ⁻¹' ∅ = ∅ := rfl
-
-@[simp] theorem mem_preimage_eq {s : set β} {a : α} : (a ∈ f ⁻¹' s) = (f a ∈ s) := rfl
-
-theorem preimage_mono {s t : set β} (h : s ⊆ t) : f ⁻¹' s ⊆ f ⁻¹' t :=
-assume x hx, h hx
-
-theorem preimage_image_eq {s : set α} (h : ∀{x y}, f x = f y → x = y) : f ⁻¹' (f '' s) = s :=
-set.ext $ assume x, ⟨assume ⟨y, hy, y_eq⟩, h y_eq ▸ hy, assume hx, mem_image_of_mem _ hx⟩
-
-@[simp] theorem preimage_univ : f ⁻¹' univ = univ := rfl
-
-@[simp] theorem preimage_inter {s t : set β} : f ⁻¹' (s ∩ t) = f ⁻¹' s ∩ f ⁻¹' t := rfl
-
-@[simp] theorem preimage_union {s t : set β} : f ⁻¹' (s ∪ t) = f ⁻¹' s ∪ f ⁻¹' t := rfl
-
-@[simp] theorem preimage_compl {s : set β} : f ⁻¹' (- s) = - (f ⁻¹' s) := rfl
-
-@[simp] theorem preimage_diff (f : α → β) (s t : set β) :
-  f ⁻¹' (s \ t) = f ⁻¹' s \ f ⁻¹' t :=
-rfl
-
-@[simp] theorem preimage_set_of_eq {p : α → Prop} {f : β → α} : f ⁻¹' {a | p a} = {a | p (f a)} :=
-rfl
-
-theorem preimage_id {s : set α} : id ⁻¹' s = s := rfl
->>>>>>> e951a752
+ball_image_iff
 
 theorem image_preimage_subset (f : α → β) (s : set β) :
   f '' (f ⁻¹' s) ⊆ s :=
-image_subset_iff_subset_preimage.2 (subset.refl _)
+image_subset_iff.2 (subset.refl _)
 
 theorem subset_preimage_image (f : α → β) (s : set α) :
   s ⊆ f ⁻¹' (f '' s) :=
@@ -716,7 +677,6 @@
   assume ⟨hx, ⟨y, hy, h_eq⟩⟩, h_eq ▸ mem_image_of_mem f $
     show y ∈ preimage f t, by simp [preimage, h_eq, hx]⟩
 
-<<<<<<< HEAD
 theorem compl_image : image (@compl α) = preimage compl :=
 image_eq_preimage_of_inverse compl_compl compl_compl
 
@@ -724,23 +684,6 @@
   compl '' {x | p x} = {x | p (- x)} :=
 congr_fun compl_image p
 
-end image
-
-lemma univ_eq_true_false : univ = ({true, false} : set Prop) :=
-eq.symm $ eq_univ_of_forall $ classical.cases (by simp) (by simp)
-=======
-lemma image_subset_eq {f : α → β} {s : set α} {t : set β} :
-  (f '' s ⊆ t) = (s ⊆ f ⁻¹' t) :=
-propext ball_image_iff
-
-theorem image_preimage_subset (f : α → β) (s : set β) :
-  f '' (f ⁻¹' s) ⊆ s :=
-λ x h, let ⟨y, hx, heq⟩ := h in by rw [←heq]; exact hx
-
-theorem subset_preimage_image (s : set α) (f : α → β) :
-  s ⊆ f ⁻¹' (f '' s) :=
-λ x h, mem_image_of_mem f h
-
 theorem inter_preimage_subset (s : set α) (t : set β) (f : α → β) :
   s ∩ f ⁻¹' t ⊆ f ⁻¹' (f '' s ∩ t) :=
 λ x h, ⟨mem_image_of_mem _ h.left, h.right⟩
@@ -749,13 +692,14 @@
   s ∪ f ⁻¹' t ⊆ f ⁻¹' (f '' s ∪ t) :=
 λ x h, or.elim h (λ l, or.inl $ mem_image_of_mem _ l) (λ r, or.inr r)
 
-theorem image_union_supset (f : α → β) (s : set α) (t : set β) :
-  f '' s ∪ t ⊇ f '' (s ∪ f ⁻¹' t) :=
-λ x h, let ⟨x, hx, heq⟩ := h in 
-or.elim hx (λ l, or.inl $ mem_image l heq) (λ r, or.inr $ by rw [←heq]; exact r)
-
-end preimage
->>>>>>> e951a752
+theorem subset_image_union (f : α → β) (s : set α) (t : set β) :
+  f '' (s ∪ f ⁻¹' t) ⊆ f '' s ∪ t :=
+image_subset_iff.2 (union_preimage_subset _ _ _)
+
+end image
+
+lemma univ_eq_true_false : univ = ({true, false} : set Prop) :=
+eq.symm $ eq_univ_of_forall $ classical.cases (by simp) (by simp)
 
 section range
 variables {f : ι → α}
